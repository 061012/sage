--- conflicted
+++ resolved
@@ -1,9 +1,5 @@
 ┌────────────────────────────────────────────────────────────────────┐
-<<<<<<< HEAD
-│ Sage Version 6.6.beta6, Release Date: 2015-03-19                   │
-=======
 │ Sage Version 6.6.rc0, Release Date: 2015-03-21                     │
->>>>>>> 7f1fbd5e
 │ Type "notebook()" for the browser-based notebook interface.        │
 │ Type "help()" for help.                                            │
 └────────────────────────────────────────────────────────────────────┘
