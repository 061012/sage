r"""
FindStat - the Combinatorial Statistic Finder.

The FindStat database can be found at http://www.findstat.org .

Fix the following three notions:

- A *combinatorial collection* is a set `S` with interesting combinatorial properties,
- a *combinatorial map* is a combinatorially interesting map `f: S \to S'` between combinatorial collections, and
- a *combinatorial statistic* is a combinatorially interesting map `s: S \to \ZZ`.

You can use the sage interface to FindStat to:

- identify a combinatorial statistic from the values on a few small objects,
- obtain more terms, formulae, references, etc. for a given statistic,
- edit statistics and submit new statistics.

To access the database, use :class:`findstat<FindStat>`::

    sage: findstat
    The Combinatorial Statistic Finder (http://www.findstat.org/)

AUTHORS:

- Martin Rubey (2015): initial version.

A guided tour
-------------

Retrieving information
^^^^^^^^^^^^^^^^^^^^^^

The most straightforward application of the FindStat interface is to
gather information about a combinatorial statistic.  To do this, we
supply :class:`findstat<FindStat>` with a list of `(object, value)`
pairs.  For example::

    sage: PM8 = PerfectMatchings(8)
    sage: r = findstat([(m, m.number_of_nestings()) for m in PM8]); r           # optional -- internet,random
    0: (St000041: The number of nestings of a perfect matching. , [], 105)
    ...

The result of this query is a list (presented as a
:class:`sage.databases.oeis.FancyTuple`) of triples.  The first
element of each triple is a :class:`FindStatStatistic` `s: S \to
\ZZ`, the second element a list of :class:`FindStatMap`'s `f_i: S_i
\to S_{i+1}`, and the third element is an integer::

    sage: (s, list_f, quality) = r[0]                                           # optional -- internet

The precise meaning of the result is as follows:

    The composition `f_n \circ ... \circ f_2 \circ f_1` applied to
    the objects sent to FindStat agrees with `quality` many `(object,
    value)` pairs of `s` in the database.  Moreover, there are no
    other `(object, value)` pairs of `s` stored in the database,
    i.e., there is no disagreement of values.

Put differently, if `quality` is not too small it is likely that the
statistic sent to FindStat equals `s \circ f_n \circ ... \circ f_2 \circ f_1`.

In the case at hand, the list of maps is empty and the integer
`quality` equals the number of `(object, value)` pairs passed to
FindStat.  This means, that the set of `(object, value)` pairs of the
statistic `s` as stored in the FindStat database is a superset of the
data sent.  We can now retrieve the description from the database::

    sage: print s.description()                                                 # optional -- internet,random
    The number of nestings of a perfect matching.
    <BLANKLINE>
    <BLANKLINE>
    This is the number of pairs of edges $((a,b), (c,d))$ such that $a\le c\le d\le b$. i.e., the edge $(c,d)$ is nested inside $(a,b)$.

and check the references::

    sage: s.references()                                                        # optional -- internet,random
    0: [1] [[MathSciNet:1288802]]
    1: [2] [[MathSciNet:1418763]]

If you prefer, you can look at this information also in your browser::

    sage: findstat(41).browse()                                                 # optional -- webbrowser

Another interesting possibility is to look for equidistributed
statistics.  Instead of submitting a list of pairs, we pass a pair of
lists::

    sage: r = findstat((PM8, [m.number_of_nestings() for m in PM8])); r         # optional -- internet,random
    0: (St000041: The number of nestings of a perfect matching. , [], 105)
    1: (St000042: The number of crossings of a perfect matching. , [], 105)
    ...

This results tells us that the database contains another entriy that is
equidistributed with the number of nestings on perfect matchings of
length `8`, namely the number of crossings.

Let us now look at a slightly more complicated example, where the
submitted statistic is the composition of a sequence of combinatorial
maps and a statistic known to FindStat.  We use the occasion to
advertise yet another way to pass values to FindStat::

    sage: r = findstat(Permutations(4), lambda pi: pi.saliances()[0]); r        # optional -- internet,random
    0: (St000051: The size of the left subtree. , [Mp00069: complement, Mp00061: to increasing tree], 24)
    ...
    sage: (s, list_f, quality) = r[0]                                           # optional -- internet

To obtain the value of the statistic sent to FindStat on a given
object, apply the maps in the list in the given order to this object,
and evaluate the statistic on the result.  For example, let us check
that the result given by FindStat agrees with our statistic on the
following permutation::

    sage: pi = Permutation([3,1,4,5,2]); pi.saliances()[0]
    3

We first have to find out, what the maps and the statistic actually do::

    sage: print s.description()                                                 # optional -- internet,random
    The size of the left subtree.

    sage: print s.code()                                                        # optional -- internet,random
    def statistic(T):
        return T[0].node_number()

    sage: print list_f[0].code() + "\r\n" + list_f[1].code()                    # optional -- internet,random
    def complement(elt):
        n = len(elt)
        return elt.__class__(elt.parent(), map(lambda x: n - x + 1, elt) )
    <BLANKLINE>
    def increasing_tree_shape(elt, compare=min):
        return elt.increasing_tree(compare).shape()

So, the following should coincide with what we sent FindStat::

    sage: pi.complement().increasing_tree_shape()[0].node_number()
    3

Editing and submitting statistics
^^^^^^^^^^^^^^^^^^^^^^^^^^^^^^^^^

Of course, often a statistic will not be in the database::

    sage: findstat([(d, randint(1,1000)) for d in DyckWords(4)])                # optional -- internet
    a new statistic on Cc0005: Dyck paths

In this case, and if the statistic might be "interesting", please
consider submitting it to the database using
:meth:`FindStatStatistic.submit`.

Also, you may notice omissions, typos or even mistakes in the
description, the code and the references.  In this case, simply
replace the value by using :meth:`FindStatStatistic.set_description`,
:meth:`FindStatStatistic.set_code` or
:meth:`FindStatStatistic.set_references`, and then
:meth:`FindStatStatistic.submit` your changes for review by the
FindStat team.

Classes and methods
-------------------
"""
#*****************************************************************************
#       Copyright (C) 2015 Martin Rubey <martin.rubey@tuwien.ac.at>,
#
#  Distributed under the terms of the GNU General Public License (GPL)
#  as published by the Free Software Foundation; either version 2 of
#  the License, or (at your option) any later version.
#                  http://www.gnu.org/licenses/
#*****************************************************************************
from sage.misc.inherit_comparison import InheritComparisonClasscallMetaclass
from sage.structure.element import Element
from sage.structure.parent import Parent
from sage.structure.unique_representation import UniqueRepresentation
from sage.misc.cachefunc import cached_method

from sage.categories.sets_cat import Sets
from sage.structure.sage_object import SageObject

from sage.misc.misc import verbose
from sage.rings.integer import Integer
from sage.databases.oeis import FancyTuple

from string import join
from ast import literal_eval
from collections import OrderedDict
from urllib import urlencode
from urllib2 import Request, urlopen, HTTPError
import re
import webbrowser
import tempfile
import time
import inspect
import json
import cgi


# Combinatoral collections
from sage.combinat.alternating_sign_matrix import AlternatingSignMatrix, AlternatingSignMatrices
from sage.combinat.binary_tree import BinaryTree, BinaryTrees
from sage.combinat.core import Core, Cores
from sage.combinat.dyck_word import DyckWord, DyckWords
from sage.combinat.root_system.cartan_type import CartanType_abstract, CartanType
from sage.combinat.gelfand_tsetlin_patterns import GelfandTsetlinPattern, GelfandTsetlinPatterns
from sage.graphs.graph import Graph
from sage.combinat.composition import Composition, Compositions
from sage.combinat.partition import Partition, Partitions
from sage.combinat.ordered_tree import OrderedTree, OrderedTrees
from sage.combinat.parking_functions import ParkingFunction, ParkingFunction_class, ParkingFunctions
from sage.combinat.perfect_matching import PerfectMatching, PerfectMatchings
from sage.combinat.permutation import Permutation, Permutations
from sage.combinat.posets.posets import Poset, FinitePoset
from sage.combinat.posets.poset_examples import posets
from sage.combinat.tableau import SemistandardTableau, SemistandardTableaux, StandardTableau, StandardTableaux
from sage.combinat.set_partition import SetPartition, SetPartitions
from sage.graphs.graph_generators import graphs

######################################################################
# the FindStat URLs
FINDSTAT_URL                        = 'http://www.findstat.org/'
FINDSTAT_URL_RESULT                 = FINDSTAT_URL + "StatisticFinder/Result/"
FINDSTAT_URL_LOGIN                  = FINDSTAT_URL + "StatisticFinder?action=login"
FINDSTAT_URL_NEW                    = FINDSTAT_URL + 'StatisticsDatabase/NewStatistic/'
FINDSTAT_URL_EDIT                   = FINDSTAT_URL + 'StatisticsDatabase/EditStatistic/'
FINDSTAT_URL_BROWSE                 = FINDSTAT_URL + 'StatisticsDatabase/'

FINDSTAT_URL_DOWNLOADS              = 'http://downloads.findstat.org/'
FINDSTAT_URL_DOWNLOADS_STATISTICS   = FINDSTAT_URL_DOWNLOADS + "statistics/%s.json"
FINDSTAT_URL_DOWNLOADS_COLLECTIONS  = FINDSTAT_URL_DOWNLOADS + "collections.json"
FINDSTAT_URL_DOWNLOADS_MAPS         = FINDSTAT_URL_DOWNLOADS + "maps.json"

######################################################################
# the number of values FindStat allows to search for at most
FINDSTAT_MAX_VALUES = 200
# the number of maps that FindStat should compose at most to find a match
FINDSTAT_MAX_DEPTH = 5
# the number of values FindStat allows to submit at most
FINDSTAT_MAX_SUBMISSION_VALUES = 1200

# the fields of the FindStat database we expect
FINDSTAT_STATISTIC_IDENTIFIER                   = 'StatisticIdentifier'
FINDSTAT_STATISTIC_COLLECTION                   = 'StatisticCollection'
FINDSTAT_STATISTIC_DATA                         = 'StatisticData'
FINDSTAT_STATISTIC_GENERATING_FUNCTION          = 'StatisticGeneratingFunction'
FINDSTAT_STATISTIC_DESCRIPTION                  = 'StatisticDescription'
FINDSTAT_STATISTIC_NAME                         = 'StatisticTitle'
FINDSTAT_STATISTIC_REFERENCES                   = 'StatisticReferences'
FINDSTAT_STATISTIC_CODE                         = 'StatisticCode'
FINDSTAT_STATISTIC_ORIGINAL_AUTHOR              = 'StatisticOriginalAuthor' # unused, designates a dictionary with Name, Time
FINDSTAT_STATISTIC_UPDATE_AUTHOR                = 'StatisticUpdateAuthor'   # unused, designates a dictionary with Name, Time

FINDSTAT_POST_AUTHOR                            = 'StatisticAuthor' # designates the name of the author
FINDSTAT_POST_EMAIL                             = 'StatisticEmail'
FINDSTAT_POST_SAGE_CELL                         = 'SageCellField'   # currently only used as post key
FINDSTAT_POST_EDIT                              = 'EDIT'            # only used as post key

FINDSTAT_COLLECTION_IDENTIFIER                  = 'CollectionIdentifier'
FINDSTAT_COLLECTION_NAME                        = 'CollectionName'
FINDSTAT_COLLECTION_NAME_PLURAL                 = 'CollectionNamePlural'
FINDSTAT_COLLECTION_NAME_WIKI                   = 'CollectionNameWiki'
FINDSTAT_COLLECTION_LEVELS                      = 'CollectionLevelsSizes'

FINDSTAT_MAP_IDENTIFIER                         = 'MapIdentifier' # should be identical to FINDSTAT_MAP_IDENTIFIER
FINDSTAT_MAP_NAME                               = 'MapName'
FINDSTAT_MAP_DESCRIPTION                        = 'MapDescription'
FINDSTAT_MAP_DOMAIN                             = 'MapDomain'
FINDSTAT_MAP_CODOMAIN                           = 'MapCodomain'
FINDSTAT_MAP_CODE                               = 'MapCode'
FINDSTAT_MAP_CODE_NAME                          = 'MapSageName'

FINDSTAT_QUERY_MATCHES                          = 'QueryMatches'
FINDSTAT_QUERY_MATCHING_DATA                    = 'QueryMatchingData'
FINDSTAT_QUERY_MAPS                             = 'QueryMaps'

# the entries of this list are required as post arguments for submitting or editing a statistic
FINDSTAT_EDIT_FIELDS = set([FINDSTAT_STATISTIC_IDENTIFIER,
                            FINDSTAT_STATISTIC_COLLECTION,
                            FINDSTAT_STATISTIC_DATA,
                            FINDSTAT_STATISTIC_DESCRIPTION,
                            FINDSTAT_STATISTIC_REFERENCES,
                            FINDSTAT_STATISTIC_CODE,
                            FINDSTAT_POST_AUTHOR,
                            FINDSTAT_POST_EMAIL,
                            FINDSTAT_POST_SAGE_CELL,
                            FINDSTAT_POST_EDIT])

# separates name from description
FINDSTAT_SEPARATOR_NAME = "\r\n"
# separates references
FINDSTAT_SEPARATOR_REFERENCES = "\r\n"

######################################################################

# the format string for using POST
# WARNING: we use cgi.escape to avoid injection problems, thus we expect double quotes as field delimiters.
FINDSTAT_POST_HEADER = """
<script src="http://www.google.com/jsapi"></script>
<script>
    google.load("jquery", "1.3.2");
</script>

<script>
    $(document).ready(function() {$("#form").submit(); });
</script>
"""
FINDSTAT_NEWSTATISTIC_FORM_HEADER = '<form id="form" name="NewStatistic" action="%s" enctype="multipart/form-data" method="post" />'
FINDSTAT_NEWSTATISTIC_FORM_FORMAT = '<input type="hidden" name="%s" value="%s" />'
FINDSTAT_NEWSTATISTIC_FORM_FOOTER = '</form>'

######################################################################
class FindStat(SageObject):
    r"""
    The Combinatorial Statistic Finder.

    :class:`FindStat` is a class representing results of queries to
    the FindStat database.  This class is also the entry point to
    edit statistics and new submissions.  Use the shorthand
    :class:`findstat<FindStat>` to call it.

    INPUT:

    One of the following:

    - an integer or a string representing a valid FindStat identifier
      (e.g. 45 or 'St000045').  The keyword argument ``statistic``
      should be ``None`` (the default), the keyword arguments
      ``depth`` and ``max_values`` are ignored.

    - a list of pairs of the form (object, value), or a dictionary
      from sage objects to integer values.  The keyword argument
      ``statistic`` should be ``None`` (the default), the keyword
      arguments ``depth`` and ``max_values`` are passed to the
      finder.

    - a list of pairs of the form (list of objects, list of values),
      or a single pair of the form (list of objects, list of values).
      In each pair there should be as many objects as values.  The
      keyword argument ``statistic`` should be ``None`` (the
      default), the keyword arguments ``depth`` and ``max_values``
      are passed to the finder.

    - a collection and a callable.  The callable is used to generate
      ``max_values`` (object, value) pairs.  The number of terms
      generated may also be controlled by passing an iterable
      collection, such as Permutations(3).  The keyword arguments
      ``depth`` and ``max_values`` are passed to the finder.

    OUTPUT:

    An instance of a :class:`FindStatStatistic`, represented by

    - the FindStat identifier together with its name, or

    - a list of triples, each consisting of

        - the statistic

        - a list of strings naming certain maps

        - a number which says how many of the values submitted agree
          with the values in the database, when applying the maps in
          the given order to the object and then computing the
          statistic on the result.

    EXAMPLES:

    A particular statistic can be retrieved by its St-identifier or
    number::

        sage: findstat('St000041')                                              # optional -- internet,random
        St000041: The number of nestings of a perfect matching.

        sage: findstat(51)                                                      # optional -- internet,random
        St000051: The size of the left subtree.

    The database can be searched by providing a list of pairs::

        sage: q = findstat([(pi, pi.length()) for pi in Permutations(4)]); q    # optional -- internet,random
        0: (St000018: The [[/Permutations/Inversions|number of inversions]] of a permutation., [], 24)
        1: (St000004: The [[/Permutations/Descents-Major|major index]] of a permutation., [Mp00062: inversion-number to major-index bijection], 24)
        ...

    or a dictionary::

        sage: p = findstat({pi: pi.length() for pi in Permutations(4)}); p      # optional -- internet,random
        0: (St000018: The [[/Permutations/Inversions|number of inversions]] of a permutation., [], 24)
        1: (St000004: The [[/Permutations/Descents-Major|major index]] of a permutation., [Mp00062: inversion-number to major-index bijection], 24)
        ...

    Note however, that the results of these two queries are not
    necessarily the same, because we compare queries by the data
    sent, and the ordering of the data might be different::

        sage: p == q                                                            # optional -- internet
        False

    Another possibility is to send a collection and a function.  In
    this case, the function is applied to the first few objects of
    the collection::

        sage: findstat("Permutations", lambda pi: pi.length())                  # optional -- internet,random
        0: (St000018: The [[/Permutations/Inversions|number of inversions]] of a permutation., [], 200)
        ...

    To search for a distribution, send a list of lists, or a single pair::

        sage: S4 = Permutations(4); findstat((S4, [pi.length() for pi in S4]))  # optional -- internet,random
        0: (St000004: The [[/Permutations/Descents-Major|major index]] of a permutation., [], 24)
        1: (St000018: The [[/Permutations/Inversions|number of inversions]] of a permutation., [], 24)
        ...

    Note that there is a limit, ``FINDSTAT_MAX_DEPTH``, on the number
    of elements that may be submitted to FindStat, which is currently
    200.  Therefore, the interface tries to truncate queries
    appropriately, but this may be impossible, especially with
    distribution searches::

        sage: S6 = Permutations(6); S6.cardinality()                            # optional -- internet
        720
        sage: findstat((S6, [1 for a in S6]))                                   # optional -- internet
        Traceback (most recent call last):
        ...
        ValueError: after discarding elements not in the range, and keeping less than 200 values, nothing remained to send to FindStat.

    """
    def __init__(self):
        r"""
        Initialize the database.

        In particular, we set up a cache from integers to
        :class:`FindStatStatistic` instances that avoids retrieving
        the same statistic over and over again.

        TESTS::

            sage: findstat
            The Combinatorial Statistic Finder (http://www.findstat.org/)
        """
        self._statistic_cache = dict()

        # user credentials if provided
        self._user_name  = ""
        self._user_email = ""

    def __call__(self, query, function=None, depth=2, max_values=FINDSTAT_MAX_VALUES):
        r"""
        Return an instance of a :class:`FindStatStatistic`.

        This should be the only way to access
        :class:`FindStatStatistic`.  We do the preprocessing of the
        data here, and call the appropriate method of
        :class:`FindStatStatistic` to launch the query.

        TESTS::

            sage: findstat("Permutations", lambda x: 1, depth=100)
            Traceback (most recent call last):
            ...
            ValueError: The depth must be a non-negative integer less than or equal to 5.

            sage: findstat("Permutations", 1)
            Traceback (most recent call last):
            ...
            ValueError: The given arguments, Permutations and 1, cannot be used for a FindStat search.
        """
        try:
            depth = int(depth)
            assert 0 <= depth <= FINDSTAT_MAX_DEPTH
        except:
            raise ValueError("The depth must be a non-negative integer less than or equal to %i." %FINDSTAT_MAX_DEPTH)

        if function is None:
            if isinstance(query, str):
                if re.match('^St[0-9]{6}$', query):
                    return self._statistic_find_by_id_cached(Integer(query[2:].lstrip("0")))
                else:
                    raise ValueError("The value %s is not a valid statistic identifier." %query)

            elif isinstance(query, (int, Integer)):
                return self._statistic_find_by_id_cached(query)

            elif isinstance(query, dict):
                # we expect a dictionary from objects to integers
                data = [([key], [value]) for (key, value) in query.iteritems()]
                first_terms = [(key, value) for (key, value) in query.iteritems()]
                collection = FindStatCollection(data[0][0][0])
                return FindStatStatistic(id=0, data=data,
                                         first_terms=first_terms,
                                         collection=collection,
                                         depth=depth)._find_by_values(max_values=max_values)

            elif isinstance(query, (list, tuple)):
                # either a pair (list of objects, list of integers)
                # or a list of such or (object, integer) pairs

                # values must always be lists because otherwise we
                # get a trailing comma when printing
                if (len(query) == 2 and
                    isinstance(query[1], (list, tuple)) and
                    len(query[1]) != 0 and
                    isinstance(query[1][0], (int, Integer))):
                    # just a pair
                    data = [(query[0], list(query[1]))]
                    collection = FindStatCollection(data[0][0][0])
                    return FindStatStatistic(id=0, data=data,
                                             collection=collection,
                                             depth=depth)._find_by_values(max_values=max_values)
                else:
                    is_statistic = True
                    data = []
                    for (key, value) in query:
                        if isinstance(value, (list, tuple)):
                            data += [(key, list(value))]
                            is_statistic = False
                        else:
                            data += [([key], [value])]
                    collection = FindStatCollection(data[0][0][0])
                    if is_statistic:
                        return FindStatStatistic(id=0, data=data,
                                                 collection=collection,
                                                 first_terms=query,
                                                 depth=depth)._find_by_values(max_values=max_values)
                    else:
                        return FindStatStatistic(id=0, data=data,
                                                 collection=collection,
                                                 depth=depth)._find_by_values(max_values=max_values)

            else:
                raise ValueError("The given query, %s, cannot be used for a FindStat search." %query)

        else:
            if callable(function):
                if not isinstance(query, FindStatCollection):
                    collection = FindStatCollection(query)
                first_terms = collection.first_terms(function, max_values=max_values)
                data = [([key], [value]) for (key, value) in first_terms]
                try:
                    code = inspect.getsource(function)
                except IOError:
                    _ = verbose("inspect.getsource could not get code from function provided", caller_name='FindStat')
                    code = ""
                return FindStatStatistic(id=0, first_terms=first_terms,
                                         data=data, function=function, code=code,
                                         collection=collection,
                                         depth=depth)._find_by_values(max_values=max_values)
            else:
                raise ValueError("The given arguments, %s and %s, cannot be used for a FindStat search." %(query, function))

    def __repr__(self):
        r"""
        Return the representation of ``self``.

        EXAMPLES::

            sage: findstat
            The Combinatorial Statistic Finder (http://www.findstat.org/)
        """
        return "The Combinatorial Statistic Finder (%s)" % FINDSTAT_URL

    def browse(self):
        r"""
        Open the FindStat web page in a browser.

        EXAMPLES::

            sage: findstat.browse()                                             # optional -- webbrowser
        """
        webbrowser.open(FINDSTAT_URL)

    def set_user(self, name=None, email=None):
        r"""
        Set the user for this session.

        INPUT:

        - ``name`` -- the name of the user.

        - ``email`` -- an email address of the user.

        This information is used when submitting a statistic with
        :meth:`FindStatStatistic.submit`.

        EXAMPLES::

            sage: findstat.set_user(name="Anonymous", email="invalid@org")

        .. NOTE::

            It is usually more convenient to login into the FindStat
            web page using the :meth:`login` method.
        """
        if not isinstance(name, str):
            raise ValueError("The given name is not a string.")
        if not isinstance(email, str):
            raise ValueError("The given email address is not a string.")
        self._user_name  = name
        self._user_email = email

    def login(self):
        r"""
        Open the FindStat login page in a browser.

        EXAMPLES::

            sage: findstat.login()                                              # optional -- webbrowser
        """
        webbrowser.open(FINDSTAT_URL_LOGIN)

    ######################################################################

    def _statistic_find_by_id_cached(self, id):
        r"""
        INPUT:

        - ``id`` -- an integer designating the FindStat id of a statistic.

        OUTPUT:

        An instance of :class:`FindStatStatistic`.

        .. TODO::

            this method caches the statistics.  It may make sense to
            provide a method that clears the cache, or reloads a
            single statistic.

        TESTS::

            sage: findstat(41).set_description("")                              # optional -- internet, indirect doctest
            sage: findstat(41).description() == ""                              # optional -- internet, indirect doctest
            True
        """
        if id > 0:
            if id not in self._statistic_cache.keys():
                self._statistic_cache[id] = FindStatStatistic(id)._find_by_id()
            return self._statistic_cache[id]
        else:
            raise ValueError("The statistic identifier must be at least 1.")

######################################################################

class FindStatStatistic(SageObject):
    r"""
    The class of FindStat statistics.

    Do not instantiate this class directly.  Instead, use
    :class:`findstat<FindStat>`.
    """
    def __init__(self, id, first_terms=None, data=None, function=None, code="", collection=None, depth=None):
        r"""
        Initialize a FindStat query for a statistic from preprocessed
        data.

        INPUT:

        - ``id`` -- an integer designating the FindStat id of a
          statistic, or 0.

        - ``first_terms`` -- (optional) a list of (object, value)
          pairs, see :meth:`first_terms`.

        - ``data`` -- (optional) a list of pairs of the form (list of
          objects, list of values), see :meth:`data`.

        - ``function`` -- (optional) a function taking a sage object
          as input and returning the value of the statistic on this
          object, see :meth:`function`.

        - ``code`` -- (optional) a string containing code (possibly
          pseudocode or code for a different computer algebra
          system), see :meth:`code`.

        - ``collection`` -- (optional) an instance of
          :class:`FindStatCollection`, see :meth:`collection`.

        - ``depth`` -- (optional) an integer between 0 and
          FINDSTAT_MAX_DEPTH, which determines how many maps FindStat
          should compose at most to find a match.

        This method by itself does not launch the query, because
        there are two rather different queries possible, see
        :meth:`_find_by_id` and :meth:`_find_by_values`.

        TESTS::

            sage: from sage.databases.findstat import FindStatStatistic
            sage: FindStatStatistic(1)._find_by_id()                            # optional -- internet
            St000001: The number of ways to write a permutation as a minimal length product of simple transpositions.
        """
        self._depth = depth
        self._query = None
        self._modified = False

        self._id = id
        self._result = None

        self._first_terms = first_terms
        self._data = data
        self._function = function
        self._code = code
        self._collection = collection

        self._description = ""
        self._references = ""

    def __repr__(self):
        r"""
        Return the representation of the FindStat query.

        OUTPUT:

        A string.  If the query was by identifier, the identifier and
        the name of the statistic.  If the statistic was modified
        (see :meth:`modified`) this is also indicated.

        If the query was by values and at least one match was found,
        the list of matches.

        Otherwise, if no match was found, a message saying this.

        EXAMPLES::

            sage: findstat(1)                                                   # optional -- internet
            St000001: ...

            sage: findstat([(pi, randint(1,100)) for pi in Permutations(3)])    # optional -- internet
            a new statistic on Cc0001: Permutations

            sage: findstat([(pi, pi(1)) for pi in Permutations(3)])             # optional -- internet
            0: (St000054: ...
            1: ...
            2: ...

        """
        if self._query == "ID":
            if self._modified:
                return "%s(modified): %s" % (self.id_str(), self.name())
            else:
                return "%s: %s" % (self.id_str(), self.name())

        elif self._query == "data":
            if len(self._result) == 0:
                return "a new statistic on " + self._collection.__repr__()
            else:
                return self._result.__repr__()

        else:
            raise ValueError("self._query should be either 'ID' or 'data', but is %s." %self._query)

    def __eq__(self, other):
        """Return ``True`` if ``self`` is equal to ``other`` and ``False``
        otherwise.

        INPUT:

        - ``other`` -- a FindStat query, i.e., instance of :class:`FindStatStatistic`.

        OUTPUT:

        A boolean.

        Two queries are considered equal if all of the following
        applies:

        - the queries are both of the same type, i.e., both are by
          identifier or both are by values,

        - if the queries are by identifier, the identifiers agree and
          the statistics are both unmodified,

        - if the queries are by values, the submitted data are the
          same and the statistic data are both unmodified.

        .. TODO::

            this is *very* rudimentary

        EXAMPLES::

            sage: findstat(1) == findstat(41)                                   # optional -- internet
            False

            sage: r1 = findstat(Permutations(3), lambda pi: pi.saliances()[0])  # optional -- internet
            sage: r2 = findstat(Permutations(4), lambda pi: pi.saliances()[0])  # optional -- internet
            sage: r1 == r2                                                      # optional -- internet
            False
        """
        if (not isinstance(other, FindStatStatistic)):
            return False
        if self._query == "ID" and other._query == "ID":
            if self._modified or other._modified:
                return False
            else:
                return self._id == other._id
        elif self._query == "data" and other._query == "data":
            if self._modified or other._modified:
                return False
            else:
                return self._data == other._data
        else:
            return False

    def __ne__(self, other):
        """Determine whether ``other`` is a different query.

        INPUT:

        - ``other`` -- a FindStat query, i.e., instance of
          :class:`FindStatStatistic`..

        OUTPUT:

        A boolean.

        SEEALSO:

        :meth:`__eq__`

        EXAMPLES::

            sage: r1 = findstat(Permutations(3), lambda pi: pi.saliances()[0])  # optional -- internet
            sage: r2 = findstat(Permutations(4), lambda pi: pi.saliances()[0])  # optional -- internet
            sage: r1 != r2                                                      # optional -- internet
            True

        """
        return not self.__eq__(other)


    ######################################################################
    # query = "ID"
    ######################################################################

    def _find_by_id(self):
        r"""
        Retrieve the statistic matching ``self._id``.

        OUTPUT:

        The statistic ``self``.

        Expects that ``_id`` is a valid identifier.  Overwrites all
        variables associated with the statistic, such as
        ``_description``, ``_code``, ``_references``, etc.

        TESTS::

            sage: findstat(999999)                                              # optional -- internet, indirect doctest
            Traceback (most recent call last):
            ...
            ValueError: St999999 is not a FindStat statistic identifier.
        """
        self._query = "ID"

        # get the database entry from FindStat
        url = FINDSTAT_URL_DOWNLOADS_STATISTICS %self.id_str()
        _ = verbose("Fetching URL %s ..." %url, caller_name='FindStat')
        try:
            self._raw = json.load(urlopen(url), object_pairs_hook=OrderedDict)
        except HTTPError, error:
            if error.code == 404:
                raise ValueError("%s is not a FindStat statistic identifier." %self.id_str())
            else:
                raise

        self._description           = self._raw[FINDSTAT_STATISTIC_DESCRIPTION].encode("utf-8")
        self._name                  = self._raw[FINDSTAT_STATISTIC_NAME].encode("utf-8")
        self._references            = self._raw[FINDSTAT_STATISTIC_REFERENCES].encode("utf-8")
        self._collection            = FindStatCollection(self._raw[FINDSTAT_STATISTIC_COLLECTION])
        self._code                  = self._raw[FINDSTAT_STATISTIC_CODE]

        from ast import literal_eval
        gf                          = self._raw[FINDSTAT_STATISTIC_GENERATING_FUNCTION]
        self._generating_function_dict  = { literal_eval(key):
                                            { literal_eval(inner_key): inner_value
                                              for inner_key, inner_value in value.iteritems() }
                                            for key, value in gf.iteritems() }

        from_str = self._collection.from_string()
        # we want to keep FindStat's ordering here!
        if from_str is None:
            self._first_terms = self._raw[FINDSTAT_STATISTIC_DATA]
        else:
            self._first_terms = [(from_str(obj), Integer(val)) for (obj, val) in self._raw[FINDSTAT_STATISTIC_DATA].iteritems()]
        return self

    ######################################################################
    # query = "data"
    ######################################################################

    def _find_by_values(self, max_values=FINDSTAT_MAX_VALUES):
        r"""
        Retrieve the statistics matching ``self._data``.

        OUTPUT:

        The query ``self``.

        Expects that ``_data`` is a list of pairs of the form (list
        of objects, list of values), each containing as many values
        as objects, and that ``_collection`` is appropriately set.

        TESTS::

            sage: from sage.databases.findstat import FindStatCollection
            sage: from sage.databases.findstat import FindStatStatistic
            sage: query = {dw:dw.area() for dw in DyckWords(4)}
            sage: data = [([key], [value]) for (key, value) in query.iteritems()]
            sage: first_terms = [(key, value) for (key, value) in query.iteritems()]
            sage: collection = FindStatCollection(data[0][0][0])                                                                     # optional -- internet
            sage: FindStatStatistic(id=0,data=data, first_terms = first_terms, collection = collection, depth=0)._find_by_values()   # optional -- internet
            0: (St000012: The area of a Dyck path., [], 14)

        """
        self._query = "data"

        # FindStat allows to search for at most FINDSTAT_MAX_VALUES
        # values.  For the user's convenience, from data, we take the
        # first min(max_values, FINDSTAT_MAX_VALUES) such that all
        # elements are in the precomputed range
        data = []
        total = min(max_values, FINDSTAT_MAX_VALUES)
        for (elements, values) in self._data:
            if len(elements) != len(values):
                raise ValueError("FindStat expects the same number of objects as values!")
            try:
                values = [int(v) for v in values]
            except ValueError:
                raise ValueError("FindStat expects integer values as statistics!")

            if total >= len(elements):
                if all(self._collection.in_range(e) for e in elements):
                    data += [(elements, values)]
                    total -= len(elements)

        # this might go wrong:
        try:
            assert data != []
        except:
            raise ValueError("after discarding elements not in the range, and keeping less than %s values, nothing remained to send to FindStat." %FINDSTAT_MAX_VALUES)

        url = FINDSTAT_URL_RESULT + self._collection._url_name + "/"

        to_str = self._collection.to_string()
        stat = [(map(to_str, keys), str(values)[1:-1]) for (keys, values) in data]

        stat_str = join([join(keys, "\n") + "\n====> " + values for (keys, values) in stat], "\n")
        _ = verbose("Sending the following data to FindStat\r\n %s" %stat_str, caller_name='FindStat')

        values = urlencode({"freedata": stat_str, "depth": str(self._depth), "caller": "Sage"})
        _ = verbose("Fetching URL %s with encoded data %s" %(url, values), caller_name='FindStat')

        request = Request(url, data=values)
        _ = verbose("Requesting %s" %request, caller_name='FindStat')

        response = urlopen(request)
        _ = verbose("Response was %s" %response.info(), caller_name='FindStat')

        try:
            result = json.load(response)
            self._result = FancyTuple((findstat(match[FINDSTAT_STATISTIC_IDENTIFIER]),
                                       [FindStatMap(mp[FINDSTAT_MAP_IDENTIFIER]) for mp in match[FINDSTAT_QUERY_MAPS]],
                                       len(match[FINDSTAT_QUERY_MATCHING_DATA]))
                                      for match in result[FINDSTAT_QUERY_MATCHES])

        except Exception as e:
            raise IOError("FindStat did not answer with a json response: %s" %e)

        self._generating_function_dict = self._compute_generating_functions()
        return self

    def _raise_error_modifying_statistic_with_perfect_match(self):
        r"""
        Raise an error when there is a result with depth 0.

        TESTS::

            sage: s = findstat([(pi, pi[0]) for pi in Permutations(3)])         # optional -- internet
            sage: s._raise_error_modifying_statistic_with_perfect_match()       # optional -- internet
            Traceback (most recent call last):
            ...
            ValueError: Your input data matches St000054.  Consider modifying this statistic instead.

            sage: s = findstat(1)                                               # optional -- internet
            sage: s._raise_error_modifying_statistic_with_perfect_match()       # optional -- internet

            sage: s = findstat([(d, randint(1,1000)) for d in DyckWords(4)])    # optional -- internet
            sage: s._raise_error_modifying_statistic_with_perfect_match()       # optional -- internet
        """
        if self._query == "data" and len(self._result) > 0 and len(self._result[0][1]) == 0:
            raise ValueError("Your input data matches %s.  Consider modifying this statistic instead." %self._result[0][0].id_str())

    ######################################################################

    def __getitem__(self, key):
        r"""
        Return the match corresponding to ``key``.

        INPUT:

        - ``key`` -- an integer.

        OUTPUT:

        The match corresponding to ``key``.  Raise an error if the
        query was by identifier.

        EXAMPLES::

            sage: q = findstat([(pi, pi.length()) for pi in Permutations(4)]); q          # optional -- internet,random
                0: (St000018: The [[/Permutations/Inversions|number of inversions]] of a permutation., [], 24)
                1: (St000004: The [[/Permutations/Descents-Major|major index]] of a permutation., [Mp00062: inversion-number to major-index bijection], 24)
                ...

            sage: q[1]                                                          # optional -- internet,random
            (St000004: The [[/Permutations/Descents-Major|major index]] of a permutation., [Mp00062: inversion-number to major-index bijection], 24)

        """
        if self._query == "ID":
            raise TypeError("Use 'first_terms' to access the values of the statistic.")

        elif self._query == "data":
            return self._result[key]

        else:
            raise ValueError("self._query should be either 'ID' or 'data', but is %s." %self._query)

    def id(self):
        r"""
        Return the FindStat identifier of the statistic.

        OUTPUT:

        The FindStat identifier of the statistic (or 0), as an integer.

        EXAMPLES::

            sage: findstat(1).id()                                              # optional -- internet
            1
        """
        return self._id

    def id_str(self):
        r"""
        Return the FindStat identifier of the statistic.

        OUTPUT:

        The FindStat identifier of the statistic (or 'St000000'), as a string.

        EXAMPLES::

            sage: findstat(1).id_str()                                          # optional -- internet
            'St000001'
        """
        id = str(self._id)
        return 'St000000'[:-len(id)] + id

    def data(self):
        r"""
        Return the data used for querying the FindStat database.

        OUTPUT:

        The data provided by the user to query the FindStat database.
        When the database was searched using an identifier, ``data``
        is ``None``.

        EXAMPLES::

            sage: S4 = Permutations(4); findstat((S4, [pi.length() for pi in S4])).data() # optional -- internet
            [(Standard permutations of 4,
              [0, 1, 1, 2, 2, 3, 1, 2, 2, 3, 3, 4, 2, 3, 3, 4, 4, 5, 3, 4, 4, 5, 5, 6])]
        """
        return self._data

    def modified(self):
        r"""
        Return whether the statistic was modified.

        OUTPUT:

        True, if the statistic was modified using
        :meth:`set_description`, :meth:`set_code`,
        :meth:`set_references`, etc.  False otherwise.

        EXAMPLES::

            sage: findstat(41).set_description("")                              # optional -- internet
            sage: findstat(41).modified()                                       # optional -- internet
            True

        """
        return self._modified

    def collection(self):
        r"""
        Return the FindStat collection of the statistic.

        OUTPUT:

        The FindStat collection of the statistic as an instance of
        :class:`FindStatCollection`.

        EXAMPLES::

            sage: findstat(1).collection()                                      # optional -- internet
            Cc0001: Permutations
        """
        return self._collection

    def function(self):
        r"""
        Return the function used to compute the values of the statistic.

        OUTPUT:

        The function used to compute the values of the statistic, or
        ``None``.

        EXAMPLES::

            sage: findstat("Permutations", lambda pi: pi.length()).function()   # optional -- internet
            ...
            <function <lambda> at ...>
        """
        return self._function

    def first_terms(self):
        r"""
        Return the first terms of the statistic.

        OUTPUT:

        A list of pairs of the form ``(object, value)`` where
        ``object`` is a sage object representing an element of the
        appropriate collection and ``value`` is an integer.  If the
        statistic is in the FindStat database, the list contains
        exactly the pairs in the database.

        EXAMPLES::

            sage: findstat(1).first_terms()                                     # optional -- internet,random
            [([1], 1),
             ([1, 2], 1),
             ([2, 1], 1),
             ([1, 2, 3], 1),
             ([1, 3, 2], 1),
             ([2, 1, 3], 1),
             ...

        TESTS::

            sage: r = findstat({d: randint(1,1000) for d in DyckWords(4)}); r   # optional -- internet
            a new statistic on Cc0005: Dyck paths

            sage: isinstance(r.first_terms(), list)                             # optional -- internet
            True
            sage: all(isinstance(e, tuple) and len(e)==2 and isinstance(e[1], (ZZ, int)) for e in r.first_terms())      # optional -- internet
            True
        """
        return self._first_terms

    def first_terms_str(self):
        r"""
        Return the first terms of the statistic in the format needed
        for a FindStat query.

        OUTPUT:

        A string, where each line is of the form ``object => value``,
        where ``object`` is the string representation of an element
        of the appropriate collection as used by FindStat and value
        is an integer.

        EXAMPLES::

            sage: findstat(1).first_terms_str()[:10]                            # optional -- internet,random
            '[1] => 1\r\n'

        """
        if self._first_terms != None:
            to_str = self._collection.to_string()
            return join([to_str(key) + " => " + str(val)
                         for (key, val) in self._first_terms], "\r\n")
        else:
            return ""

    def _compute_generating_functions(self):
        print "hi"
        c = self.collection()
        res = dict()
        for (elements, values) in self._data:
            l = c._get_level(elements[0])
            if l in c._levels and all(l == c._get_level(e) for e in elements[1:]):
                res[l] = res.get(l, dict())
                for v in values:
                    res[l][v] = res[l].get(v, 0) + 1

        for (l, p) in res.iteritems():
            ns = sum(p.values())
            nc = c._levels[l]
            if ns < nc:
                res[l] = None
            elif ns > nc:
                raise ValueError("FindStat delivers more statistic values than the level has elements. This should not happen.  Please send and email to the developers.")

        return res

    def generating_functions(self, style="polynomial"):
        r"""
        Return the generating functions of ``self`` in a dictionary.

        The keys of this dictionary are the levels for which the
        generating function of ``self`` can be computed from the data
        of this statistic, and each value represents a generating
        function for one level, as a polynomial, as a dictionary, or as
        a list of coefficients.

        INPUT:

        - a string -- (default:"polynomial") can be
          "polynomial", "dictionary", or "list".

        OUTPUT:

        - if ``style`` is ``"polynomial"``, the generating function is
          returned as a polynomial.

        - if ``style`` is ``"dictionary"``, the generating function is
          returned as a dictionary representing the monomials of the
          generating function.

        - if ``style`` is ``"list"``, the generating function is
          returned as a list of coefficients of the generating function.

        EXAMPLES::

            sage: st = findstat(18)                                             # optional -- internet

            sage: st.generating_functions()                                     # optional -- internet,random
            {2: q + 1,
             3: q^3 + 2*q^2 + 2*q + 1,
             4: q^6 + 3*q^5 + 5*q^4 + 6*q^3 + 5*q^2 + 3*q + 1,
             5: q^10 + 4*q^9 + 9*q^8 + 15*q^7 + 20*q^6 + 22*q^5 + 20*q^4 + 15*q^3 + 9*q^2 + 4*q + 1,
             6: q^15 + 5*q^14 + 14*q^13 + 29*q^12 + 49*q^11 + 71*q^10 + 90*q^9 + 101*q^8 + 101*q^7 + 90*q^6 + 71*q^5 + 49*q^4 + 29*q^3 + 14*q^2 + 5*q + 1}

            sage: st.generating_functions(style="dictionary")                   # optional -- internet,random
            {2: {0: 1, 1: 1},
             3: {0: 1, 1: 2, 2: 2, 3: 1},
             4: {0: 1, 1: 3, 2: 5, 3: 6, 4: 5, 5: 3, 6: 1},
             5: {0: 1, 1: 4, 2: 9, 3: 15, 4: 20, 5: 22, 6: 20, 7: 15, 8: 9, 9: 4, 10: 1},
             6: {0: 1,
              1: 5,
              2: 14,
              3: 29,
              4: 49,
              5: 71,
              6: 90,
              7: 101,
              8: 101,
              9: 90,
              10: 71,
              11: 49,
              12: 29,
              13: 14,
              14: 5,
              15: 1}}

            sage: st.generating_functions(style="list")                         # optional -- internet,random
            {2: [1, 1],
             3: [1, 2, 2, 1],
             4: [1, 3, 5, 6, 5, 3, 1],
             5: [1, 4, 9, 15, 20, 22, 20, 15, 9, 4, 1],
             6: [1, 5, 14, 29, 49, 71, 90, 101, 101, 90, 71, 49, 29, 14, 5, 1]}
        """
        gfs = self._generating_function_dict
        if style == "dictionary":
            return gfs
        elif style == "list":
<<<<<<< HEAD
            for key in gen_dicts.keys():
                a = min( gen_dicts[key] )
                for b in gen_dicts[key].keys():
                    gen_dicts[key][b - a] = gen_dicts[key].pop(b)
            return { key : [ gen_dicts[key][deg] if deg in gen_dicts[key] else 0 for deg in range(max(gen_dicts[key])+1) ] for key in gen_dicts }
=======
            return { key : [ gfs[key][deg] if deg in gfs[key] else 0
                             for deg in range(max(gfs[key])+1)]
                     for key in sorted(gfs.keys()) if gfs[key]}
>>>>>>> 167d39b4
        elif style == "polynomial":
            from sage.rings.polynomial.polynomial_ring_constructor import PolynomialRing
            from sage.rings.integer_ring import ZZ
            P = PolynomialRing(ZZ,"q")
            q = P.gen()
            return { level : sum( coefficient * q**exponent
                                  for exponent,coefficient in gen_dict.iteritems() )
                     for level, gen_dict in gfs.iteritems() if gfs[level]}
        else:
            raise ValueError("The argument 'style' (='%s') must be 'dictionary', 'polynomial', or 'list'"%style)

    def oeis_search(self, search_size=32, verbose=True):
        r"""
        Search the OEIS for the generating function of the statistic.

        INPUT:

        - ``search_size`` (default:32) the number of integers in the
          sequence. If too big, the OEIS result is corrupted.

        - ``verbose`` (default:True) if true, some information about
          the search are printed.

        OUTPUT:

        - a tuple of OEIS sequences, see :meth:`OEIS.find_by_description` for more information.

        EXAMPLES::

            sage: st = findstat(18)                                             # optional -- internet

            sage: st.oeis_search()                                              # optional -- internet,random
            Searching the OEIS for "1,1  1,2,2,1  1,3,5,6,5,3,1  1,4,9,15,20,22,20,15,9,4,1  1,5,14,29,49,71,90,101"

            0: A008302: Triangle of Mahonian numbers T(n,k): coefficients in expansion of Product_{i=0..n-1} (1 + x + ... + x^i), where k ranges from 0 to A000217(n-1).

            sage: st.oeis_search(search_size=13)                                # optional -- internet,random
            Searching the OEIS for "1,1  1,2,2,1  1,3,5,6,5,3,1"

            0: A008302: Triangle of Mahonian numbers T(n,k): coefficients in expansion of Product_{i=0..n-1} (1 + x + ... + x^i), where k ranges from 0 to A000217(n-1).
            1: A115570: Array read by rows: row n (n>= 1) gives the Betti numbers for the n-th element of the Weyl group of type A3 (in Goresky's standard ordering).
            2: A187447: Array for all multiset choices (multiset repetition class representatives in Abramowitz-Stegun order).
        """
        from sage.databases.oeis import oeis

        gen_funcs = self.generating_functions(style="list")

        OEIS_string = ""
        keys = sorted(gen_funcs.keys())
        counter = 0
        for key in keys:
            gen_func = gen_funcs[key]
            while gen_func[0] == 0:
                gen_func.pop(0)
            # we strip the result according to the search size. -- stumpc5, 2015-09-27
            gen_func = gen_func[:search_size]
            counter += len(gen_func)
            if search_size > 0:
                search_size -= len(gen_func)
            OEIS_func_string     = ",".join( str(coefficient) for coefficient in gen_func )
            OEIS_string         += OEIS_func_string + "  "
        OEIS_string = OEIS_string.strip()
        if counter >= 4:
            if verbose:
                print 'Searching the OEIS for "%s"'%OEIS_string
            return oeis( OEIS_string )
        else:
            if verbose:
                print "Too little information to search the OEIS for this statistic (only %s values given)."%counter
            return

    def description(self):
        r"""
        Return the description of the statistic.

        OUTPUT:

        A string, whose first line is used as the name of the
        statistic.

        EXAMPLES::

            sage: print findstat(1).description()                               # optional -- internet,random
            The number of ways to write a permutation as a minimal length product of simple transpositions.
            <BLANKLINE>
            That is, the number of reduced words for the permutation.  E.g., there are two reduced words for $[3,2,1] = (1,2)(2,3)(1,2) = (2,3)(1,2)(2,3)$.
        """
        return self._description

    def set_description(self, value):
        r"""
        Set the description of the statistic.

        INPUT:

        - a string -- the name of the statistic followed by its
          description on a separate line.

        OUTPUT:

        - Raise an error, if the query has a match with no
          intermediate combinatorial maps.

        This information is used when submitting the statistic with
        :meth:`FindStatStatistic.submit`.

        EXAMPLES::

            sage: s = findstat([(d, randint(1,1000)) for d in DyckWords(4)]); s # optional -- internet
            a new statistic on Cc0005: Dyck paths
            sage: s.set_description("Random values on Dyck paths.\r\nNot for submssion.") # optional -- internet
            sage: s                                                             # optional -- internet
            a new statistic on Cc0005: Dyck paths
            sage: s.name()                                                      # optional -- internet
            'Random values on Dyck paths.'
            sage: print s.description()                                         # optional -- internet
            Random values on Dyck paths.
            Not for submssion.
        """
        self._raise_error_modifying_statistic_with_perfect_match()

        if value != self._description:
            self._modified = True
            self._description = value

    def name(self):
        r"""
        Return the name of the statistic.

        OUTPUT:

        A string, which is just the first line of the description of
        the statistic.

        EXAMPLES::

            sage: findstat(1).name()                                            # optional -- internet,random
            u'The number of ways to write a permutation as a minimal length product of simple transpositions.'
        """
        return self._name

    def references(self):
        r"""
        Return the references associated with the statistic.

        OUTPUT:

        An instance of :class:`sage.databases.oeis.FancyTuple`, each
        item corresponds to a reference.

        .. TODO::

            Since the references in the database are sometimes not
            formatted properly, this method is unreliable.  The
            string representation can be obtained via
            :attr:`_references`.

        EXAMPLES::

            sage: findstat(1).references()                                      # optional -- internet,random
            0: P. Edelman and C. Greene, Balanced tableaux, Adv. in Math., 63 (1987), pp. 42-99.
            1: [[OEIS:A005118]]
            2: [[oeis:A246865]]
        """
        l = [ref.strip() for ref in self._references.split(FINDSTAT_SEPARATOR_REFERENCES)]
        return FancyTuple([ref for ref in l if ref != ""])

    def set_references(self, value):
        r"""
        Set the references associated with the statistic.

        INPUT:

        - a string -- the individual references should be separated
          by FINDSTAT_SEPARATOR_REFERENCES, which is "\\r\\n".

        OUTPUT:

        - Raise an error, if the query has a match with no
          intermediate combinatorial maps.

        This information is used when submitting the statistic with
        :meth:`FindStatStatistic.submit`.

        EXAMPLES::

            sage: s = findstat([(d, randint(1,1000)) for d in DyckWords(4)]); s # optional -- internet
            a new statistic on Cc0005: Dyck paths
            sage: s.set_references("[1] The wonders of random Dyck paths, Anonymous Coward, [[arXiv:1102.4226]].\r\n[2] [[oeis:A000001]]")  # optional -- internet
            sage: s.references()                                                # optional -- internet
            0: [1] The wonders of random Dyck paths, Anonymous Coward, [[arXiv:1102.4226]].
            1: [2] [[oeis:A000001]]

        """
        self._raise_error_modifying_statistic_with_perfect_match()

        if value != self._references:
            self._modified = True
            self._references = value

    def code(self):
        r"""
        Return the code associated with the statistic.

        OUTPUT:

        A string.  Contributors are encouraged to submit sage code in the form::

            def statistic(x):
                ...

        but the string may also contain code for other computer
        algebra systems.

        EXAMPLES::

            sage: print findstat(1).code()                                      # optional -- internet,random
            def statistic(x):
                return len(x.reduced_words())

            sage: print findstat(118).code()                                    # optional -- internet,random
            (* in Mathematica *)
            tree = {{{{}, {}}, {{}, {}}}, {{{}, {}}, {{}, {}}}};
            Count[tree, {{___}, {{___}, {{___}, {___}}}}, {0, Infinity}]
        """
        return self._code

    def set_code(self, value):
        r"""
        Set the code associated with the statistic.

        INPUT:

        - a string -- contributors are encouraged to submit sage code
          in the form::

            def statistic(x):
                ...

        OUTPUT:

        - Raise an error if the query has a match with no
          intermediate combinatorial maps.

        This information is used when submitting the statistic with
        :meth:`FindStatStatistic.submit`.

        EXAMPLES::

            sage: s = findstat([(d, randint(1,1000)) for d in DyckWords(4)])    # optional -- internet
            sage: s.set_code("def statistic(x):\r\n    return randint(1,1000)") # optional -- internet
            sage: print s.code()                                                # optional -- internet
            def statistic(x):
                return randint(1,1000)
        """
        self._raise_error_modifying_statistic_with_perfect_match()

        if value != self._code:
            self._modified = True
            self._code = value

    ######################################################################
    # browse current statistic
    ######################################################################

    def browse(self):
        r"""
        Open the FindStat web page of the statistic in a browser.

        EXAMPLES::

            sage: findstat(41).browse()                                         # optional -- webbrowser
        """
        if self._query == "ID":
            webbrowser.open(FINDSTAT_URL_BROWSE + self.id_str())
        else:
            raise NotImplementedError("Would be nice to show the result of the query in the webbrowser.")

    ######################################################################
    # submit current (possibly incompletely defined) statistic
    ######################################################################

    def submit(self, max_values=FINDSTAT_MAX_SUBMISSION_VALUES):
        r"""
        Open the FindStat web page for editing the statistic in a browser.

        INPUT:

        - ``max_values`` -- integer (default:
          ``FINDSTAT_MAX_SUBMISSION_VALUES``); if :meth:`function` is
          defined and the statistic is a new statistic, use
          :meth:`FindStatCollection.first_terms` to produce at most
          ``max_values`` terms.

        OUTPUT:

        - Raise an error if the query has a match with no
          intermediate combinatorial maps.

        EXAMPLES::

            sage: s = findstat(DyckWords(4), lambda x: randint(1,1000)); s      # optional -- internet
            a new statistic on Cc0005: Dyck paths

        The following uses ``lambda x: randint(1,1000)`` to produce
        14 terms, because ``min(DyckWords(4).cardinality(),
        FINDSTAT_MAX_SUBMISSION_VALUES)`` is 14::

            sage: s.submit()                                                    # optional -- webbrowser

        """
        self._raise_error_modifying_statistic_with_perfect_match()

        # if the statistic is given as a function, and we have a new
        # statistic then update first_terms

        # it is not clear whether we want to do this also for old statistics.
        if self.function() and self.id() == 0:
            self._first_terms = self.collection().first_terms(self.function(),
                                                              max_values=max_values)

        args = dict()
        args[FINDSTAT_STATISTIC_IDENTIFIER]  = self._id
        args[FINDSTAT_STATISTIC_COLLECTION]  = str(self.collection().id())
        args[FINDSTAT_STATISTIC_DATA]        = self.first_terms_str()
        args[FINDSTAT_STATISTIC_DESCRIPTION] = self._description
        args[FINDSTAT_STATISTIC_REFERENCES]  = self._references
        args[FINDSTAT_STATISTIC_CODE]        = self.code()
        args[FINDSTAT_POST_SAGE_CELL]        = ""
        args[FINDSTAT_POST_EDIT]             = ""
        args[FINDSTAT_POST_AUTHOR]           = findstat._user_name
        args[FINDSTAT_POST_EMAIL]            = findstat._user_email

        assert set(args.keys()) == FINDSTAT_EDIT_FIELDS, "It appears that the list of required post variables for editing a statistic has changed.  Please update FindStatStatistic.submit()."

        # write the file
        f = tempfile.NamedTemporaryFile(delete=False)
        _ = verbose("Created temporary file %s" %f.name, caller_name='FindStat')
        f.write(FINDSTAT_POST_HEADER)
        if self.id() == 0:
            f.write(FINDSTAT_NEWSTATISTIC_FORM_HEADER %FINDSTAT_URL_NEW)
        else:
            f.write(FINDSTAT_NEWSTATISTIC_FORM_HEADER %(FINDSTAT_URL_EDIT+self.id_str()))
        for key, value in args.iteritems():
            _ = verbose("writing argument %s" %key, caller_name='FindStat')
            value_encoded = cgi.escape(str(value), quote=True)
            _ = verbose("%s" %value_encoded, caller_name='FindStat')
            f.write((FINDSTAT_NEWSTATISTIC_FORM_FORMAT %(key, value_encoded)))
        f.write(FINDSTAT_NEWSTATISTIC_FORM_FOOTER)
        f.close()
        _ = verbose("Opening file with webbrowser", caller_name='FindStat')
        _ = webbrowser.open(f.name)

        _ = verbose("Waiting a little before deleting the temporary file", caller_name='FindStat')
        time.sleep(1)

        f.unlink(f.name)

    # editing and submitting is really the same thing
    edit = submit

# helper for generation of CartanTypes
def _finite_irreducible_cartan_types_by_rank(n):
    """
    Return the Cartan types of rank n.

    INPUT:

    - n -- an integer.

    OUTPUT:

    The list of Cartan types of rank n.

    TESTS::

        sage: from sage.databases.findstat import _finite_irreducible_cartan_types_by_rank
        sage: _finite_irreducible_cartan_types_by_rank(2)
        [['A', 2], ['B', 2], ['G', 2]]
    """
    cartan_types      = [ CartanType(['A',n]) ]
    if n >= 2:
        cartan_types += [ CartanType(['B',n]) ]
    if n >= 3:
        cartan_types += [ CartanType(['C',n]) ]
    if n >= 4:
        cartan_types += [ CartanType(['D',n]) ]
    if n in [6,7,8]:
        cartan_types += [ CartanType(['E',n]) ]
    if n == 4:
        cartan_types += [ CartanType(['F',n]) ]
    if n == 2:
        cartan_types += [ CartanType(['G',n]) ]
    return cartan_types

class FindStatCollection(Element):
    r"""
    A FindStat collection.

    :class:`FindStatCollection` is a class representing a
    combinatorial collection available in the FindStat database.

    Its main use is to allow easy specification of the combinatorial
    collection when using :class:`findstat<FindStat>`.  It also
    provides methods to quickly access its FindStat web page
    (:meth:`browse`), check whether a particular element is actually
    in the range considered by FindStat (:meth:`in_range`), etc.

    INPUT:

    One of the following:

    - a string eg. 'Dyck paths' or 'DyckPaths', case-insensitive, or

    - an integer designating the FindStat id of the collection, or

    - a sage object belonging to a collection, or

    - an iterable producing a sage object belonging to a collection.

    EXAMPLES::

        sage: from sage.databases.findstat import FindStatCollection
        sage: FindStatCollection("Dyck paths")                                  # optional -- internet
        Cc0005: Dyck paths

        sage: FindStatCollection(5)                                             # optional -- internet
        Cc0005: Dyck paths

        sage: FindStatCollection(DyckWord([1,0,1,0]))                           # optional -- internet
        Cc0005: Dyck paths

        sage: FindStatCollection(DyckWords(2))                                  # optional -- internet
        Cc0005: Dyck paths

    SEEALSO:

    :class:`FindStatCollections`

    """
    __metaclass__ = InheritComparisonClasscallMetaclass

    @staticmethod
    def __classcall_private__(cls, entry):
        """
        Retrieve a collection from the database.

        TESTS::

            sage: from sage.databases.findstat import FindStatCollection
            sage: FindStatCollection(0)                                         # optional -- internet
            Traceback (most recent call last):
            ...
            ValueError: Could not find FindStat collection for 0.
        """
        return FindStatCollections()(entry)

    def __init__(self, parent, id, c, sageconstructor_overridden):
        """Initialize the collection.

        This should only be called in
        :meth:`FindStatCollections()._element_constructor_` via
        `element_class`.

        INPUT:

        - ``parent`` -- :class:`FindStatCollections`.

        - ``id`` -- the FindStat identifier of the collection.

        - ``c`` -- a tuple containing the properties of the
          collection, such as its name, the corresponding class in
          sage, and so on.

        - ``sageconstructor_overridden`` -- either ``None`` or an
          iterable which yields a subset of the elements of the
          collection.

        TESTS::

            sage: from sage.databases.findstat import FindStatCollection
            sage: FindStatCollection(5).parent()                                # optional -- internet
            Set of combinatorial collections used by FindStat

        """
        self._id = id
        (self._name, self._name_plural, self._url_name,
         self._sageclass, self._sageconstructor, self._levels, self._get_level,
         self._in_range, self._to_str, self._from_str) = c
        self._sageconstructor_overridden = sageconstructor_overridden

        Element.__init__(self, parent)

    def __reduce__(self):
        """Return a function and its arguments needed to create this
        collection.

        TESTS::

            sage: from sage.databases.findstat import FindStatCollection
            sage: c = FindStatCollection("Permutations")                        # optional -- internet
            sage: loads(dumps(c)) == c                                          # optional -- internet
            True

        """
        return (FindStatCollection, (self.id(),))

    def __cmp__(self, other):
        """
        TESTS::

            sage: from sage.databases.findstat import FindStatCollection, FindStatCollections
            sage: FindStatCollection("Permutations") == FindStatCollection("Permutations")          # optional -- internet
            True

            sage: FindStatCollection("Permutations") == FindStatCollection("Integer Partitions")    # optional -- internet
            False

            sage: FindStatCollection("Permutations") != FindStatCollection("Permutations")          # optional -- internet
            False

            sage: FindStatCollection("Permutations") != FindStatCollection("Integer Partitions")    # optional -- internet
            True

            sage: FindStatCollection("Permutations") == 1                                           # optional -- internet
            False

            sage: FindStatCollection("Permutations") != 1                                           # optional -- internet
            True

            sage: sorted(c for c in FindStatCollections())[0]                                       # optional -- internet
            Cc0001: Permutations
        """
        return self.id().__cmp__(other.id())

    def in_range(self, element):
        r"""
        Check whether an element of the collection is in FindStat's precomputed range.

        INPUT:

        - ``element`` -- a sage object that belongs to the collection.

        OUTPUT:

        ``True``, if ``element`` is used by the FindStat search
        engine, and ``False`` if it is ignored.

        EXAMPLES::

            sage: from sage.databases.findstat import FindStatCollection
            sage: c = FindStatCollection("GelfandTsetlinPatterns")              # optional -- internet
            sage: c.in_range(GelfandTsetlinPattern([[2, 1], [1]]))              # optional -- internet
            True
            sage: c.in_range(GelfandTsetlinPattern([[3, 1], [1]]))              # optional -- internet
            True
            sage: c.in_range(GelfandTsetlinPattern([[4, 1], [1]]))              # optional -- internet,random
            False


        TESTS::

            sage: from sage.databases.findstat import FindStatCollections
            sage: l = FindStatCollections()                                     # optional -- internet
            sage: long = [9, 12, 14, 20]
            sage: for c in l:                                                   # optional -- internet
            ....:     if c.id() not in long:
            ....:         f = c.first_terms(lambda x: 1, max_values=10000)
            ....:         print c, len(f), all(c.in_range(e) for e, _ in f)
            ....:
            Cc0001: Permutations 10000 True
            Cc0002: Integer partitions 270 True
            Cc0005: Dyck paths 2054 True
            Cc0006: Integer compositions 510 True
            Cc0007: Standard tableaux 3734 True
            Cc0010: Binary trees 2054 True
            Cc0013: Cores 100 True
            Cc0017: Alternating sign matrices 7916 True
            Cc0018: Gelfand-Tsetlin patterns 934 True
            Cc0019: Semistandard tableaux 2100 True
            Cc0021: Ordered trees 2055 True
            Cc0022: Finite Cartan types 31 True
            Cc0023: Parking functions 10000 True

        """
        return self._in_range(element, self._levels.keys())

    def first_terms(self, statistic, max_values=FINDSTAT_MAX_SUBMISSION_VALUES):
        r"""
        Compute the first few terms of the given statistic.

        INPUT:

        - ``statistic`` -- a callable.

        - ``max_values`` -- the number of terms to compute at most.

        OUTPUT:

        A list of pairs of the form (object, value).

        EXAMPLES::

            sage: from sage.databases.findstat import FindStatCollection
            sage: c = FindStatCollection("GelfandTsetlinPatterns")              # optional -- internet
            sage: c.first_terms(lambda x: 1, max_values=10)                     # optional -- internet,random
            [([[0]], 1),
             ([[1]], 1),
             ([[2]], 1),
             ([[3]], 1),
             ([[0, 0], [0]], 1),
             ([[1, 0], [0]], 1),
             ([[1, 0], [1]], 1),
             ([[1, 1], [1]], 1),
             ([[2, 0], [0]], 1),
             ([[2, 0], [1]], 1)]
        """
        if self._sageconstructor_overridden is None:
            g = (x for n in self._levels.keys() for x in self._sageconstructor(n))
        else:
            g = self._sageconstructor_overridden

        return [(x, statistic(x)) for (x,_) in zip(g, xrange(max_values))]

    def id(self):
        r"""
        Return the FindStat identifier of the collection.

        OUTPUT:

        The FindStat identifier of the collection as an integer.

        EXAMPLES::

            sage: from sage.databases.findstat import FindStatCollection
            sage: c = FindStatCollection("GelfandTsetlinPatterns")              # optional -- internet
            sage: c.id()                                                        # optional -- internet
            18
        """
        return self._id

    def id_str(self):
        r"""
        Return the FindStat identifier of the collection.

        OUTPUT:

        The FindStat identifier of the collection as a string.

        EXAMPLES::

            sage: from sage.databases.findstat import FindStatCollection
            sage: c = FindStatCollection("GelfandTsetlinPatterns")              # optional -- internet
            sage: c.id_str()                                                    # optional -- internet
            'Cc0018'
        """
        id = str(self.id())
        return 'Cc0000'[:-len(id)] + id

    def browse(self):
        r"""
        Open the FindStat web page of the collection in a browser.

        EXAMPLES::

            sage: from sage.databases.findstat import FindStatCollection
            sage: FindStatCollection("Permutations").browse()                   # optional -- webbrowser
        """
        webbrowser.open(FINDSTAT_URL + self._url_name)

    def to_string(self):
        r"""
        Return a function that returns the FindStat normal
        representation given an object.

        OUTPUT:

        The function that produces the string representation as
        needed by the FindStat search webpage.

        EXAMPLES::

            sage: from sage.databases.findstat import FindStatCollection
            sage: p = Poset((range(3), [[0, 1], [1, 2]]))                       # optional -- internet
            sage: c = FindStatCollection("Posets")                              # optional -- internet
            sage: c.to_string()(p)                                              # optional -- internet
            '([(0, 2), (2, 1)], 3)'
        """
        return self._to_str

    def from_string(self):
        r"""
        Return a function that returns the object given the FindStat
        normal representation.

        OUTPUT:

        The function that produces the sage object given its FindStat
        normal representation as a string.

        EXAMPLES::

            sage: from sage.databases.findstat import FindStatCollection
            sage: c = FindStatCollection("Posets")                              # optional -- internet
            sage: p = c.from_string()('([(0, 2), (2, 1)], 3)')                  # optional -- internet
            sage: p.cover_relations()                                           # optional -- internet
            [[0, 2], [2, 1]]
        """
        return self._from_str

    def _repr_(self):
        r"""
        Return the representation of the FindStat collection.

        OUTPUT:

        The representation, including the identifier and the name.

        EXAMPLES::

            sage: from sage.databases.findstat import FindStatCollection
            sage: FindStatCollection("Binary trees")                            # optional -- internet
            Cc0010: Binary trees
        """
        return "%s: %s" %(self.id_str(), self._name_plural)

    def name(self):
        r"""
        Return the name of the FindStat collection.

        OUTPUT:

        The name of the FindStat collection, in singular.

        EXAMPLES::

            sage: from sage.databases.findstat import FindStatCollection
            sage: FindStatCollection("Binary trees").name()                     # optional -- internet
            u'Binary tree'
        """
        return self._name

    def name_plural(self):
        r"""
        Return the plural name of the FindStat collection.

        OUTPUT:

        The name of the FindStat collection, in plural.

        EXAMPLES::

            sage: from sage.databases.findstat import FindStatCollection
            sage: FindStatCollection("Binary trees").name_plural()              # optional -- internet
            u'Binary trees'
        """
        return self._name_plural

class FindStatCollections(Parent, UniqueRepresentation):
    r"""
    The class of FindStat collections.

    The elements of this class are combinatorial collections in
    FindStat as of August 2015.  If a new collection was added to the
    web service since then, the dictionary ``_findstat_collections``
    in this class has to be updated accordingly.

    EXAMPLES::

        sage: from sage.databases.findstat import FindStatCollections
        sage: sorted(c for c in FindStatCollections())                          # optional -- internet
        [Cc0001: Permutations,
         Cc0002: Integer partitions,
         Cc0005: Dyck paths,
         Cc0006: Integer compositions,
         Cc0007: Standard tableaux,
         Cc0009: Set partitions,
         Cc0010: Binary trees,
         Cc0012: Perfect matchings,
         Cc0013: Cores,
         Cc0014: Posets,
         Cc0017: Alternating sign matrices,
         Cc0018: Gelfand-Tsetlin patterns,
         Cc0019: Semistandard tableaux,
         Cc0020: Graphs,
         Cc0021: Ordered trees,
         Cc0022: Finite Cartan types,
         Cc0023: Parking functions]
    """

    # we set up a dict of FindStat collections containing, with key
    # being the FINDSTAT_COLLECTION_IDENTIFIER to tuples, containing in this order:

    # * the FindStat name                                        (FINDSTAT_COLLECTION_NAME)
    # * the FindStat name plural                                 (FINDSTAT_COLLECTION_NAME_PLURAL)
    # * url's as needed by FindStat                              (FINDSTAT_COLLECTION_NAME_WIKI)
    # * sage element constructor
    # * sage constructor                                         (would be parent_initializer)
    # * a dictionary from levels to sizes                        (FINDSTAT_COLLECTION_LEVELS)
    #   the levels are used as arguments for the sage constructor
    # * a function to check whether an object is produced by applying the constructor to some element in the list
    # * the (FindStat) string representations of the sage object (would be element_repr)
    # * sage constructors of the FindStat string representation  (would be element_constructor)

    # when adding a collection, note the following:

    # to recognize a collection given a sage object,
    # :meth:`_element_constructor_` checks whether the object is an
    # instance of one of the sage element constructors.

    # sage objects are normalized using the method :meth:`to_string`.
    # This method should apply to objects produced by
    # :meth:`first_terms` as well as to objects produced by
    # :meth:`from_string`.

    # several fields are initialised with 'None', they are updated
    # upon the first call to this class
    _findstat_collections = {
        17: [None, None, None, AlternatingSignMatrix, AlternatingSignMatrices, None,
             lambda x: x.to_matrix().nrows(),
             lambda x, l: x.to_matrix().nrows() in l,
             lambda x: str(map(list, list(x._matrix))),
             lambda x: AlternatingSignMatrix(literal_eval(x))],
        10: [None, None, None, BinaryTree,            BinaryTrees,             None,
             lambda x: x.node_number(),
             lambda x, l: x.node_number() in l,
             str,
             lambda x: BinaryTree(str(x))],
        13: [None, None, None, Core,                  lambda x: Cores(x[1], x[0]),
             None,
             lambda x: (x.length(), x.k()),
             lambda x, l: (x.length(), x.k()) in l,
             lambda X: "( "+X._repr_()+", "+str(X.k())+" )",
             lambda x: (lambda pi, k: Core(pi, k))(*literal_eval(x))],
        5:  [None, None, None, DyckWord,              DyckWords,               None,
             lambda x: (x.length()/2),
             lambda x, l: (x.length()/2) in l,
             lambda x: str(list(DyckWord(x))),
             lambda x: DyckWord(literal_eval(x))],
        22: [None, None, None, CartanType_abstract,   _finite_irreducible_cartan_types_by_rank,
             None,
             lambda x: x.rank(),
             lambda x, l: x.rank() in l,
             str,
             lambda x: CartanType(*literal_eval(str(x)))],
        18: [None, None, None, GelfandTsetlinPattern, lambda x: GelfandTsetlinPatterns(*x),
             None,
             None,
             lambda x, l: any(len(x) == s and max([0] + [max(row) for row in x]) <= m for s, m in l),
             str,
             lambda x: GelfandTsetlinPattern(literal_eval(x))],
        20: [None, None, None, Graph,                 graphs,
             None,
             lambda x: x.num_verts(),
             lambda x, l: x.num_verts() in l,
             lambda X: str((sorted(X.canonical_label().edges(False)), X.num_verts())),
             lambda x: (lambda E, V: Graph([range(V), lambda i,j: (i,j) in E or (j,i) in E], immutable=True))(*literal_eval(x))],
        6:  [None, None, None, Composition,           Compositions,            None,
             lambda x: x.size(),
             lambda x, l: x.size() in l,
             str,
             lambda x: Composition(literal_eval(x))],
        2:  [None, None, None, Partition,             Partitions,              None,
             lambda x: x.size(),
             lambda x, l: x.size() in l,
             str,
             lambda x: Partition(literal_eval(x))],
        21: [None, None, None, OrderedTree,           OrderedTrees,            None,
             lambda x: x.node_number(),
             lambda x, l: x.node_number() in l,
             str,
             lambda x: OrderedTree(literal_eval(x))],
        23: [None, None, None, ParkingFunction_class, ParkingFunctions,        None,
             lambda x: len(x),
             lambda x, l: len(x) in l,
             str,
             lambda x: ParkingFunction(literal_eval(x))],
        12: [None, None, None, PerfectMatching,       PerfectMatchings,        None,
             lambda x: x.size(),
             lambda x, l: x.size() in l,
             str,
             lambda x: PerfectMatching(literal_eval(x))],
        1:  [None, None, None, Permutation,           Permutations,            None,
             lambda x: x.size(),
             lambda x, l: x.size() in l,
             str,
             lambda x: Permutation(literal_eval(x))],
        14: [None, None, None, FinitePoset,           posets,                  None,
             lambda x: x.cardinality(),
             lambda x, l: x.cardinality() in l,
             lambda X: str((sorted(X._hasse_diagram.canonical_label().cover_relations()), len(X._hasse_diagram.vertices()))),
             lambda x: (lambda R, E: Poset((range(E), R)))(*literal_eval(x))],
        19: [None, None, None, SemistandardTableau,   lambda x: SemistandardTableaux(x, max_entry=4),
             None,
             lambda x: x.size(),
             lambda x, l: x.size() in l,
             str,
             lambda x: SemistandardTableau(literal_eval(x))],
        9:  [None, None, None, SetPartition,          SetPartitions,           None,
             lambda x: x.size(),
             lambda x, l: x.size() in l,
             str,
             lambda x: SetPartition(literal_eval(x.replace('{','[').replace('}',']')))],
        7:  [None, None, None, StandardTableau,       StandardTableaux,        None,
             lambda x: x.size(),
             lambda x, l: x.size() in l,
             str,
             lambda x: StandardTableau(literal_eval(x))]}

    def __init__(self):
        """
        Fetch the collections from FindStat.

        TESTS::

            sage: from sage.databases.findstat import FindStatCollections
            sage: C = FindStatCollections()                                     # optional -- internet
            sage: TestSuite(C).run()                                            # optional -- internet
        """
        for j in json.load(urlopen(FINDSTAT_URL_DOWNLOADS_COLLECTIONS)):
            c = self._findstat_collections[j[FINDSTAT_COLLECTION_IDENTIFIER]]
            c[0] = j[FINDSTAT_COLLECTION_NAME]
            c[1] = j[FINDSTAT_COLLECTION_NAME_PLURAL]
            c[2] = j[FINDSTAT_COLLECTION_NAME_WIKI]
            c[5] =  {literal_eval(key):value for key,value in
                     j[FINDSTAT_COLLECTION_LEVELS].iteritems()}

        Parent.__init__(self, category=Sets())

    def _element_constructor_(self, entry):
        """Retrieve a FindStat collection from the database.

        INPUT:

        see :class:`FindStatCollection`.

        TESTS:

        Create an object and find its collection::

            sage: from sage.databases.findstat import FindStatCollection, FindStatCollections
            sage: [FindStatCollection(c.first_terms(lambda x: 0, max_values=1)[0][0]) for c in FindStatCollections()]   # optional -- internet
            [Cc0001: Permutations,
             Cc0002: Integer partitions,
             Cc0005: Dyck paths,
             Cc0006: Integer compositions,
             Cc0007: Standard tableaux,
             Cc0009: Set partitions,
             Cc0010: Binary trees,
             Cc0012: Perfect matchings,
             Cc0013: Cores,
             Cc0014: Posets,
             Cc0017: Alternating sign matrices,
             Cc0018: Gelfand-Tsetlin patterns,
             Cc0019: Semistandard tableaux,
             Cc0020: Graphs,
             Cc0021: Ordered trees,
             Cc0022: Finite Cartan types,
             Cc0023: Parking functions]

        """
        if isinstance(entry, FindStatCollection):
            return entry

        if isinstance(entry, (str, unicode)):
            # find by name in _findstat_collections
            for (id, c) in self._findstat_collections.iteritems():
                if entry.upper() in (c[0].upper(), c[1].upper(), c[2].upper()):
                    return self.element_class(self, id, c, None)

        elif isinstance(entry, (int, Integer)):
            # find by id in _findstat_collections
            for (id, c) in self._findstat_collections.iteritems():
                if entry == id:
                    return self.element_class(self, id, c, None)

        else:
            # find collection given an object or a constructor

            # unfortunately, we cannot test with
            # isinstance(_, SageObject), since this is True for
            # CartanType.

            # TODO: entry == c[4] will work rarely because c[4] might be a function!
            # also, the error handling is only necessary because of this...
            for (id, c) in self._findstat_collections.iteritems():
                try:
                    if isinstance(entry, c[3]) or entry == c[4]:
                        return self.element_class(self, id, c, None)

                except TypeError:
                    # examples are
                    # graphs:
                    # TypeError: cannot compare graph to non-graph (<class 'sage.combinat.permutation.Permutations'>)
                    # perfect matchings:
                    # TypeError: descriptor 'parent' of 'sage.structure.sage_object.SageObject' object needs an argument
                    pass

            # check whether entry is iterable (it's not a string!)
            try:
                obj = iter(entry).next()
                for (id, c) in self._findstat_collections.iteritems():
                    if isinstance(obj, c[3]):
                        return self.element_class(self, id, c, entry)

            except TypeError:
                pass

        raise ValueError("Could not find FindStat collection for %s." %str(entry))

    def _repr_(self):
        """
        Return the representation of the set of FindStat collections.

        EXAMPLES::

            sage: from sage.databases.findstat import FindStatCollections
            sage: FindStatCollections()                                         # optional -- internet
            Set of combinatorial collections used by FindStat
        """
        return "Set of combinatorial collections used by FindStat"

    def __iter__(self):
        """
        Return an iterator over all FindStat collections.

        EXAMPLES::

            sage: from sage.databases.findstat import FindStatCollections
            sage: [m for m in FindStatCollections()][0]                         # optional -- internet
            Cc0001: Permutations
        """
        for c in self._findstat_collections:
            yield FindStatCollection(c)

    Element = FindStatCollection

class FindStatMap(Element):
    r"""
    A FindStat map.

    :class:`FindStatMap` is a class representing a combinatorial
    map available in the FindStat database.

    The result of a :class:`findstat<FindStat>` query contains a
    (possibly empty) list of such maps.  This class provides methods
    to inspect various properties of these maps, in particular
    :meth:`code`.

    INPUT:

    - a string containing the FindStat name of the map, or an integer
      representing its FindStat id.

    EXAMPLES::

        sage: from sage.databases.findstat import FindStatMap
        sage: FindStatMap(71)                                                   # optional -- internet
        Mp00071: descent composition
        sage: FindStatMap("descent composition")                                # optional -- internet
        Mp00071: descent composition

    SEEALSO:

    :class:`FindStatMaps`

    """
    __metaclass__ = InheritComparisonClasscallMetaclass

    @staticmethod
    def __classcall_private__(cls, entry):
        """
        Retrieve a map from the database.

        TESTS::

            sage: from sage.databases.findstat import FindStatMap
            sage: FindStatMap("abcdefgh")                                       # optional -- internet
            Traceback (most recent call last):
            ...
            ValueError: Could not find FindStat map for abcdefgh.
        """
        return FindStatMaps()(entry)

    def __init__(self, parent, entry):
        """Initialize the map.

        This should only be called in
        :meth:`FindStatMaps()._element_constructor_` via
        `element_class`.

        INPUT:

        - ``parent`` -- :class:`FindStatMaps`.

        - ``entry`` -- a dictionary containing the properties of the
          map, such as its name, code, and so on.

        TESTS::

            sage: from sage.databases.findstat import FindStatMap
            sage: FindStatMap(62).parent()                                      # optional -- internet
            Set of combinatorial maps used by FindStat

        """
        self._map = entry
        Element.__init__(self, parent)

    def __reduce__(self):
        """Return a function and its arguments needed to create this
        map.

        TESTS::

            sage: from sage.databases.findstat import FindStatMap
            sage: c = FindStatMap(62)                                           # optional -- internet
            sage: loads(dumps(c)) == c                                          # optional -- internet
            True

        """
        return (FindStatMap, (self.id(),))

    def id(self):
        r"""
        Return the FindStat identifier of the map.

        OUTPUT:

        The FindStat identifier of the map as an integer.

        EXAMPLES::

            sage: m = findstat("Permutations", lambda pi: pi.length())[1][1][0] # optional -- internet
            sage: m.id()                                                        # optional -- internet
            62
        """
        return self._map[FINDSTAT_MAP_IDENTIFIER]

    def id_str(self):
        r"""
        Return the FindStat identifier of the map.

        OUTPUT:

        The FindStat identifier of the map as a string.

        EXAMPLES::

            sage: m = findstat("Permutations", lambda pi: pi.length())[1][1][0] # optional -- internet
            sage: m.id_str()                                                    # optional -- internet
            'Mp00062'
        """

        id = str(self.id())
        return 'Mp00000'[:-len(id)] + id

    def _repr_(self):
        r"""
        Return the representation of the FindStat map.

        EXAMPLES::

            sage: from sage.databases.findstat import FindStatMap
            sage: FindStatMap(71)                                               # optional -- internet
            Mp00071: descent composition
        """
        return "%s: %s" %(self.id_str(), self._map[FINDSTAT_MAP_NAME])

    def __cmp__(self, other):
        """
        TESTS::

            sage: from sage.databases.findstat import FindStatMap, FindStatMaps
            sage: FindStatMap(71) == FindStatMap(71)                            # optional -- internet
            True

            sage: FindStatMap(62) == FindStatMap(71)                            # optional -- internet
            False

            sage: FindStatMap(71) != FindStatMap(71)                            # optional -- internet
            False

            sage: FindStatMap(62) != FindStatMap(71)                            # optional -- internet
            True

            sage: FindStatMap(62) == 1                                          # optional -- internet
            False

            sage: FindStatMap(62) != 1                                          # optional -- internet
            True

            sage: sorted(c for c in FindStatMaps())[0]                          # optional -- internet
            Mp00001: to semistandard tableau
        """
        return self.id().__cmp__(other.id())

    def name(self):
        r"""
        Return the FindStat name of the map.

        OUTPUT:

        The name of the map as a string, as used by FindStat.

        EXAMPLES::

            sage: m = findstat("Permutations", lambda pi: pi.length())[1][1][0] # optional -- internet
            sage: m.name()                                                      # optional -- internet
            u'inversion-number to major-index bijection'
        """
        return self._map[FINDSTAT_MAP_NAME]

    def description(self):
        r"""
        Return the FindStat description of the map.

        OUTPUT:

        The description as a string.

        EXAMPLES::

            sage: m = findstat("Permutations", lambda pi: pi.length())[1][1][0] # optional -- internet
            sage: print m.description()                                         # optional -- internet,random
            Let $\sigma \in \mathcal{S}_n$ be a permutation.
            <BLANKLINE>
            Maps $\sigma$ to the permutation $\tau$ such that the major code of $\tau$ is given by the Lehmer code of $\sigma$.
            <BLANKLINE>
            In particular, the number of inversions of $\sigma$ equals the major index of $\tau$.
            <BLANKLINE>
            EXAMPLES:
            <BLANKLINE>
            $[3,4,1,2] \mapsto [3,1,4,2]$
        """
        return self._map[FINDSTAT_MAP_DESCRIPTION]

    def domain(self):
        r"""
        Return the FindStat collection which is the domain of the map.

        OUTPUT:

        The domain of the map as a :class:`FindStatCollection`.

        EXAMPLES::

            sage: from sage.databases.findstat import FindStatMap               # optional -- internet
            sage: FindStatMap(71).domain()                                      # optional -- internet
            Cc0001: Permutations
        """
        return FindStatCollection(self._map[FINDSTAT_MAP_DOMAIN])

    def codomain(self):
        r"""
        Return the FindStat collection which is the codomain of the map.

        OUTPUT:

        The codomain of the map as a :class:`FindStatCollection`.

        EXAMPLES::

            sage: from sage.databases.findstat import FindStatMap               # optional -- internet
            sage: FindStatMap(71).codomain()                                    # optional -- internet
            Cc0006: Integer compositions
        """
        return FindStatCollection(self._map[FINDSTAT_MAP_CODOMAIN])

    def code(self):
        r"""
        Return the code associated with the map.

        OUTPUT:

        A string.

        EXAMPLES::

            sage: from sage.databases.findstat import FindStatMap               # optional -- internet
            sage: print FindStatMap(71).code()                                  # optional -- internet
            def descents_composition(elt):
                if len(elt) == 0:
                    return Composition([])
                d = [-1] + elt.descents() + [len(elt)-1]
                return Composition([ d[i+1]-d[i] for i in range(len(d)-1)])
        """
        return self._map[FINDSTAT_MAP_CODE]

    def code_name(self):
        r"""
        Return the name of the function defined by :meth:`code`.

        OUTPUT:

        A string.

        EXAMPLES::

            sage: from sage.databases.findstat import FindStatMap               # optional -- internet
            sage: print FindStatMap(71).code_name()                             # optional -- internet
            descents_composition
        """
        return self._map[FINDSTAT_MAP_CODE_NAME]

class FindStatMaps(Parent, UniqueRepresentation):
    r"""
    The class of FindStat maps.

    The elements of this class are combinatorial maps currently in
    FindStat.

    EXAMPLES:

    We can print a nice list of maps currently in FindStat, sorted by
    domain and codomain::

        sage: from sage.databases.findstat import FindStatMap, FindStatMaps
        sage: for m in sorted(FindStatMaps(), key=lambda m: (m.domain(), m.codomain)):    # optional -- internet,random
        ....:     print m.domain().name().ljust(30), m.codomain().name().ljust(30), m.name()
        ....:
        Permutation                    Standard tableau               Robinson-Schensted insertion tableau
        Permutation                    Integer partition              Robinson-Schensted tableau shape
        Permutation                    Binary tree                    to increasing tree
        ...

    """
    def __init__(self):
        """
        Fetch all the maps from FindStat.

        TESTS::

            sage: from sage.databases.findstat import FindStatMaps
            sage: M = FindStatMaps()                                            # optional -- internet
            sage: TestSuite(M).run()                                            # optional -- internet
        """
        self._findstat_maps = json.load(urlopen(FINDSTAT_URL_DOWNLOADS_MAPS))
        Parent.__init__(self, category=Sets())

    def _element_constructor_(self, entry):
        """Initialize a FindStat map.

        INPUT:

        - ``entry`` -- a string containing the FindStat name of the
          map, or an integer giving its id, or a dict containing all
          the information.

        EXAMPLES::

            sage: from sage.databases.findstat import FindStatMap
            sage: FindStatMap(71)                                               # optional -- internet
            Mp00071: descent composition

        """
        if isinstance(entry, FindStatMap):
            return entry

        elif entry in self._findstat_maps:
            return self.element_class(self, entry)

        elif isinstance(entry, (str, unicode)):
            # find by name in _findstat_maps
            for c in self._findstat_maps:
                if entry.upper() == c[FINDSTAT_MAP_NAME].upper():
                    return self.element_class(self, c)

        elif isinstance(entry, (int, Integer)):
            # find by id in _findstat_maps
            for c in self._findstat_maps:
                if entry == c[FINDSTAT_MAP_IDENTIFIER]:
                    return self.element_class(self, c)

        raise ValueError("Could not find FindStat map for %s." %str(entry))

    def _repr_(self):
        """
        Return the representation of the set of FindStat maps.

        EXAMPLES::

            sage: from sage.databases.findstat import FindStatMaps
            sage: FindStatMaps()                                                # optional -- internet
            Set of combinatorial maps used by FindStat
        """
        return "Set of combinatorial maps used by FindStat"

    def __iter__(self):
        """
        Return an iterator over all FindStat maps.

        EXAMPLES::

            sage: from sage.databases.findstat import FindStatMaps
            sage: [m for m in FindStatMaps()][0]                                # optional -- internet
            Mp00072: binary search tree: left to right

        """
        for m in self._findstat_maps:
            yield FindStatMap(m)

    Element = FindStatMap

findstat = FindStat()<|MERGE_RESOLUTION|>--- conflicted
+++ resolved
@@ -1276,17 +1276,13 @@
         if style == "dictionary":
             return gfs
         elif style == "list":
-<<<<<<< HEAD
-            for key in gen_dicts.keys():
-                a = min( gen_dicts[key] )
-                for b in gen_dicts[key].keys():
-                    gen_dicts[key][b - a] = gen_dicts[key].pop(b)
-            return { key : [ gen_dicts[key][deg] if deg in gen_dicts[key] else 0 for deg in range(max(gen_dicts[key])+1) ] for key in gen_dicts }
-=======
+            for key in gfs.keys():
+                a = min( gfs[key] )
+                for b in gfs[key].keys():
+                    gfs[key][b - a] = gfs[key].pop(b)
             return { key : [ gfs[key][deg] if deg in gfs[key] else 0
                              for deg in range(max(gfs[key])+1)]
                      for key in sorted(gfs.keys()) if gfs[key]}
->>>>>>> 167d39b4
         elif style == "polynomial":
             from sage.rings.polynomial.polynomial_ring_constructor import PolynomialRing
             from sage.rings.integer_ring import ZZ
