--- conflicted
+++ resolved
@@ -1180,46 +1180,6 @@
 }
 
 
-<<<<<<< HEAD
-/***********************************************************/
-/*               syntax highlighting css styling           */
-/***********************************************************/
-
-.token_number
-{
-	color: #004040;
-}
-.token_op
-{
-	color: #005500;
-}
-.token_string
-{
-	color: #aa5544;
-}
-.token_comment
-{
-	color: #770000;
-}
-.token_name
-{
-	color: #000000;
-}
-.token_error
-{
-	color: #FF8080;
-}
-.keyword
-{
-	color: #990099;
-}
-.text
-{
-	color: #000000;
-}
-
-=======
->>>>>>> 4d5e565c
 """
     if color == 'gmail':
         color1 = '#c3d9ff'
