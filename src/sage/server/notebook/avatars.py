#####################################################################
# Copyright (C) 2007 Alex Clemesha <clemesha@gmail.com>
#
#  Distributed under the terms of the GNU General Public License (GPL)
#                  http://www.gnu.org/licenses/
#####################################################################

import twist

def user_type(avatarId):
    if twist.notebook.user_is_admin(avatarId):
        return 'admin'
    return 'user'

import os

from twisted.cred import portal, checkers, credentials, error as credError
from twisted.internet import protocol, defer
from zope.interface import Interface, implements
from twisted.web2 import iweb
from twisted.python import log

class PasswordDataBaseChecker(object):
    implements(checkers.ICredentialsChecker)
    credentialInterfaces = (credentials.IUsernamePassword,)

    def __init__(self, dbConnection):
        self.dbConnection = dbConnection

    def queryDatabase(self, result):
        if result:
            avatarId = str(result[0][0])
            return avatarId #defer.succeed(avatarId)
        else:
            return checkers.ANONYMOUS #defer.succeed(checkers.ANONYMOUS)

    def requestAvatarId(self, credentials):
        log.msg("=== requestAvatarId ===")
        username = credentials.username
        password = credentials.password
        query = "SELECT avatarId FROM users WHERE avatarId = ? AND password = ?"
        d = self.dbConnection.runQuery(query, (username, password))
        d.addCallback(self.queryDatabase)
        #d.addErrback(self._failed)
        return d

class PasswordDictChecker(object):
    implements(checkers.ICredentialsChecker)
    credentialInterfaces = (credentials.IUsernamePassword,)

    def __init__(self, passwords):
        "passwords: a dict-like object mapping usernames to passwords"
        self.passwords = passwords

    def requestAvatarId(self, credentials):
        log.msg("=== requestAvatarId ===")
        username = credentials.username
        #log.msg("un: %s, pw: %s"%(credentials.username, credentials.password))
        if self.passwords.has_key(username):
            log.msg("password.has_key(%s)"%username)
            password = self.passwords[username]
            if credentials.password == password:
                return defer.succeed(username)
            else:
                log.msg("=== %s entered the wrong password" % username)
                log.msg("=== Returning anonymous credentials.")
                return defer.succeed(checkers.ANONYMOUS)
        else:
            log.msg("=== Returning anonymous credentials.")
            return defer.succeed(checkers.ANONYMOUS)
            #return defer.fail(credError.UnauthorizedLogin("No such user"))


class PasswordFileChecker(PasswordDictChecker):
    implements(checkers.ICredentialsChecker)
    credentialInterfaces = (credentials.IUsernamePassword,)

    def __init__(self, password_file):
        """
        INPUT:
        password_file - file that contains passwords

        """
        if not os.path.exists(password_file):
            open(password_file,'w').close()
        f = open(password_file).readlines()
        passwords = {'a':'a', 'was':'a', 'admin':'a'}
        for line in f:
            username, password = line.split(':')
            password = password.strip()
            passwords[username] = password

        self.passwords = passwords



class LoginSystem(object):
    implements(portal.IRealm)

    def __init__(self, users):
        self.users = users #empty, stored in database right now
        # self.dbConnection = dbConnection
        self.usersResources = {} #store created resource objects
        self.kernels = {} #logged in users kernel connections.
        self.logout = lambda: None #find a good use for logout

    def requestAvatar(self, avatarId, mind, *interfaces):
        """Return a given Avatar depending on the avatarID.

        This approximatly boils down to, for a protected web site,
        that given a username (avatarId, which could just be '()' for
        an anonymous user) returned from a login page,
        (which first went through a password check in requestAvatarId)
        We serve up a given "web site" -> twisted resources, that depends
        on the avatarId, (i.e. different permissions / view depending on
        if the user is anonymous, regular, or an admin)
        """
<<<<<<< HEAD
        from sage.server.notebook.twist import Toplevel, AnonymousToplevel
=======
        from sage.server.notebook.twist import AnonymousToplevel, UserToplevel, AdminToplevel
>>>>>>> 19a37674
        log.msg("=== requestAvatar ===")
        self.cookie = mind[0]
        if iweb.IResource in interfaces:
            if avatarId is checkers.ANONYMOUS: #anonymous user

                log.msg("returning AnonymousResources")
<<<<<<< HEAD
                # rsrc = resources.AnonymousRoot(self.cookie, self.dbConnection)
                rsrc = AnonymousToplevel()
=======
                rsrc = AnonymousToplevel(self.cookie, avatarId)
>>>>>>> 19a37674
                return (iweb.IResource, rsrc, self.logout)

            elif user_type(avatarId) == 'user':

                log.msg("returning User resources for %s" % avatarId)
                self._mind = mind #mind = [cookie, request.args, segments]
                self._avatarId = avatarId
<<<<<<< HEAD
                print mind[2]
                if avatarId == 'yqiang@gmail.com':
                    from twisted.web2 import resource
                    from twisted.web2 import http
                    class SageRocks(resource.PostableResource):
                        def render(self, ctx):
                            s = '<html><h1>SAGE For President 2008</h1></html>'
                            return http.Response(stream=s)
                    rsrc = SageRocks()

                # if ('eval' or 'completer') in mind[2]:
                # if ('completer' in mind[2]) or ('eval' in mind[2]):
                #     self.nbid = mind[1]['nbid'][0]
                #     if self.nbid in self.kernels:
                #         kernelConnection = self.kernels[self.nbid]
                #         print kernelConnection
                #         rsrc = resources.Root(self._avatarId, self.cookie, kernelConnection, self.dbConnection)
                #         return (iweb.IResource, rsrc, self.logout)
                #     query = "SELECT kernel FROM notebooks WHERE notebookId = ?"
                #     d = self.dbConnection.runQuery(query, (self.nbid,))
                #     return d.addCallback(self.getUserResource)
                # rsrc = resources.Root(avatarId, self.cookie, None, self.dbConnection)
                else:
                    rsrc = AnonymousToplevel()
=======
                rsrc = UserToplevel(self.cookie, avatarId)
>>>>>>> 19a37674
                return (iweb.IResource, rsrc, self.logout)

            elif user_type(avatarId) == 'admin':

                self._mind = mind #mind = [cookie, request.args, segments]
                self._avatarId = avatarId
                rsrc = AdminToplevel(self.cookie, avatarId)
                return (iweb.IResource, rsrc, self.logout)

        else:
            raise KeyError("None of the requested interfaces is supported")

    def getUserResource(self, result):
        ktype = str(result[0][0])
        kernelConnection = self.kernels[self.nbid] = kernel.KernelManager(ktype)
        rsrc = resources.Root(self._avatarId, self.cookie, kernelConnection, self.dbConnection)
        return (iweb.IResource, rsrc, self.logout)
<|MERGE_RESOLUTION|>--- conflicted
+++ resolved
@@ -115,23 +115,14 @@
         on the avatarId, (i.e. different permissions / view depending on
         if the user is anonymous, regular, or an admin)
         """
-<<<<<<< HEAD
-        from sage.server.notebook.twist import Toplevel, AnonymousToplevel
-=======
         from sage.server.notebook.twist import AnonymousToplevel, UserToplevel, AdminToplevel
->>>>>>> 19a37674
         log.msg("=== requestAvatar ===")
         self.cookie = mind[0]
         if iweb.IResource in interfaces:
             if avatarId is checkers.ANONYMOUS: #anonymous user
 
                 log.msg("returning AnonymousResources")
-<<<<<<< HEAD
-                # rsrc = resources.AnonymousRoot(self.cookie, self.dbConnection)
-                rsrc = AnonymousToplevel()
-=======
                 rsrc = AnonymousToplevel(self.cookie, avatarId)
->>>>>>> 19a37674
                 return (iweb.IResource, rsrc, self.logout)
 
             elif user_type(avatarId) == 'user':
@@ -139,34 +130,7 @@
                 log.msg("returning User resources for %s" % avatarId)
                 self._mind = mind #mind = [cookie, request.args, segments]
                 self._avatarId = avatarId
-<<<<<<< HEAD
-                print mind[2]
-                if avatarId == 'yqiang@gmail.com':
-                    from twisted.web2 import resource
-                    from twisted.web2 import http
-                    class SageRocks(resource.PostableResource):
-                        def render(self, ctx):
-                            s = '<html><h1>SAGE For President 2008</h1></html>'
-                            return http.Response(stream=s)
-                    rsrc = SageRocks()
-
-                # if ('eval' or 'completer') in mind[2]:
-                # if ('completer' in mind[2]) or ('eval' in mind[2]):
-                #     self.nbid = mind[1]['nbid'][0]
-                #     if self.nbid in self.kernels:
-                #         kernelConnection = self.kernels[self.nbid]
-                #         print kernelConnection
-                #         rsrc = resources.Root(self._avatarId, self.cookie, kernelConnection, self.dbConnection)
-                #         return (iweb.IResource, rsrc, self.logout)
-                #     query = "SELECT kernel FROM notebooks WHERE notebookId = ?"
-                #     d = self.dbConnection.runQuery(query, (self.nbid,))
-                #     return d.addCallback(self.getUserResource)
-                # rsrc = resources.Root(avatarId, self.cookie, None, self.dbConnection)
-                else:
-                    rsrc = AnonymousToplevel()
-=======
                 rsrc = UserToplevel(self.cookie, avatarId)
->>>>>>> 19a37674
                 return (iweb.IResource, rsrc, self.logout)
 
             elif user_type(avatarId) == 'admin':
