"""
Other functions
"""
from sage.symbolic.function import GinacFunction, BuiltinFunction
from sage.symbolic.expression import Expression
from sage.symbolic.pynac import register_symbol, symbol_table
from sage.symbolic.pynac import py_factorial_py
from sage.symbolic.all import SR
from sage.rings.all import Integer, Rational, RealField, RR, ZZ, ComplexField
from sage.rings.complex_number import is_ComplexNumber
from sage.misc.latex import latex
import math

import sage.structure.element
coercion_model = sage.structure.element.get_coercion_model()

# avoid name conflicts with `parent` as a function parameter
from sage.structure.coerce import parent as s_parent

from sage.symbolic.constants import pi
from sage.symbolic.function import is_inexact
from sage.functions.log import exp
from sage.functions.trig import arctan2
from sage.functions.exp_integral import Ei
from sage.libs.mpmath import utils as mpmath_utils

one_half = ~SR(2)

class Function_erf(BuiltinFunction):
    r"""
    The error function, defined for real values as

    `\text{erf}(x) = \frac{2}{\sqrt{\pi}} \int_0^x e^{-t^2} dt`.

    This function is also defined for complex values, via analytic
    continuation.


    EXAMPLES:

    We can evaluate numerically::

        sage: erf(2)
        erf(2)
        sage: erf(2).n()
        0.995322265018953
        sage: erf(2).n(100)
        0.99532226501895273416206925637
        sage: erf(ComplexField(100)(2+3j))
        -20.829461427614568389103088452 + 8.6873182714701631444280787545*I

    Basic symbolic properties are handled by Sage and Maxima::

        sage: x = var("x")
        sage: diff(erf(x),x)
        2*e^(-x^2)/sqrt(pi)
        sage: integrate(erf(x),x)
        x*erf(x) + e^(-x^2)/sqrt(pi)

    ALGORITHM:

    Sage implements numerical evaluation of the error function via the
    ``erf()`` function from mpmath. Symbolics are handled by Sage and Maxima.

    REFERENCES:

    - http://en.wikipedia.org/wiki/Error_function
    - http://mpmath.googlecode.com/svn/trunk/doc/build/functions/expintegrals.html#error-functions

    TESTS:

    Check limits::

        sage: limit(erf(x),x=0)
        0
        sage: limit(erf(x),x=infinity)
        1

     Check that it's odd::

         sage: erf(1.0)
         0.842700792949715
         sage: erf(-1.0)
         -0.842700792949715

    Check against other implementations and against the definition::

        sage: erf(3).n()
        0.999977909503001
        sage: maxima.erf(3).n()
        0.999977909503001
        sage: (1-pari(3).erfc())
        0.999977909503001
        sage: RR(3).erf()
        0.999977909503001
        sage: (integrate(exp(-x**2),(x,0,3))*2/sqrt(pi)).n()
        0.999977909503001

    :trac:`9044`::

        sage: N(erf(sqrt(2)),200)
        0.95449973610364158559943472566693312505644755259664313203267

    :trac:`11626`::

        sage: n(erf(2),100)
        0.99532226501895273416206925637
        sage: erf(2).n(100)
        0.99532226501895273416206925637

    Test (indirectly) :trac:`11885`::

        sage: erf(float(0.5))
        0.5204998778130465
        sage: erf(complex(0.5))
        (0.5204998778130465+0j)

    Ensure conversion from maxima elements works::

        sage: merf = maxima(erf(x)).sage().operator()
        sage: merf == erf
        True

    Make sure we can dump and load it::

        sage: loads(dumps(erf(2)))
        erf(2)

    Special-case 0 for immediate evaluation::

        sage: erf(0)
        0
        sage: solve(erf(x)==0,x)
        [x == 0]

    Make sure that we can hold::

        sage: erf(0,hold=True)
        erf(0)
        sage: simplify(erf(0,hold=True))
        0

    Check that high-precision ComplexField inputs work::

        sage: CC(erf(ComplexField(1000)(2+3j)))
        -20.8294614276146 + 8.68731827147016*I
    """

    def __init__(self):
        r"""
        See docstring for :meth:`Function_erf`.

        EXAMPLES::

            sage: maxima(erf(2))
            erf(2)
            sage: erf(2)._sympy_()
            erf(2)
        """
        BuiltinFunction.__init__(self, "erf", latex_name=r"\text{erf}",
                                 conversions=dict(maxima='erf',
                                                  sympy='erf'))

    def _eval_(self, x):
        """
        EXAMPLES:

        Input is not an expression but is exact::

            sage: erf(0)
            0
            sage: erf(1)
            erf(1)

        Input is not an expression and is not exact::

            sage: erf(0.0)
            0.000000000000000

        Input is an expression but not a trivial zero::

            sage: erf(x)
            erf(x)

        Input is an expression which is trivially zero::

            sage: erf(SR(0))
            0
        """
        if not isinstance(x, Expression):
            if is_inexact(x):
                return self._evalf_(x, parent=s_parent(x))
            elif x == Integer(0):
                return Integer(0)
        elif x.is_trivial_zero():
            return x
        return None

    def _evalf_(self, x, parent=None, algorithm=None):
        """
        EXAMPLES::

            sage: erf(2).n()
            0.995322265018953
            sage: erf(2).n(200)
            0.99532226501895273416206925636725292861089179704006007673835
            sage: erf(pi - 1/2*I).n(100)
            1.0000111669099367825726058952 + 1.6332655417638522934072124547e-6*I

        TESTS:

        Check that PARI/GP through the GP interface gives the same answer::

            sage: gp.set_real_precision(59)  # random
            38
            sage: print gp.eval("1 - erfc(1)"); print erf(1).n(200);
            0.84270079294971486934122063508260925929606699796630290845994
            0.84270079294971486934122063508260925929606699796630290845994

        Check that for an imaginary input, the output is also imaginary, see
        :trac:`13193`::

            sage: erf(3.0*I)
            1629.99462260157*I
            sage: erf(33.0*I)
            1.51286977510409e471*I
        """
        R = parent or s_parent(x)
        import mpmath
        return mpmath_utils.call(mpmath.erf, x, parent=R)

    def _derivative_(self, x, diff_param=None):
        """
        Derivative of erf function

        EXAMPLES::

            sage: erf(x).diff(x)
            2*e^(-x^2)/sqrt(pi)

        TESTS:

        Check if #8568 is fixed::

            sage: var('c,x')
            (c, x)
            sage: derivative(erf(c*x),x)
            2*c*e^(-c^2*x^2)/sqrt(pi)
            sage: erf(c*x).diff(x)._maxima_init_()
            '((%pi)^(-1/2))*(_SAGE_VAR_c)*(exp(((_SAGE_VAR_c)^(2))*((_SAGE_VAR_x)^(2))*(-1)))*(2)'
        """
        return 2*exp(-x**2)/sqrt(pi)

erf = Function_erf()

class Function_abs(GinacFunction):
    def __init__(self):
        r"""
        The absolute value function.

        EXAMPLES::

            sage: var('x y')
            (x, y)
            sage: abs(x)
            abs(x)
            sage: abs(x^2 + y^2)
            abs(x^2 + y^2)
            sage: abs(-2)
            2
            sage: sqrt(x^2)
            sqrt(x^2)
            sage: abs(sqrt(x))
            abs(sqrt(x))
            sage: complex(abs(3*I))
            (3+0j)

            sage: f = sage.functions.other.Function_abs()
            sage: latex(f)
            \mathrm{abs}
            sage: latex(abs(x))
            {\left| x \right|}
            sage: abs(x)._sympy_()
            Abs(x)

        Test pickling::

            sage: loads(dumps(abs(x)))
            abs(x)
        """
        GinacFunction.__init__(self, "abs", latex_name=r"\mathrm{abs}",
                               conversions=dict(sympy='Abs'))

abs = abs_symbolic = Function_abs()

class Function_ceil(BuiltinFunction):
    def __init__(self):
        r"""
        The ceiling function.

        The ceiling of `x` is computed in the following manner.


        #. The ``x.ceil()`` method is called and returned if it
           is there. If it is not, then Sage checks if `x` is one of
           Python's native numeric data types. If so, then it calls and
           returns ``Integer(int(math.ceil(x)))``.

        #. Sage tries to convert `x` into a
           ``RealIntervalField`` with 53 bits of precision. Next,
           the ceilings of the endpoints are computed. If they are the same,
           then that value is returned. Otherwise, the precision of the
           ``RealIntervalField`` is increased until they do match
           up or it reaches ``maximum_bits`` of precision.

        #. If none of the above work, Sage returns a
           ``Expression`` object.


        EXAMPLES::

            sage: a = ceil(2/5 + x)
            sage: a
            ceil(x + 2/5)
            sage: a(x=4)
            5
            sage: a(x=4.0)
            5
            sage: ZZ(a(x=3))
            4
            sage: a = ceil(x^3 + x + 5/2); a
            ceil(x^3 + x + 5/2)
            sage: a.simplify()
            ceil(x^3 + x + 1/2) + 2
            sage: a(x=2)
            13

        ::

            sage: ceil(sin(8)/sin(2))
            2

        ::

            sage: ceil(5.4)
            6
            sage: type(ceil(5.4))
            <type 'sage.rings.integer.Integer'>

        ::

            sage: ceil(factorial(50)/exp(1))
            11188719610782480504630258070757734324011354208865721592720336801
            sage: ceil(SR(10^50 + 10^(-50)))
            100000000000000000000000000000000000000000000000001
            sage: ceil(SR(10^50 - 10^(-50)))
            100000000000000000000000000000000000000000000000000

            sage: ceil(sec(e))
            -1

            sage: latex(ceil(x))
            \left \lceil x \right \rceil
            sage: ceil(x)._sympy_()
            ceiling(x)

        ::

            sage: import numpy
            sage: a = numpy.linspace(0,2,6)
            sage: ceil(a)
            array([ 0.,  1.,  1.,  2.,  2.,  2.])

        Test pickling::

            sage: loads(dumps(ceil))
            ceil
        """
        BuiltinFunction.__init__(self, "ceil",
                                   conversions=dict(maxima='ceiling',
                                                    sympy='ceiling'))

    def _print_latex_(self, x):
        r"""
        EXAMPLES::

            sage: latex(ceil(x)) # indirect doctest
            \left \lceil x \right \rceil
        """
        return r"\left \lceil %s \right \rceil"%latex(x)

    #FIXME: this should be moved to _eval_
    def __call__(self, x, maximum_bits=20000):
        """
        Allows an object of this class to behave like a function. If
        ``ceil`` is an instance of this class, we can do ``ceil(n)`` to get
        the ceiling of ``n``.

        TESTS::

            sage: ceil(SR(10^50 + 10^(-50)))
            100000000000000000000000000000000000000000000000001
            sage: ceil(SR(10^50 - 10^(-50)))
            100000000000000000000000000000000000000000000000000
            sage: ceil(int(10^50))
            100000000000000000000000000000000000000000000000000
        """
        try:
            return x.ceil()
        except AttributeError:
            if isinstance(x, (int, long)):
                return Integer(x)
            elif isinstance(x, (float, complex)):
                return Integer(int(math.ceil(x)))
            elif type(x).__module__ == 'numpy':
                import numpy
                return numpy.ceil(x)

        x_original = x

        from sage.rings.all import RealIntervalField
        # If x can be coerced into a real interval, then we should
        # try increasing the number of bits of precision until
        # we get the ceiling at each of the endpoints is the same.
        # The precision will continue to be increased up to maximum_bits
        # of precision at which point it will raise a value error.
        bits = 53
        try:
            x_interval = RealIntervalField(bits)(x)
            upper_ceil = x_interval.upper().ceil()
            lower_ceil = x_interval.lower().ceil()

            while upper_ceil != lower_ceil and bits < maximum_bits:
                bits += 100
                x_interval = RealIntervalField(bits)(x)
                upper_ceil = x_interval.upper().ceil()
                lower_ceil = x_interval.lower().ceil()

            if bits < maximum_bits:
                return lower_ceil
            else:
                try:
                    return ceil(SR(x).full_simplify().canonicalize_radical())
                except ValueError:
                    pass
                raise ValueError("x (= %s) requires more than %s bits of precision to compute its ceiling"%(x, maximum_bits))

        except TypeError:
            # If x cannot be coerced into a RealField, then
            # it should be left as a symbolic expression.
            return BuiltinFunction.__call__(self, SR(x_original))

    def _eval_(self, x):
        """
        EXAMPLES::

            sage: ceil(x).subs(x==7.5)
            8
            sage: ceil(x)
            ceil(x)
        """
        try:
            return x.ceil()
        except AttributeError:
            if isinstance(x, (int, long)):
                return Integer(x)
            elif isinstance(x, (float, complex)):
                return Integer(int(math.ceil(x)))
        return None

ceil = Function_ceil()


class Function_floor(BuiltinFunction):
    def __init__(self):
        r"""
        The floor function.

        The floor of `x` is computed in the following manner.


        #. The ``x.floor()`` method is called and returned if
           it is there. If it is not, then Sage checks if `x` is one
           of Python's native numeric data types. If so, then it calls and
           returns ``Integer(int(math.floor(x)))``.

        #. Sage tries to convert `x` into a
           ``RealIntervalField`` with 53 bits of precision. Next,
           the floors of the endpoints are computed. If they are the same,
           then that value is returned. Otherwise, the precision of the
           ``RealIntervalField`` is increased until they do match
           up or it reaches ``maximum_bits`` of precision.

        #. If none of the above work, Sage returns a
           symbolic ``Expression`` object.


        EXAMPLES::

            sage: floor(5.4)
            5
            sage: type(floor(5.4))
            <type 'sage.rings.integer.Integer'>
            sage: var('x')
            x
            sage: a = floor(5.4 + x); a
            floor(x + 5.40000000000000)
            sage: a.simplify()
            floor(x + 0.4000000000000004) + 5
            sage: a(x=2)
            7

        ::

            sage: floor(cos(8)/cos(2))
            0

        ::

            sage: floor(factorial(50)/exp(1))
            11188719610782480504630258070757734324011354208865721592720336800
            sage: floor(SR(10^50 + 10^(-50)))
            100000000000000000000000000000000000000000000000000
            sage: floor(SR(10^50 - 10^(-50)))
            99999999999999999999999999999999999999999999999999
            sage: floor(int(10^50))
            100000000000000000000000000000000000000000000000000

        ::

            sage: import numpy
            sage: a = numpy.linspace(0,2,6)
            sage: floor(a)
            array([ 0.,  0.,  0.,  1.,  1.,  2.])

        Test pickling::

            sage: loads(dumps(floor))
            floor
        """
        BuiltinFunction.__init__(self, "floor",
                                 conversions=dict(sympy='floor'))

    def _print_latex_(self, x):
        r"""
        EXAMPLES::

            sage: latex(floor(x))
            \left \lfloor x \right \rfloor
        """
        return r"\left \lfloor %s \right \rfloor"%latex(x)

    #FIXME: this should be moved to _eval_
    def __call__(self, x, maximum_bits=20000):
        """
        Allows an object of this class to behave like a function. If
        ``floor`` is an instance of this class, we can do ``floor(n)`` to
        obtain the floor of ``n``.

        TESTS::

            sage: floor(SR(10^50 + 10^(-50)))
            100000000000000000000000000000000000000000000000000
            sage: floor(SR(10^50 - 10^(-50)))
            99999999999999999999999999999999999999999999999999
            sage: floor(int(10^50))
            100000000000000000000000000000000000000000000000000
        """
        try:
            return x.floor()
        except AttributeError:
            if isinstance(x, (int, long)):
                return Integer(x)
            elif isinstance(x, (float, complex)):
                return Integer(int(math.floor(x)))
            elif type(x).__module__ == 'numpy':
                import numpy
                return numpy.floor(x)

        x_original = x

        from sage.rings.all import RealIntervalField

        # If x can be coerced into a real interval, then we should
        # try increasing the number of bits of precision until
        # we get the floor at each of the endpoints is the same.
        # The precision will continue to be increased up to maximum_bits
        # of precision at which point it will raise a value error.
        bits = 53
        try:
            x_interval = RealIntervalField(bits)(x)
            upper_floor = x_interval.upper().floor()
            lower_floor = x_interval.lower().floor()

            while upper_floor != lower_floor and bits < maximum_bits:
                bits += 100
                x_interval = RealIntervalField(bits)(x)
                upper_floor = x_interval.upper().floor()
                lower_floor = x_interval.lower().floor()

            if bits < maximum_bits:
                return lower_floor
            else:
                try:
                    return floor(SR(x).full_simplify().canonicalize_radical())
                except ValueError:
                    pass
                raise ValueError("x (= %s) requires more than %s bits of precision to compute its floor"%(x, maximum_bits))

        except TypeError:
            # If x cannot be coerced into a RealField, then
            # it should be left as a symbolic expression.
            return BuiltinFunction.__call__(self, SR(x_original))

    def _eval_(self, x):
        """
        EXAMPLES::

            sage: floor(x).subs(x==7.5)
            7
            sage: floor(x)
            floor(x)
        """
        try:
            return x.floor()
        except AttributeError:
            if isinstance(x, (int, long)):
                return Integer(x)
            elif isinstance(x, (float, complex)):
                return Integer(int(math.floor(x)))
        return None

floor = Function_floor()

class Function_gamma(GinacFunction):
    def __init__(self):
        r"""
        The Gamma function.  This is defined by

        .. math::

            \Gamma(z) = \int_0^\infty t^{z-1}e^{-t} dt

        for complex input `z` with real part greater than zero, and by
        analytic continuation on the rest of the complex plane (except
        for negative integers, which are poles).

        It is computed by various libraries within Sage, depending on
        the input type.

        EXAMPLES::

            sage: from sage.functions.other import gamma1
            sage: gamma1(CDF(0.5,14))
            -4.0537030780372815e-10 - 5.773299834553605e-10*I
            sage: gamma1(CDF(I))
            -0.15494982830181067 - 0.49801566811835607*I

        Recall that `\Gamma(n)` is `n-1` factorial::

            sage: gamma1(11) == factorial(10)
            True
            sage: gamma1(6)
            120
            sage: gamma1(1/2)
            sqrt(pi)
            sage: gamma1(-1)
            Infinity
            sage: gamma1(I)
            gamma(I)
            sage: gamma1(x/2)(x=5)
            3/4*sqrt(pi)

            sage: gamma1(float(6))  # For ARM: rel tol 3e-16
            120.0
            sage: gamma(6.)
            120.000000000000
            sage: gamma1(x)
            gamma(x)

        ::

            sage: gamma1(pi)
            gamma(pi)
            sage: gamma1(i)
            gamma(I)
            sage: gamma1(i).n()
            -0.154949828301811 - 0.498015668118356*I
            sage: gamma1(int(5))
            24

        ::

            sage: conjugate(gamma(x))
            gamma(conjugate(x))

        ::

            sage: plot(gamma1(x),(x,1,5))
            Graphics object consisting of 1 graphics primitive

        To prevent automatic evaluation use the ``hold`` argument::

            sage: gamma1(1/2,hold=True)
            gamma(1/2)

        To then evaluate again, we currently must use Maxima via
        :meth:`sage.symbolic.expression.Expression.simplify`::

            sage: gamma1(1/2,hold=True).simplify()
            sqrt(pi)

        TESTS:

        We verify that we can convert this function to Maxima and
        convert back to Sage::

            sage: z = var('z')
            sage: maxima(gamma1(z)).sage()
            gamma(z)
            sage: latex(gamma1(z))
            \Gamma\left(z\right)

        Test that Trac ticket 5556 is fixed::

            sage: gamma1(3/4)
            gamma(3/4)

            sage: gamma1(3/4).n(100)
            1.2254167024651776451290983034

        Check that negative integer input works::

            sage: (-1).gamma()
            Infinity
            sage: (-1.).gamma()
            NaN
            sage: CC(-1).gamma()
            Infinity
            sage: RDF(-1).gamma()
            NaN
            sage: CDF(-1).gamma()
            Infinity

        Check if #8297 is fixed::

            sage: latex(gamma(1/4))
            \Gamma\left(\frac{1}{4}\right)

        Test pickling::

            sage: loads(dumps(gamma(x)))
            gamma(x)
        """
        GinacFunction.__init__(self, "gamma", latex_name=r'\Gamma',
                ginac_name='tgamma',
                conversions={'mathematica':'Gamma',
                             'maple':'GAMMA',
                             'sympy':'gamma'})

gamma1 = Function_gamma()

class Function_log_gamma(GinacFunction):
    def __init__(self):
        r"""
        The principal branch of the logarithm of Gamma function.
        Gamma is defined for complex input `z` with real part greater
        than zero, and by analytic continuation on the rest of the
        complex plane (except for negative integers, which are poles).

        It is computed by the `log_gamma` function for the number type,
        or by `lgamma` in Ginac, failing that.

        EXAMPLES:

        Numerical evaluation happens when appropriate, to the
        appropriate accuracy (see #10072)::

            sage: log_gamma(6)
            log(120)
            sage: log_gamma(6.)
            4.78749174278205
            sage: log_gamma(6).n()
            4.78749174278205
            sage: log_gamma(RealField(100)(6))
            4.7874917427820459942477009345
            sage: log_gamma(2.4+i)
            -0.0308566579348816 + 0.693427705955790*I
            sage: log_gamma(-3.1)
            0.400311696703985

        Symbolic input works (see #10075)::

            sage: log_gamma(3*x)
            log_gamma(3*x)
            sage: log_gamma(3+i)
            log_gamma(I + 3)
            sage: log_gamma(3+i+x)
            log_gamma(x + I + 3)

        To get evaluation of input for which gamma
        is negative and the ceiling is even, we must
        explicitly make the input complex.  This is
        a known issue, see #12521::

            sage: log_gamma(-2.1)
            NaN
            sage: log_gamma(CC(-2.1))
            1.53171380819509 + 3.14159265358979*I

        In order to prevent evaluation, use the `hold` argument;
        to evaluate a held expression, use the `n()` numerical
        evaluation method::

            sage: log_gamma(SR(5),hold=True)
            log_gamma(5)
            sage: log_gamma(SR(5),hold=True).n()
            3.17805383034795

        TESTS::

            sage: log_gamma(-2.1+i)
            -1.90373724496982 - 0.901638463592247*I
            sage: log_gamma(pari(6))
            4.78749174278205
            sage: log_gamma(CC(6))
            4.78749174278205
            sage: log_gamma(CC(-2.5))
            -0.0562437164976740 + 3.14159265358979*I
            sage: log_gamma(x)._sympy_()
            loggamma(x)

        ``conjugate(log_gamma(x))==log_gamma(conjugate(x))`` unless on the branch
        cut, which runs along the negative real axis.::

            sage: conjugate(log_gamma(x))
            conjugate(log_gamma(x))
            sage: var('y', domain='positive')
            y
            sage: conjugate(log_gamma(y))
            log_gamma(y)
            sage: conjugate(log_gamma(y+I))
            conjugate(log_gamma(y + I))
            sage: log_gamma(-2)
            +Infinity
            sage: conjugate(log_gamma(-2))
            +Infinity
        """
        GinacFunction.__init__(self, "log_gamma", latex_name=r'\log\Gamma',
                               conversions=dict(mathematica='LogGamma',
                                                maxima='log_gamma',
                                                sympy='loggamma'))

log_gamma = Function_log_gamma()

class Function_gamma_inc(BuiltinFunction):
    def __init__(self):
        r"""
        The incomplete gamma function.

        EXAMPLES::

            sage: gamma_inc(CDF(0,1), 3)
            0.003208574993369116 + 0.012406185811871568*I
            sage: gamma_inc(RDF(1), 3)
            0.049787068367863944
            sage: gamma_inc(3,2)
            gamma(3, 2)
            sage: gamma_inc(x,0)
            gamma(x)
            sage: latex(gamma_inc(3,2))
            \Gamma\left(3, 2\right)
            sage: loads(dumps((gamma_inc(3,2))))
            gamma(3, 2)
            sage: i = ComplexField(30).0; gamma_inc(2, 1 + i)
            0.70709210 - 0.42035364*I
            sage: gamma_inc(2., 5)
            0.0404276819945128
        """
        BuiltinFunction.__init__(self, "gamma", nargs=2, latex_name=r"\Gamma",
                conversions={'maxima':'gamma_incomplete', 'mathematica':'Gamma',
                    'maple':'GAMMA'})

    def _eval_(self, x, y):
        """
        EXAMPLES::

            sage: gamma_inc(2.,0)
            1.00000000000000
            sage: gamma_inc(2,0)
            1
            sage: gamma_inc(1/2,2)
            -sqrt(pi)*(erf(sqrt(2)) - 1)
            sage: gamma_inc(1/2,1)
            -sqrt(pi)*(erf(1) - 1)
            sage: gamma_inc(1/2,0)
            sqrt(pi)
            sage: gamma_inc(x,0)
            gamma(x)
            sage: gamma_inc(1,2)
            e^(-2)
            sage: gamma_inc(0,2)
            -Ei(-2)
        """
        if not isinstance(x, Expression) and not isinstance(y, Expression) and \
               (is_inexact(x) or is_inexact(y)):
            x, y = coercion_model.canonical_coercion(x, y)
            return self._evalf_(x, y, s_parent(x))

        if y == 0:
            return gamma(x)
        if x == 1:
            return exp(-y)
        if x == 0:
            return -Ei(-y)
        if x == Rational(1)/2: #only for x>0
            return sqrt(pi)*(1-erf(sqrt(y)))
        return None

    def _evalf_(self, x, y, parent=None, algorithm=None):
        """
        EXAMPLES::

            sage: gamma_inc(0,2)
            -Ei(-2)
            sage: gamma_inc(0,2.)
            0.0489005107080611
            sage: gamma_inc(3,2).n()
            1.35335283236613

        TESTS:

        Check that :trac:`7099` is fixed::

            sage: R = RealField(1024)
            sage: gamma(R(9), R(10^-3))  # rel tol 1e-308
            40319.99999999999999999999999999988898884344822911869926361916294165058203634104838326009191542490601781777105678829520585311300510347676330951251563007679436243294653538925717144381702105700908686088851362675381239820118402497959018315224423868693918493033078310647199219674433536605771315869983788442389633
            sage: numerical_approx(gamma(9, 10^(-3)) - gamma(9), digits=40)  # abs tol 1e-36
            -1.110111564516556704267183273042450876294e-28

<<<<<<< HEAD
        """
        if parent is None:
=======
        Check that :trac:`17328` is fixed::

            sage: incomplete_gamma(float(-1), float(-1))
            (-0.8231640121031085+3.141592653589793j)
            sage: incomplete_gamma(RR(-1), RR(-1))
            -0.823164012103109 + 3.14159265358979*I
            sage: incomplete_gamma(-1, float(-log(3))) - incomplete_gamma(-1, float(-log(2)))
            1.27309721644711
        """
        if not hasattr(parent, 'precision'):
>>>>>>> f16112c7
            parent = ComplexField()
        else:
            parent = ComplexField(parent.precision())
        return parent(x).gamma_inc(y)

# synonym.
incomplete_gamma = gamma_inc=Function_gamma_inc()

def gamma(a, *args, **kwds):
    r"""
    Gamma and incomplete gamma functions.
    This is defined by the integral

    .. math::

        \Gamma(a, z) = \int_z^\infty t^{a-1}e^{-t} dt

    EXAMPLES::

        Recall that `\Gamma(n)` is `n-1` factorial::

            sage: gamma(11) == factorial(10)
            True
            sage: gamma(6)
            120
            sage: gamma(1/2)
            sqrt(pi)
            sage: gamma(-4/3)
            gamma(-4/3)
            sage: gamma(-1)
            Infinity
            sage: gamma(0)
            Infinity

        ::

            sage: gamma_inc(3,2)
            gamma(3, 2)
            sage: gamma_inc(x,0)
            gamma(x)

        ::

            sage: gamma(5, hold=True)
            gamma(5)
            sage: gamma(x, 0, hold=True)
            gamma(x, 0)

        ::

            sage: gamma(CDF(0.5,14))
            -4.0537030780372815e-10 - 5.773299834553605e-10*I
            sage: gamma(CDF(I))
            -0.15494982830181067 - 0.49801566811835607*I

        The precision for the result is deduced from the precision of the
        input. Convert the input to a higher precision explicitly if a result
        with higher precision is desired.::

            sage: t = gamma(RealField(100)(2.5)); t
            1.3293403881791370204736256125
            sage: t.prec()
            100

            sage: gamma(6)
            120

            sage: gamma(pi).n(100)
            2.2880377953400324179595889091

            sage: gamma(3/4).n(100)
            1.2254167024651776451290983034
            
        The gamma function only works with input that can be coerced to the
        Symbolic Ring::

            sage: Q.<i> = NumberField(x^2+1)
            sage: gamma(i)
            Traceback (most recent call last):
            ...
            TypeError: cannot coerce arguments: no canonical coercion...

        We make an exception for elements of AA or QQbar, which cannot be
        coerced into symbolic expressions to allow this usage::

            sage: t = QQbar(sqrt(2)) + sqrt(3); t
            3.146264369941973?
            sage: t.parent()
            Algebraic Field

        Symbolic functions convert the arguments to symbolic expressions if they
        are in QQbar or AA::

            sage: gamma(QQbar(I))
            -0.154949828301811 - 0.498015668118356*I
    """
    if not args:
        return gamma1(a, **kwds)
    if len(args) > 1:
        raise TypeError("Symbolic function gamma takes at most 2 arguments (%s given)"%(len(args)+1))
    return incomplete_gamma(a,args[0],**kwds)

# We have to add the wrapper function manually to the symbol_table when we have
# two functions with different number of arguments and the same name
symbol_table['functions']['gamma'] = gamma

class Function_psi1(GinacFunction):
    def __init__(self):
        r"""
        The digamma function, `\psi(x)`, is the logarithmic derivative of the
        gamma function.

        .. math::

            \psi(x) = \frac{d}{dx} \log(\Gamma(x)) = \frac{\Gamma'(x)}{\Gamma(x)}

        EXAMPLES::

            sage: from sage.functions.other import psi1
            sage: psi1(x)
            psi(x)
            sage: psi1(x).derivative(x)
            psi(1, x)

        ::

            sage: psi1(3)
            -euler_gamma + 3/2

        ::

            sage: psi(.5)
            -1.96351002602142
            sage: psi(RealField(100)(.5))
            -1.9635100260214234794409763330

        TESTS::

            sage: latex(psi1(x))
            \psi\left(x\right)
            sage: loads(dumps(psi1(x)+1))
            psi(x) + 1

            sage: t = psi1(x); t
            psi(x)
            sage: t.subs(x=.2)
            -5.28903989659219
            sage: psi(x)._sympy_()
            polygamma(0, x)
        """
        GinacFunction.__init__(self, "psi", nargs=1, latex_name='\psi',
                               conversions=dict(mathematica='PolyGamma',
                                                maxima='psi[0]',
                                                sympy='digamma'))

class Function_psi2(GinacFunction):
    def __init__(self):
        r"""
        Derivatives of the digamma function `\psi(x)`. T

        EXAMPLES::

            sage: from sage.functions.other import psi2
            sage: psi2(2, x)
            psi(2, x)
            sage: psi2(2, x).derivative(x)
            psi(3, x)
            sage: n = var('n')
            sage: psi2(n, x).derivative(x)
            psi(n + 1, x)

        ::

            sage: psi2(0, x)
            psi(x)
            sage: psi2(-1, x)
            log(gamma(x))
            sage: psi2(3, 1)
            1/15*pi^4

        ::

            sage: psi2(2, .5).n()
            -16.8287966442343
            sage: psi2(2, .5).n(100)
            -16.828796644234319995596334261

        TESTS::

            sage: psi2(n, x).derivative(n)
            Traceback (most recent call last):
            ...
            RuntimeError: cannot diff psi(n,x) with respect to n

            sage: latex(psi2(2,x))
            \psi\left(2, x\right)
            sage: loads(dumps(psi2(2,x)+1))
            psi(2, x) + 1
            sage: psi(2, x)._sympy_()
            polygamma(2, x)
        """
        GinacFunction.__init__(self, "psi", nargs=2, latex_name='\psi',
                               conversions=dict(mathematica='PolyGamma',
                                                sympy='polygamma'))

    def _maxima_init_evaled_(self, *args):
        """
        EXAMPLES:

        These are indirect doctests for this function.::

            sage: from sage.functions.other import psi2
            sage: psi2(2, x)._maxima_()
            psi[2](_SAGE_VAR_x)
            sage: psi2(4, x)._maxima_()
            psi[4](_SAGE_VAR_x)
        """
        args_maxima = []
        for a in args:
            if isinstance(a, str):
                args_maxima.append(a)
            elif hasattr(a, '_maxima_init_'):
                args_maxima.append(a._maxima_init_())
            else:
                args_maxima.append(str(a))
        n, x = args_maxima
        return "psi[%s](%s)"%(n, x)

psi1 = Function_psi1()
psi2 = Function_psi2()

def psi(x, *args, **kwds):
    r"""
    The digamma function, `\psi(x)`, is the logarithmic derivative of the
    gamma function.

    .. math::

        \psi(x) = \frac{d}{dx} \log(\Gamma(x)) = \frac{\Gamma'(x)}{\Gamma(x)}

    We represent the `n`-th derivative of the digamma function with
    `\psi(n, x)` or `psi(n, x)`.

    EXAMPLES::

        sage: psi(x)
        psi(x)
        sage: psi(.5)
        -1.96351002602142
        sage: psi(3)
        -euler_gamma + 3/2
        sage: psi(1, 5)
        1/6*pi^2 - 205/144
        sage: psi(1, x)
        psi(1, x)
        sage: psi(1, x).derivative(x)
        psi(2, x)

    ::

        sage: psi(3, hold=True)
        psi(3)
        sage: psi(1, 5, hold=True)
        psi(1, 5)

    TESTS::

        sage: psi(2, x, 3)
        Traceback (most recent call last):
        ...
        TypeError: Symbolic function psi takes at most 2 arguments (3 given)
    """
    if not args:
        return psi1(x, **kwds)
    if len(args) > 1:
        raise TypeError("Symbolic function psi takes at most 2 arguments (%s given)"%(len(args)+1))
    return psi2(x,args[0],**kwds)

# We have to add the wrapper function manually to the symbol_table when we have
# two functions with different number of arguments and the same name
symbol_table['functions']['psi'] = psi

class Function_factorial(GinacFunction):
    def __init__(self):
        r"""
        Returns the factorial of `n`.

        INPUT:

        -  ``n`` - any complex argument (except negative
           integers) or any symbolic expression


        OUTPUT: an integer or symbolic expression

        EXAMPLES::

            sage: x = var('x')
            sage: factorial(0)
            1
            sage: factorial(4)
            24
            sage: factorial(10)
            3628800
            sage: factorial(6) == 6*5*4*3*2
            True
            sage: f = factorial(x + factorial(x)); f
            factorial(x + factorial(x))
            sage: f(x=3)
            362880
            sage: factorial(x)^2
            factorial(x)^2

        To prevent automatic evaluation use the ``hold`` argument::

            sage: factorial(5,hold=True)
            factorial(5)

        To then evaluate again, we currently must use Maxima via
        :meth:`sage.symbolic.expression.Expression.simplify`::

            sage: factorial(5,hold=True).simplify()
            120

        We can also give input other than nonnegative integers.  For
        other nonnegative numbers, the :func:`gamma` function is used::

            sage: factorial(1/2)
            1/2*sqrt(pi)
            sage: factorial(3/4)
            gamma(7/4)
            sage: factorial(2.3)
            2.68343738195577

        But negative input always fails::

            sage: factorial(-32)
            Traceback (most recent call last):
            ...
            ValueError: factorial -- self = (-32) must be nonnegative

        TESTS:

        We verify that we can convert this function to Maxima and
        bring it back into Sage.::

            sage: z = var('z')
            sage: factorial._maxima_init_()
            'factorial'
            sage: maxima(factorial(z))
            factorial(_SAGE_VAR_z)
            sage: _.sage()
            factorial(z)
            sage: k = var('k')
            sage: factorial(k)
            factorial(k)

            sage: factorial(3.14)
            7.173269190187...

        Test latex typesetting::

            sage: latex(factorial(x))
            x!
            sage: latex(factorial(2*x))
            \left(2 \, x\right)!
            sage: latex(factorial(sin(x)))
            \sin\left(x\right)!
            sage: latex(factorial(sqrt(x+1)))
            \left(\sqrt{x + 1}\right)!
            sage: latex(factorial(sqrt(x)))
            \sqrt{x}!
            sage: latex(factorial(x^(2/3)))
            \left(x^{\frac{2}{3}}\right)!

            sage: latex(factorial)
            {\rm factorial}

        Check that #11539 is fixed::

            sage: (factorial(x) == 0).simplify()
            factorial(x) == 0
            sage: maxima(factorial(x) == 0).sage()
            factorial(x) == 0
            sage: y = var('y')
            sage: (factorial(x) == y).solve(x)
            [factorial(x) == y]

        Test pickling::

            sage: loads(dumps(factorial))
            factorial
        """
        GinacFunction.__init__(self, "factorial", latex_name='{\\rm factorial}',
                conversions=dict(maxima='factorial',
                                 mathematica='Factorial',
                                 sympy='factorial'))

    def _eval_(self, x):
        """
        Evaluate the factorial function.

        Note that this method overrides the eval method defined in GiNaC
        which calls numeric evaluation on all numeric input. We preserve
        exact results if the input is a rational number.

        EXAMPLES::

            sage: k = var('k')
            sage: k.factorial()
            factorial(k)
            sage: SR(1/2).factorial()
            1/2*sqrt(pi)
            sage: SR(3/4).factorial()
            gamma(7/4)
            sage: SR(5).factorial()
            120
            sage: SR(3245908723049857203948572398475r).factorial()
            factorial(3245908723049857203948572398475L)
            sage: SR(3245908723049857203948572398475).factorial()
            factorial(3245908723049857203948572398475)
        """
        if isinstance(x, Rational):
            return gamma(x+1)
        elif isinstance(x, (Integer, int)) or \
                (not isinstance(x, Expression) and is_inexact(x)):
            return py_factorial_py(x)

        return None

factorial = Function_factorial()

class Function_binomial(GinacFunction):
    def __init__(self):
        r"""
        Return the binomial coefficient

        .. math::

            \binom{x}{m} = x (x-1) \cdots (x-m+1) / m!


        which is defined for `m \in \ZZ` and any
        `x`. We extend this definition to include cases when
        `x-m` is an integer but `m` is not by

        .. math::

            \binom{x}{m}= \binom{x}{x-m}

        If `m < 0`, return `0`.

        INPUT:

        -  ``x``, ``m`` - numbers or symbolic expressions. Either ``m``
           or ``x-m`` must be an integer, else the output is symbolic.

        OUTPUT: number or symbolic expression (if input is symbolic)

        EXAMPLES::

            sage: binomial(5,2)
            10
            sage: binomial(2,0)
            1
            sage: binomial(1/2, 0)
            1
            sage: binomial(3,-1)
            0
            sage: binomial(20,10)
            184756
            sage: binomial(-2, 5)
            -6
            sage: binomial(RealField()('2.5'), 2)
            1.87500000000000
            sage: n=var('n'); binomial(n,2)
            1/2*(n - 1)*n
            sage: n=var('n'); binomial(n,n)
            1
            sage: n=var('n'); binomial(n,n-1)
            n
            sage: binomial(2^100, 2^100)
            1

        ::

            sage: k, i = var('k,i')
            sage: binomial(k,i)
            binomial(k, i)

        We can use a ``hold`` parameter to prevent automatic evaluation::

            sage: SR(5).binomial(3, hold=True)
            binomial(5, 3)
            sage: SR(5).binomial(3, hold=True).simplify()
            10

        TESTS: We verify that we can convert this function to Maxima and
        bring it back into Sage.

        ::

            sage: n,k = var('n,k')
            sage: maxima(binomial(n,k))
            binomial(_SAGE_VAR_n,_SAGE_VAR_k)
            sage: _.sage()
            binomial(n, k)
            sage: binomial._maxima_init_()
            'binomial'

        Test pickling::

            sage: loads(dumps(binomial(n,k)))
            binomial(n, k)
        """
        GinacFunction.__init__(self, "binomial", nargs=2,
                conversions=dict(maxima='binomial',
                                 mathematica='Binomial',
                                 sympy='binomial'))

    def _binomial_sym(self, n, k):
        """
        Expand the binomial formula symbolically when the second argument
        is an integer.

        EXAMPLES::

            sage: binomial._binomial_sym(x, 3)
            1/6*(x - 1)*(x - 2)*x
            sage: binomial._binomial_sym(x, x)
            Traceback (most recent call last):
            ...
            ValueError: second argument must be an integer
            sage: binomial._binomial_sym(x, SR(3))
            1/6*(x - 1)*(x - 2)*x

           sage: binomial._binomial_sym(x, 0r)
           1
           sage: binomial._binomial_sym(x, -1)
           0
        """
        if isinstance(k, Expression):
            if k.is_integer():
                k = k.pyobject()
            else:
                raise ValueError("second argument must be an integer")

        if k < 0:
            return s_parent(k)(0)
        if k == 0:
            return s_parent(k)(1)
        if k == 1:
            return n

        from sage.misc.misc import prod
        return prod([n-i for i in xrange(k)])/factorial(k)

    def _eval_(self, n, k):
        """
        EXAMPLES::

            sage: binomial._eval_(5, 3)
            10
            sage: type(binomial._eval_(5, 3))
            <type 'sage.rings.integer.Integer'>
            sage: type(binomial._eval_(5., 3))
            <type 'sage.rings.real_mpfr.RealNumber'>
            sage: binomial._eval_(x, 3)
            1/6*(x - 1)*(x - 2)*x
            sage: binomial._eval_(x, x-2)
            1/2*(x - 1)*x
            sage: n = var('n')
            sage: binomial._eval_(x, n) is None
            True
        """
        if not isinstance(k, Expression):
            if not isinstance(n, Expression):
                n, k = coercion_model.canonical_coercion(n, k)
                return self._evalf_(n, k, s_parent(n))
            if k in ZZ:
                return self._binomial_sym(n, k)
        if (n - k) in ZZ:
            return self._binomial_sym(n, n-k)

        return None

    def _evalf_(self, n, k, parent=None, algorithm=None):
        """
        EXAMPLES::

            sage: binomial._evalf_(5.r, 3)
            10.0
            sage: type(binomial._evalf_(5.r, 3))
            <type 'float'>
            sage: binomial._evalf_(1/2,1/1)
            1/2
            sage: binomial._evalf_(10^20+1/1,10^20)
            100000000000000000001
            sage: binomial._evalf_(SR(10**7),10**7)
            1
            sage: binomial._evalf_(3/2,SR(1/1))
            3/2
        """
        return sage.rings.arith.binomial(n, k)

binomial = Function_binomial()

class Function_beta(GinacFunction):
    def __init__(self):
        r"""
        Return the beta function.  This is defined by

        .. math::

            B(p,q) = \int_0^1 t^{p-1}(1-t)^{1-q} dt

        for complex or symbolic input `p` and `q`.
        Note that the order of inputs does not matter:  `B(p,q)=B(q,p)`.

        GiNaC is used to compute `B(p,q)`.  However, complex inputs
        are not yet handled in general.  When GiNaC raises an error on
        such inputs, we raise a NotImplementedError.

        If either input is 1, GiNaC returns the reciprocal of the
        other.  In other cases, GiNaC uses one of the following
        formulas:

        .. math::

            B(p,q) = \Gamma(p)\Gamma(q)/\Gamma(p+q)

        or

        .. math::

            B(p,q) = (-1)^q B(1-p-q, q).


        For numerical inputs, GiNaC uses the formula

        .. math::

            B(p,q) =  \exp[\log\Gamma(p)+\log\Gamma(q)-\log\Gamma(p+q)]


        INPUT:

        -  ``p`` - number or symbolic expression

        -  ``q`` - number or symbolic expression


        OUTPUT: number or symbolic expression (if input is symbolic)

        EXAMPLES::

            sage: beta(3,2)
            1/12
            sage: beta(3,1)
            1/3
            sage: beta(1/2,1/2)
            beta(1/2, 1/2)
            sage: beta(-1,1)
            -1
            sage: beta(-1/2,-1/2)
            0
            sage: beta(x/2,3)
            beta(3, 1/2*x)
            sage: beta(.5,.5)
            3.14159265358979
            sage: beta(1,2.0+I)
            0.400000000000000 - 0.200000000000000*I
            sage: beta(3,x+I)
            beta(3, x + I)

        Note that the order of arguments does not matter::

            sage: beta(1/2,3*x)
            beta(1/2, 3*x)

        The result is symbolic if exact input is given::

            sage: beta(2,1+5*I)
            beta(2, 5*I + 1)
            sage: beta(2, 2.)
            0.166666666666667
            sage: beta(I, 2.)
            -0.500000000000000 - 0.500000000000000*I
            sage: beta(2., 2)
            0.166666666666667
            sage: beta(2., I)
            -0.500000000000000 - 0.500000000000000*I

        Test pickling::

            sage: loads(dumps(beta))
            beta
        """
        GinacFunction.__init__(self, "beta", nargs=2,
                conversions=dict(maxima='beta',
                                 mathematica='Beta',
                                 sympy='beta'))

beta = Function_beta()

def _do_sqrt(x, prec=None, extend=True, all=False):
        r"""
        Used internally to compute the square root of x.

        INPUT:

        -  ``x`` - a number

        -  ``prec`` - None (default) or a positive integer
           (bits of precision) If not None, then compute the square root
           numerically to prec bits of precision.

        -  ``extend`` - bool (default: True); this is a place
           holder, and is always ignored since in the symbolic ring everything
           has a square root.

        -  ``extend`` - bool (default: True); whether to extend
           the base ring to find roots. The extend parameter is ignored if
           prec is a positive integer.

        -  ``all`` - bool (default: False); whether to return
           a list of all the square roots of x.


        EXAMPLES::

            sage: from sage.functions.other import _do_sqrt
            sage: _do_sqrt(3)
            sqrt(3)
            sage: _do_sqrt(3,prec=10)
            1.7
            sage: _do_sqrt(3,prec=100)
            1.7320508075688772935274463415
            sage: _do_sqrt(3,all=True)
            [sqrt(3), -sqrt(3)]

        Note that the extend parameter is ignored in the symbolic ring::

            sage: _do_sqrt(3,extend=False)
            sqrt(3)
        """
        if prec:
            if x >= 0:
                 return RealField(prec)(x).sqrt(all=all)
            else:
                 return ComplexField(prec)(x).sqrt(all=all)
        if x == -1:
            from sage.symbolic.pynac import I
            z = I
        else:
            z = SR(x) ** one_half

        if all:
            if z:
                return [z, -z]
            else:
                return [z]
        return z

def sqrt(x, *args, **kwds):
        r"""
        INPUT:

        -  ``x`` - a number

        -  ``prec`` - integer (default: None): if None, returns
           an exact square root; otherwise returns a numerical square root if
           necessary, to the given bits of precision.

        -  ``extend`` - bool (default: True); this is a place
           holder, and is always ignored or passed to the sqrt function for x,
           since in the symbolic ring everything has a square root.

        -  ``all`` - bool (default: False); if True, return all
           square roots of self, instead of just one.

        EXAMPLES::

            sage: sqrt(-1)
            I
            sage: sqrt(2)
            sqrt(2)
            sage: sqrt(2)^2
            2
            sage: sqrt(4)
            2
            sage: sqrt(4,all=True)
            [2, -2]
            sage: sqrt(x^2)
            sqrt(x^2)
            sage: sqrt(2).n()
            1.41421356237310

        To prevent automatic evaluation, one can use the ``hold`` parameter
        after coercing to the symbolic ring::

            sage: sqrt(SR(4),hold=True)
            sqrt(4)
            sage: sqrt(4,hold=True)
            Traceback (most recent call last):
            ...
            TypeError: _do_sqrt() got an unexpected keyword argument 'hold'

        This illustrates that the bug reported in #6171 has been fixed::

            sage: a = 1.1
            sage: a.sqrt(prec=100)  # this is supposed to fail
            Traceback (most recent call last):
            ...
            TypeError: sqrt() got an unexpected keyword argument 'prec'
            sage: sqrt(a, prec=100)
            1.0488088481701515469914535137
            sage: sqrt(4.00, prec=250)
            2.0000000000000000000000000000000000000000000000000000000000000000000000000

        One can use numpy input as well::

            sage: import numpy
            sage: a = numpy.arange(2,5)
            sage: sqrt(a)
            array([ 1.41421356,  1.73205081,  2.        ])
        """
        if isinstance(x, float):
            return math.sqrt(x)
        elif type(x).__module__ == 'numpy':
            from numpy import sqrt
            return sqrt(x)
        try:
            return x.sqrt(*args, **kwds)
        # The following includes TypeError to catch cases where sqrt
        # is called with a "prec" keyword, for example, but the sqrt
        # method for x doesn't accept such a keyword.
        except (AttributeError, TypeError):
            pass
        return _do_sqrt(x, *args, **kwds)

# register sqrt in pynac symbol_table for conversion back from other systems
register_symbol(sqrt, dict(mathematica='Sqrt'))
symbol_table['functions']['sqrt'] = sqrt

Function_sqrt = type('deprecated_sqrt', (),
        {'__call__': staticmethod(sqrt),
            '__setstate__': lambda x, y: None})

class Function_arg(BuiltinFunction):
    def __init__(self):
        r"""
        The argument function for complex numbers.

        EXAMPLES::

            sage: arg(3+i)
            arctan(1/3)
            sage: arg(-1+i)
            3/4*pi
            sage: arg(2+2*i)
            1/4*pi
            sage: arg(2+x)
            arg(x + 2)
            sage: arg(2.0+i+x)
            arg(x + 2.00000000000000 + 1.00000000000000*I)
            sage: arg(-3)
            pi
            sage: arg(3)
            0
            sage: arg(0)
            0
            sage: latex(arg(x))
            {\rm arg}\left(x\right)
            sage: maxima(arg(x))
            atan2(0,_SAGE_VAR_x)
            sage: maxima(arg(2+i))
            atan(1/2)
            sage: maxima(arg(sqrt(2)+i))
            atan(1/sqrt(2))
            sage: arg(2+i)
            arctan(1/2)
            sage: arg(sqrt(2)+i)
            arg(sqrt(2) + I)
            sage: arg(sqrt(2)+i).simplify()
            arctan(1/2*sqrt(2))

        TESTS::

            sage: arg(0.0)
            0.000000000000000
            sage: arg(3.0)
            0.000000000000000
            sage: arg(-2.5)
            3.14159265358979
            sage: arg(2.0+3*i)
            0.982793723247329
        """
        BuiltinFunction.__init__(self, "arg",
                conversions=dict(maxima='carg',
                                 mathematica='Arg',
                                 sympy='arg'))

    def _eval_(self, x):
        """
        EXAMPLES::

            sage: arg(3+i)
            arctan(1/3)
            sage: arg(-1+i)
            3/4*pi
            sage: arg(2+2*i)
            1/4*pi
            sage: arg(2+x)
            arg(x + 2)
            sage: arg(2.0+i+x)
            arg(x + 2.00000000000000 + 1.00000000000000*I)
            sage: arg(-3)
            pi
            sage: arg(3)
            0
            sage: arg(0)
            0
            sage: arg(sqrt(2)+i)
            arg(sqrt(2) + I)

        """
        if not isinstance(x,Expression): # x contains no variables
            if s_parent(x)(0)==x: #compatibility with maxima
                return s_parent(x)(0)
            else:
                if is_inexact(x): # inexact complex numbers, e.g. 2.0+i
                    return self._evalf_(x, s_parent(x))
                else:  # exact complex numbers, e.g. 2+i
                    return arctan2(imag_part(x),real_part(x))
        else:
            # x contains variables, e.g. 2+i+y or 2.0+i+y
            # or x involves an expression such as sqrt(2)
            return None

    def _evalf_(self, x, parent=None, algorithm=None):
        """
        EXAMPLES::

            sage: arg(0.0)
            0.000000000000000
            sage: arg(3.0)
            0.000000000000000
            sage: arg(3.00000000000000000000000000)
            0.00000000000000000000000000
            sage: arg(3.00000000000000000000000000).prec()
            90
            sage: arg(ComplexIntervalField(90)(3)).prec()
            90
            sage: arg(ComplexIntervalField(90)(3)).parent()
            Real Interval Field with 90 bits of precision
            sage: arg(3.0r)
            0.0
            sage: arg(RDF(3))
            0.0
            sage: arg(RDF(3)).parent()
            Real Double Field
            sage: arg(-2.5)
            3.14159265358979
            sage: arg(2.0+3*i)
            0.982793723247329

        TESTS:

        Make sure that the ``_evalf_`` method works when it receives a
        keyword argument ``parent`` :trac:`12289`::

            sage: arg(5+I, hold=True).n()
            0.197395559849881
        """
        try:
            return x.arg()
        except AttributeError:
            pass
        # try to find a parent that support .arg()
        if parent is None:
            parent = s_parent(x)
        try:
            parent = parent.complex_field()
        except AttributeError:
            try:
                parent = ComplexField(x.prec())
            except AttributeError:
                parent = ComplexField()

        return parent(x).arg()

arg=Function_arg()


############################
# Real and Imaginary Parts #
############################
class Function_real_part(GinacFunction):
    def __init__(self):
        r"""
        Returns the real part of the (possibly complex) input.

        It is possible to prevent automatic evaluation using the
        ``hold`` parameter::

            sage: real_part(I,hold=True)
            real_part(I)

        To then evaluate again, we currently must use Maxima via
        :meth:`sage.symbolic.expression.Expression.simplify`::

            sage: real_part(I,hold=True).simplify()
            0

        EXAMPLES::

            sage: z = 1+2*I
            sage: real(z)
            1
            sage: real(5/3)
            5/3
            sage: a = 2.5
            sage: real(a)
            2.50000000000000
            sage: type(real(a))
            <type 'sage.rings.real_mpfr.RealLiteral'>
            sage: real(1.0r)
            1.0
            sage: real(complex(3, 4))
            3.0

        TESTS::

            sage: loads(dumps(real_part))
            real_part
            sage: real_part(x)._sympy_()
            re(x)

        Check if #6401 is fixed::

            sage: latex(x.real())
            \Re \left( x \right)

            sage: f(x) = function('f',x)
            sage: latex( f(x).real())
            \Re \left( f\left(x\right) \right)
        """
        GinacFunction.__init__(self, "real_part",
                               conversions=dict(maxima='realpart',
                                                sympy='re'))

    def __call__(self, x, **kwargs):
        r"""
        TESTS::

            sage: type(real(complex(3, 4)))
            <type 'float'>
        """
        if isinstance(x, complex):
            return x.real
        else:
            return GinacFunction.__call__(self, x, **kwargs)

    def _eval_numpy_(self, x):
        """
        EXAMPLES::

            sage: import numpy
            sage: a = numpy.array([1+2*I, -2-3*I], dtype=numpy.complex)
            sage: real_part(a)
            array([ 1., -2.])
        """
        import numpy
        return numpy.real(x)

real = real_part = Function_real_part()

class Function_imag_part(GinacFunction):
    def __init__(self):
        r"""
        Returns the imaginary part of the (possibly complex) input.

        It is possible to prevent automatic evaluation using the
        ``hold`` parameter::

            sage: imag_part(I,hold=True)
            imag_part(I)

        To then evaluate again, we currently must use Maxima via
        :meth:`sage.symbolic.expression.Expression.simplify`::

            sage: imag_part(I,hold=True).simplify()
            1

        TESTS::

            sage: z = 1+2*I
            sage: imaginary(z)
            2
            sage: imag(z)
            2
            sage: imag(complex(3, 4))
            4.0
            sage: loads(dumps(imag_part))
            imag_part
            sage: imag_part(x)._sympy_()
            im(x)

        Check if #6401 is fixed::

            sage: latex(x.imag())
            \Im \left( x \right)

            sage: f(x) = function('f',x)
            sage: latex( f(x).imag())
            \Im \left( f\left(x\right) \right)
        """
        GinacFunction.__init__(self, "imag_part",
                               conversions=dict(maxima='imagpart',
                                                sympy='im'))

    def __call__(self, x, **kwargs):
        r"""
        TESTS::

            sage: type(imag(complex(3, 4)))
            <type 'float'>
        """
        if isinstance(x, complex):
            return x.imag
        else:
            return GinacFunction.__call__(self, x, **kwargs)

    def _eval_numpy_(self, x):
        """
        EXAMPLES::

            sage: import numpy
            sage: a = numpy.array([1+2*I, -2-3*I], dtype=numpy.complex)
            sage: imag_part(a)
            array([ 2., -3.])
        """
        import numpy
        return numpy.imag(x)

imag = imag_part = imaginary = Function_imag_part()


############################
# Complex Conjugate        #
############################
class Function_conjugate(GinacFunction):
    def __init__(self):
        r"""
        Returns the complex conjugate of the input.

        It is possible to prevent automatic evaluation using the
        ``hold`` parameter::

            sage: conjugate(I,hold=True)
            conjugate(I)

        To then evaluate again, we currently must use Maxima via
        :meth:`sage.symbolic.expression.Expression.simplify`::

            sage: conjugate(I,hold=True).simplify()
            -I

        TESTS::

            sage: x,y = var('x,y')
            sage: x.conjugate()
            conjugate(x)
            sage: latex(conjugate(x))
            \overline{x}
            sage: f = function('f')
            sage: latex(f(x).conjugate())
            \overline{f\left(x\right)}
            sage: f = function('psi',x,y)
            sage: latex(f.conjugate())
            \overline{\psi\left(x, y\right)}
            sage: x.conjugate().conjugate()
            x
            sage: x.conjugate().operator()
            conjugate
            sage: x.conjugate().operator() == conjugate
            True

        Check if #8755 is fixed::

            sage: conjugate(sqrt(-3))
            conjugate(sqrt(-3))
            sage: conjugate(sqrt(3))
            sqrt(3)
            sage: conjugate(sqrt(x))
            conjugate(sqrt(x))
            sage: conjugate(x^2)
            conjugate(x)^2
            sage: var('y',domain='positive')
            y
            sage: conjugate(sqrt(y))
            sqrt(y)

        Check if #10964 is fixed::

            sage: z= I*sqrt(-3); z
            I*sqrt(-3)
            sage: conjugate(z)
            -I*conjugate(sqrt(-3))
            sage: var('a')
            a
            sage: conjugate(a*sqrt(-2)*sqrt(-3))
            conjugate(sqrt(-2))*conjugate(sqrt(-3))*conjugate(a)

        Test pickling::

            sage: loads(dumps(conjugate))
            conjugate
        """
        GinacFunction.__init__(self, "conjugate",
                               conversions=dict(sympy='conjugate'))

conjugate = Function_conjugate()<|MERGE_RESOLUTION|>--- conflicted
+++ resolved
@@ -938,10 +938,6 @@
             sage: numerical_approx(gamma(9, 10^(-3)) - gamma(9), digits=40)  # abs tol 1e-36
             -1.110111564516556704267183273042450876294e-28
 
-<<<<<<< HEAD
-        """
-        if parent is None:
-=======
         Check that :trac:`17328` is fixed::
 
             sage: incomplete_gamma(float(-1), float(-1))
@@ -952,7 +948,6 @@
             1.27309721644711
         """
         if not hasattr(parent, 'precision'):
->>>>>>> f16112c7
             parent = ComplexField()
         else:
             parent = ComplexField(parent.precision())
