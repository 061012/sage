r"""
Orthogonal Polynomials

-  The Chebyshev polynomial of the first kind arises as a solution
   to the differential equation

   .. math::

         (1-x^2)\,y'' - x\,y' + n^2\,y = 0


   and those of the second kind as a solution to

   .. math::

         (1-x^2)\,y'' - 3x\,y' + n(n+2)\,y = 0.


   The Chebyshev polynomials of the first kind are defined by the
   recurrence relation

   .. math::

     T_0(x) = 1 \, T_1(x) = x \, T_{n+1}(x) = 2xT_n(x) - T_{n-1}(x). \,


   The Chebyshev polynomials of the second kind are defined by the
   recurrence relation

   .. math::

     U_0(x) = 1 \, U_1(x) = 2x \, U_{n+1}(x) = 2xU_n(x) - U_{n-1}(x). \,



   For integers `m,n`, they satisfy the orthogonality
   relations

   .. math::

     \int_{-1}^1 T_n(x)T_m(x)\,\frac{dx}{\sqrt{1-x^2}} =\left\{ \begin{matrix} 0 &: n\ne m~~~~~\\ \pi &: n=m=0\\ \pi/2 &: n=m\ne 0 \end{matrix} \right.


   and


   .. math::

     \int_{-1}^1 U_n(x)U_m(x)\sqrt{1-x^2}\,dx =\frac{\pi}{2}\delta_{m,n}.



   They are named after Pafnuty Chebyshev (alternative
   transliterations: Tchebyshef or Tschebyscheff).

-  The Hermite polynomials are defined either by

   .. math::

     H_n(x)=(-1)^n e^{x^2/2}\frac{d^n}{dx^n}e^{-x^2/2}


   (the "probabilists' Hermite polynomials"), or by


   .. math::

     H_n(x)=(-1)^n e^{x^2}\frac{d^n}{dx^n}e^{-x^2}


   (the "physicists' Hermite polynomials"). Sage (via Maxima)
   implements the latter flavor. These satisfy the orthogonality
   relation

   .. math::

     \int_{-\infty}^\infty H_n(x)H_m(x)\,e^{-x^2}\,dx ={n!2^n}{\sqrt{\pi}}\delta_{nm}



   They are named in honor of Charles Hermite.

-  Each *Legendre polynomial* `P_n(x)` is an `n`-th degree polynomial.
   It may be expressed using Rodrigues' formula:

   .. math::

      P_n(x) = (2^n n!)^{-1} {\frac{d^n}{dx^n} } \left[ (x^2 -1)^n \right].

   These are solutions to Legendre's differential equation:

   .. math::

      {\frac{d}{dx}} \left[ (1-x^2) {\frac{d}{dx}} P(x) \right] + n(n+1)P(x) = 0.

   and satisfy the orthogonality relation

   .. math::

      \int_{-1}^{1} P_m(x) P_n(x)\,dx = {\frac{2}{2n + 1}} \delta_{mn}

   The *Legendre function of the second kind* `Q_n(x)` is another
   (linearly independent) solution to the Legendre differential equation.
   It is not an "orthogonal polynomial" however.

   The associated Legendre functions of the first kind
   `P_\ell^m(x)` can be given in terms of the "usual"
   Legendre polynomials by

   .. math::

     \begin{array}{ll} P_\ell^m(x)    &=  (-1)^m(1-x^2)^{m/2}\frac{d^m}{dx^m}P_\ell(x) \\ &=  \frac{(-1)^m}{2^\ell \ell!} (1-x^2)^{m/2}\frac{d^{\ell+m}}{dx^{\ell+m}}(x^2-1)^\ell. \end{array}


   Assuming `0 \le m \le \ell`, they satisfy the orthogonality
   relation:

   .. math::

      \int_{-1}^{1} P_k ^{(m)} P_\ell ^{(m)} dx  = \frac{2 (\ell+m)!}{(2\ell+1)(\ell-m)!}\ \delta _{k,\ell},


   where `\delta _{k,\ell}` is the Kronecker delta.

   The associated Legendre functions of the second kind
   `Q_\ell^m(x)` can be given in terms of the "usual"
   Legendre polynomials by


   .. math::

     Q_\ell^m(x)   =  (-1)^m(1-x^2)^{m/2}\frac{d^m}{dx^m}Q_\ell(x).



   They are named after Adrien-Marie Legendre.

-  Laguerre polynomials may be defined by the Rodrigues formula

   .. math::

      L_n(x)=\frac{e^x}{n!}\frac{d^n}{dx^n}\left(e^{-x} x^n\right).


   They are solutions of Laguerre's equation:


   .. math::

      x\,y'' + (1 - x)\,y' + n\,y = 0\,

   and satisfy the orthogonality relation


   .. math::

      \int_0^\infty L_m(x) L_n(x) e^{-x}\,dx = \delta_{mn}.



   The generalized Laguerre polynomials may be defined by the
   Rodrigues formula:


   .. math::

       L_n^{(\alpha)}(x)   = {\frac{x^{-\alpha} e^x}{n!}}{\frac{d^n}{dx^n}} \left(e^{-x} x^{n+\alpha}\right) .


   (These are also sometimes called the associated Laguerre
   polynomials.) The simple Laguerre polynomials are recovered from
   the generalized polynomials by setting `\alpha =0`.

   They are named after Edmond Laguerre.

-  Jacobi polynomials are a class of orthogonal polynomials. They
   are obtained from hypergeometric series in cases where the series
   is in fact finite:

   .. math::

     P_n^{(\alpha,\beta)}(z) =\frac{(\alpha+1)_n}{n!} \,_2F_1\left(-n,1+\alpha+\beta+n;\alpha+1;\frac{1-z}{2}\right) ,


   where `()_n` is Pochhammer's symbol (for the rising
   factorial), (Abramowitz and Stegun p561.) and thus have the
   explicit expression


   .. math::

     P_n^{(\alpha,\beta)} (z) = \frac{\Gamma (\alpha+n+1)}{n!\Gamma (\alpha+\beta+n+1)} \sum_{m=0}^n {n\choose m} \frac{\Gamma (\alpha + \beta + n + m + 1)}{\Gamma (\alpha + m + 1)} \left(\frac{z-1}{2}\right)^m .



   They are named after Carl Jacobi.

-  Ultraspherical or Gegenbauer polynomials are given in terms of
   the Jacobi polynomials `P_n^{(\alpha,\beta)}(x)` with
   `\alpha=\beta=a-1/2` by


   .. math::

     C_n^{(a)}(x)= \frac{\Gamma(a+1/2)}{\Gamma(2a)}\frac{\Gamma(n+2a)}{\Gamma(n+a+1/2)} P_n^{(a-1/2,a-1/2)}(x).


   They satisfy the orthogonality relation

   .. math::

     \int_{-1}^1(1-x^2)^{a-1/2}C_m^{(a)}(x)C_n^{(a)}(x)\, dx =\delta_{mn}2^{1-2a}\pi \frac{\Gamma(n+2a)}{(n+a)\Gamma^2(a)\Gamma(n+1)} ,


   for `a>-1/2`. They are obtained from hypergeometric series
   in cases where the series is in fact finite:


   .. math::

     C_n^{(a)}(z) =\frac{(2a)^{\underline{n}}}{n!} \,_2F_1\left(-n,2a+n;a+\frac{1}{2};\frac{1-z}{2}\right)


   where `\underline{n}` is the falling factorial. (See
   Abramowitz and Stegun p561)

   They are named for Leopold Gegenbauer (1849-1903).


For completeness, the Pochhammer symbol, introduced by Leo August
Pochhammer, `(x)_n`, is used in the theory of special
functions to represent the "rising factorial" or "upper factorial"

.. math::

         (x)_n=x(x+1)(x+2)\cdots(x+n-1)=\frac{(x+n-1)!}{(x-1)!}.


On the other hand, the "falling factorial" or "lower factorial" is

.. math::

     x^{\underline{n}}=\frac{x!}{(x-n)!} ,


in the notation of Ronald L. Graham, Donald E. Knuth and Oren
Patashnik in their book Concrete Mathematics.

.. TODO::

    Implement Zernike polynomials.
    :wikipedia:`Zernike_polynomials`

REFERENCES:

.. [ASHandbook] Abramowitz and Stegun: Handbook of Mathematical Functions,
    http://www.math.sfu.ca/ cbm/aands/

.. :wikipedia:`Chebyshev_polynomials`

.. :wikipedia:`Legendre_polynomials`

.. :wikipedia:`Hermite_polynomials`

.. http://mathworld.wolfram.com/GegenbauerPolynomial.html

.. :wikipedia:`Jacobi_polynomials`

.. :wikipedia:`Laguerre_polynomia`

.. :wikipedia:`Associated_Legendre_polynomials`

.. [EffCheby] Wolfram Koepf: Effcient Computation of Chebyshev Polynomials
    in Computer Algebra
    Computer Algebra Systems: A Practical Guide.
    John Wiley, Chichester (1999): 79-99.

AUTHORS:

- David Joyner (2006-06)
- Stefan Reiterer (2010-)
- Ralf Stephan (2015-)

The original module wrapped some of the orthogonal/special functions
in the Maxima package "orthopoly" and was written by Barton
Willis of the University of Nebraska at Kearney.

"""

#*****************************************************************************
#       Copyright (C) 2006 William Stein <wstein@gmail.com>
#                     2006 David Joyner <wdj@usna.edu>
#                     2010 Stefan Reiterer <maldun.finsterschreck@gmail.com>
#
#  Distributed under the terms of the GNU General Public License (GPL)
#
#    This code is distributed in the hope that it will be useful,
#    but WITHOUT ANY WARRANTY; without even the implied warranty of
#    MERCHANTABILITY or FITNESS FOR A PARTICULAR PURPOSE.  See the GNU
#    General Public License for more details.
#
#  The full text of the GPL is available at:
#
#                  http://www.gnu.org/licenses/
#*****************************************************************************

import warnings

from sage.misc.sage_eval import sage_eval
from sage.rings.all import ZZ, QQ, RR, CC
from sage.rings.polynomial.polynomial_element import Polynomial
from sage.rings.polynomial.polynomial_ring import is_PolynomialRing
from sage.rings.polynomial.polynomial_ring_constructor import PolynomialRing
from sage.rings.real_mpfr import is_RealField
from sage.rings.complex_field import is_ComplexField
from sage.calculus.calculus import maxima


from sage.symbolic.ring import SR, is_SymbolicVariable
from sage.symbolic.function import BuiltinFunction, GinacFunction
from sage.symbolic.expression import Expression
from sage.functions.other import factorial, binomial
from sage.structure.all import parent

_done = False
def _init():
    """
    Internal function which checks if Maxima has loaded the
    "orthopoly" package.  All functions using this in this
    file should call this function first.

    TEST:

    The global starts ``False``::

        sage: sage.functions.orthogonal_polys._done
        False

    Then after using one of these functions, it changes::

        sage: from sage.functions.orthogonal_polys import laguerre
        sage: laguerre(2,x)
        1/2*x^2 - 2*x + 1
        sage: sage.functions.orthogonal_polys._done
        False


    Note that because here we use a Pynac variable ``x``,
    the representation of the function is different from
    its actual doctest, where a polynomial indeterminate
    ``x`` is used.
    """
    global _done
    if _done:
        return
    maxima.eval('load("orthopoly");')
    # TODO -- make it possible to use the intervals returned
    # instead of just discarding this info!
    maxima.eval('orthopoly_returns_intervals:false;')
    _done = True


class OrthogonalFunction(BuiltinFunction):
    """
    Base class for orthogonal polynomials.

    This class is an abstract base class for all orthogonal polynomials since
    they share similar properties. The evaluation as a polynomial
    is either done via maxima, or with pynac.

    Convention: The first argument is always the order of the polynomial,
    the others are other values or parameters where the polynomial is
    evaluated.
    """
    def __init__(self, name, nargs=2, latex_name=None, conversions={}):
        """
        :class:`OrthogonalFunction` class needs the same input parameter as
        it's parent class.

        EXAMPLES::

            sage: from sage.functions.orthogonal_polys import OrthogonalFunction
            sage: new = OrthogonalFunction('testo_P')
            sage: new
            testo_P
        """
        try:
            self._maxima_name = conversions['maxima']
        except KeyError:
            self._maxima_name = None

        super(OrthogonalFunction,self).__init__(name=name, nargs=nargs,
                                 latex_name=latex_name, conversions=conversions)

    def _maxima_init_evaled_(self, *args):
        r"""
        Return a string which represents this function evaluated at
        ``n, x`` in Maxima.

        EXAMPLES::

            sage: from sage.functions.orthogonal_polys import OrthogonalFunction
            sage: P = OrthogonalFunction('testo_P')
            sage: P._maxima_init_evaled_(2, 5) is None
            True
        """
        return None

    def eval_formula(self, *args):
        """
        Evaluate this polynomial using an explicit formula.

        EXAMPLES::

            sage: from sage.functions.orthogonal_polys import OrthogonalFunction
            sage: P = OrthogonalFunction('testo_P')
            sage: P.eval_formula(1,2.0)
            Traceback (most recent call last):
            ...
            NotImplementedError: no explicit calculation of values implemented
        """
        raise NotImplementedError("no explicit calculation of values implemented")

    def _eval_special_values_(self, *args):
        """
        Evaluate the polynomial explicitly for special values.

        EXAMPLES::

            sage: var('n')
            n
            sage: chebyshev_T(n,-1)
            (-1)^n
        """
        raise ValueError("no special values known")

    def _eval_(self, n, *args):
        """
        The :meth:`_eval_()` method decides which evaluation suits best
        for the given input, and returns a proper value.

        EXAMPLES::

            sage: var('n,x')
            (n, x)
            sage: chebyshev_T(5,x)
            16*x^5 - 20*x^3 + 5*x
        """
        return None

    def __call__(self, *args, **kwds):
        """
        This overides the call method from SageObject to avoid problems with coercions,
        since the _eval_ method is able to handle more data types than symbolic functions
        would normally allow.
        Thus we have the distinction between algebraic objects (if n is an integer),
        and else as symbolic function.

        EXAMPLES::

            sage: K.<a> = NumberField(x^3-x-1)
            sage: chebyshev_T(5, a)
            16*a^2 + a - 4
        """
        algorithm = kwds.get('algorithm', None)
        if algorithm == 'pari':
            return self.eval_pari(*args, **kwds)
        elif algorithm == 'recursive':
            return self.eval_recursive(*args, **kwds)
        elif algorithm == 'maxima':
            return self._maxima_init_evaled_(*args, **kwds)

        return super(OrthogonalFunction,self).__call__(*args, **kwds)


class ChebyshevFunction(OrthogonalFunction):
    """
    Abstract base class for Chebyshev polynomials of the first and second kind.

    EXAMPLES::

        sage: chebyshev_T(3,x)
        4*x^3 - 3*x
    """
    def __call__(self, n, *args, **kwds):
        """
        This overides the call method from SageObject to avoid problems with coercions,
        since the _eval_ method is able to handle more data types than symbolic functions
        would normally allow.
        Thus we have the distinction between algebraic objects (if n is an integer),
        and else as symbolic function.

        EXAMPLES::

            sage: K.<a> = NumberField(x^3-x-1)
            sage: chebyshev_T(5, a)
            16*a^2 + a - 4
            sage: chebyshev_T(5,MatrixSpace(ZZ, 2)([1, 2, -4, 7]))
            [-40799  44162]
            [-88324  91687]
            sage: R.<x> = QQ[]
            sage: parent(chebyshev_T(5, x))
            Univariate Polynomial Ring in x over Rational Field
            sage: chebyshev_T(5, 2, hold=True)
            chebyshev_T(5, 2)
            sage: chebyshev_T(1,2,3)
            Traceback (most recent call last):
            ...
            TypeError: Symbolic function chebyshev_T takes exactly 2 arguments (3 given)
        """
        # If n is an integer: consider the polynomial as an algebraic (not symbolic) object
        if n in ZZ and not kwds.get('hold', False):
            try:
                return self._eval_(n, *args)
            except Exception:
                pass

        return super(ChebyshevFunction,self).__call__(n, *args, **kwds)

    def _eval_(self, n, x):
        """
        The :meth:`_eval_()` method decides which evaluation suits best
        for the given input, and returns a proper value.

        EXAMPLES::

            sage: var('n,x')
            (n, x)
            sage: chebyshev_T(5,x)
            16*x^5 - 20*x^3 + 5*x
            sage: chebyshev_T(64, x)
            2*(2*(2*(2*(2*(2*x^2 - 1)^2 - 1)^2 - 1)^2 - 1)^2 - 1)^2 - 1
            sage: chebyshev_T(n,-1)
            (-1)^n
            sage: chebyshev_T(-7,x)
            64*x^7 - 112*x^5 + 56*x^3 - 7*x
            sage: chebyshev_T(3/2,x)
            chebyshev_T(3/2, x)
            sage: R.<t> = QQ[]
            sage: chebyshev_T(2,t)
            2*t^2 - 1
            sage: chebyshev_U(2,t)
            4*t^2 - 1
            sage: parent(chebyshev_T(4, RIF(5)))
            Real Interval Field with 53 bits of precision
            sage: RR2 = RealField(5)
            sage: chebyshev_T(100000,RR2(2))
            8.9e57180
            sage: chebyshev_T(5,Qp(3)(2))
            2 + 3^2 + 3^3 + 3^4 + 3^5 + O(3^20)
            sage: chebyshev_T(100001/2, 2)
            doctest:...: RuntimeWarning: mpmath failed, keeping expression unevaluated
            chebyshev_T(100001/2, 2)
            sage: chebyshev_U._eval_(1.5, Mod(8,9)) is None
            True
        """
        # n is an integer => evaluate algebraically (as polynomial)
        if n in ZZ:
            n = ZZ(n)
            # Expanded symbolic expression only for small values of n
            if isinstance(x, Expression) and n.abs() < 32:
                return self.eval_formula(n, x)
            return self.eval_algebraic(n, x)

        if isinstance(x, Expression) or isinstance(n, Expression):
            # Check for known identities
            try:
                return self._eval_special_values_(n, x)
            except ValueError:
                # Don't evaluate => keep symbolic
                return None

        # n is not an integer and neither n nor x is symbolic.
        # We assume n and x are real/complex and evaluate numerically
        try:
            import sage.libs.mpmath.all as mpmath
            return self._evalf_(n, x)
        except mpmath.NoConvergence:
            warnings.warn("mpmath failed, keeping expression unevaluated",
                          RuntimeWarning)
            return None
        except Exception:
            # Numerical evaluation failed => keep symbolic
            return None

    
class Func_chebyshev_T(ChebyshevFunction):
    """
    Chebyshev polynomials of the first kind.

    REFERENCE:

    - [ASHandbook]_ 22.5.31 page 778 and 6.1.22 page 256.

    EXAMPLES::

       sage: chebyshev_T(5,x)
       16*x^5 - 20*x^3 + 5*x
       sage: var('k')
       k
       sage: test = chebyshev_T(k,x)
       sage: test
       chebyshev_T(k, x)
    """
    def __init__(self):
        """
        Init method for the chebyshev polynomials of the first kind.

        EXAMPLES::

            sage: from sage.functions.orthogonal_polys import Func_chebyshev_T
            sage: chebyshev_T2 = Func_chebyshev_T()
            sage: chebyshev_T2(1,x)
            x
        """
        ChebyshevFunction.__init__(self, "chebyshev_T", nargs=2,
                                     conversions=dict(maxima='chebyshev_t',
                                                      mathematica='ChebyshevT'))

    def _eval_special_values_(self, n, x):
        """
        Values known for special values of x.
        For details see [ASHandbook]_ 22.4 (p. 777)

        EXAMPLES:

            sage: var('n')
            n
            sage: chebyshev_T(n,1)
            1
            sage: chebyshev_T(n,0)
            1/2*(-1)^(1/2*n)*((-1)^n + 1)
            sage: chebyshev_T(n,-1)
            (-1)^n
            sage: chebyshev_T._eval_special_values_(3/2,x)
            Traceback (most recent call last):
            ...
            ValueError: no special value found
            sage: chebyshev_T._eval_special_values_(n, 0.1)
            Traceback (most recent call last):
            ...
            ValueError: no special value found
        """
        if x == 1:
            return x

        if x == -1:
            return x**n

        if x == 0:
            return (1+(-1)**n)*(-1)**(n/2)/2

        raise ValueError("no special value found")

    def _evalf_(self, n, x, **kwds):
        """
        Evaluates :class:`chebyshev_T` numerically with mpmath.

        EXAMPLES::

            sage: chebyshev_T._evalf_(10,3)
            2.26195370000000e7
            sage: chebyshev_T._evalf_(10,3,parent=RealField(75))
            2.261953700000000000000e7
            sage: chebyshev_T._evalf_(10,I)
            -3363.00000000000
            sage: chebyshev_T._evalf_(5,0.3)
            0.998880000000000
            sage: chebyshev_T(1/2, 0)
            0.707106781186548
            sage: chebyshev_T(1/2, 3/2)
            1.11803398874989
            sage: chebyshev_T._evalf_(1.5, Mod(8,9))
            Traceback (most recent call last):
            ...
            TypeError: cannot evaluate chebyshev_T with parent Ring of integers modulo 9

        This simply evaluates using :class:`RealField` or :class:`ComplexField`::

            sage: chebyshev_T(1234.5, RDF(2.1))
            5.48174256255782e735
            sage: chebyshev_T(1234.5, I)
            -1.21629397684152e472 - 1.21629397684152e472*I

        For large values of ``n``, mpmath fails (but the algebraic formula
        still works)::

            sage: chebyshev_T._evalf_(10^6, 0.1)
            Traceback (most recent call last):
            ...
            NoConvergence: Hypergeometric series converges too slowly. Try increasing maxterms.
            sage: chebyshev_T(10^6, 0.1)
            0.636384327171504
        """
        try:
            real_parent = kwds['parent']
        except KeyError:
            real_parent = parent(x)

            if not is_RealField(real_parent) and not is_ComplexField(real_parent):
                # parent is not a real or complex field: figure out a good parent
                if x in RR:
                    x = RR(x)
                    real_parent = RR
                elif x in CC:
                    x = CC(x)
                    real_parent = CC

        if not is_RealField(real_parent) and not is_ComplexField(real_parent):
            raise TypeError("cannot evaluate chebyshev_T with parent {}".format(real_parent))

        from sage.libs.mpmath.all import call as mpcall
        from sage.libs.mpmath.all import chebyt as mpchebyt

        return mpcall(mpchebyt, n, x, parent=real_parent)

    def _maxima_init_evaled_(self, n, x):
        """
        Evaluate the Chebyshev polynomial ``self`` with maxima.

        EXAMPLES::

            sage: var('n, x')
            (n, x)
            sage: chebyshev_T._maxima_init_evaled_(1,x)
            '_SAGE_VAR_x'
            sage: maxima(chebyshev_T(n, chebyshev_T(n, x)))
            chebyshev_t(_SAGE_VAR_n,chebyshev_t(_SAGE_VAR_n,_SAGE_VAR_x))
        """
        return maxima.eval('chebyshev_t({0},{1})'.format(n._maxima_init_(), x._maxima_init_()))

    def eval_formula(self, n, x):
        """
        Evaluate ``chebyshev_T`` using an explicit formula.
        See [ASHandbook]_ 227 (p. 782) for details for the recurions.
        See also [EffCheby]_ for fast evaluation techniques.

        INPUT:

        - ``n`` -- an integer

        - ``x`` -- a value to evaluate the polynomial at (this can be
          any ring element)

        EXAMPLES::

            sage: chebyshev_T.eval_formula(-1,x)
            x
            sage: chebyshev_T.eval_formula(0,x)
            1
            sage: chebyshev_T.eval_formula(1,x)
            x
            sage: chebyshev_T.eval_formula(2,0.1) == chebyshev_T._evalf_(2,0.1)
            True
            sage: chebyshev_T.eval_formula(10,x)
            512*x^10 - 1280*x^8 + 1120*x^6 - 400*x^4 + 50*x^2 - 1
            sage: chebyshev_T.eval_algebraic(10,x).expand()
            512*x^10 - 1280*x^8 + 1120*x^6 - 400*x^4 + 50*x^2 - 1
        """
        if n < 0:
            return self.eval_formula(-n, x)
        elif n == 0:
            return parent(x).one()

        res = parent(x).zero()
        for j in xrange(0, n//2+1):
            f = factorial(n-1-j) / factorial(j) / factorial(n-2*j)
            res += (-1)**j * (2*x)**(n-2*j) * f
        res *= n/2
        return res

    def eval_algebraic(self, n, x):
        """
        Evaluate :class:`chebyshev_T` as polynomial, using a recursive
        formula.

        INPUT:

        - ``n`` -- an integer

        - ``x`` -- a value to evaluate the polynomial at (this can be
          any ring element)

        EXAMPLES::

            sage: chebyshev_T.eval_algebraic(5, x)
            2*(2*(2*x^2 - 1)*x - x)*(2*x^2 - 1) - x
            sage: chebyshev_T(-7, x) - chebyshev_T(7,x)
            0
            sage: R.<t> = ZZ[]
            sage: chebyshev_T.eval_algebraic(-1, t)
            t
            sage: chebyshev_T.eval_algebraic(0, t)
            1
            sage: chebyshev_T.eval_algebraic(1, t)
            t
            sage: chebyshev_T(7^100, 1/2)
            1/2
            sage: chebyshev_T(7^100, Mod(2,3))
            2
            sage: n = 97; x = RIF(pi/2/n)
            sage: chebyshev_T(n, cos(x)).contains_zero()
            True
            sage: R.<t> = Zp(2, 8, 'capped-abs')[]
            sage: chebyshev_T(10^6+1, t)
            (2^7 + O(2^8))*t^5 + (O(2^8))*t^4 + (2^6 + O(2^8))*t^3 + (O(2^8))*t^2 + (1 + 2^6 + O(2^8))*t + (O(2^8))
        """
        if n == 0:
            return parent(x).one()
        if n < 0:
            return self._eval_recursive_(-n, x)[0]
        return self._eval_recursive_(n, x)[0]

    def _eval_recursive_(self, n, x, both=False):
        """
        If ``both=True``, compute ``(T(n,x), T(n-1,x))`` using a
        recursive formula.
        If ``both=False``, return instead a tuple ``(T(n,x), False)``.

        EXAMPLES::

            sage: chebyshev_T._eval_recursive_(5, x)
            (2*(2*(2*x^2 - 1)*x - x)*(2*x^2 - 1) - x, False)
            sage: chebyshev_T._eval_recursive_(5, x, True)
            (2*(2*(2*x^2 - 1)*x - x)*(2*x^2 - 1) - x, 2*(2*x^2 - 1)^2 - 1)
        """
        if n == 1:
            return x, parent(x).one()

        assert n >= 2
        a, b = self._eval_recursive_((n+1)//2, x, both or n % 2)
        if n % 2 == 0:
            return 2*a*a - 1, both and 2*a*b - x
        else:
            return 2*a*b - x, both and 2*b*b - 1


    def _eval_numpy_(self, n, x):
        """
        Evaluate ``self`` using numpy.

        EXAMPLES::

            sage: import numpy
            sage: z = numpy.array([1,2])
            sage: z2 = numpy.array([[1,2],[1,2]])
            sage: z3 = numpy.array([1,2,3.])
            sage: chebyshev_T(1,z)
            array([ 1.,  2.])
            sage: chebyshev_T(1,z2)
            array([[ 1.,  2.],
                   [ 1.,  2.]])
            sage: chebyshev_T(1,z3)
            array([ 1.,  2.,  3.])
            sage: chebyshev_T(z,0.1)
            array([ 0.1 , -0.98])
        """
        from scipy.special import eval_chebyt
        return eval_chebyt(n, x)

    def _derivative_(self, n, x, diff_param):
        """
        Return the derivative of :class:`chebyshev_T` in form of the Chebyshev
        polynomial of the second kind :class:`chebyshev_U`.

        EXAMPLES::

            sage: var('k')
            k
            sage: derivative(chebyshev_T(k,x),x)
            k*chebyshev_U(k - 1, x)
            sage: derivative(chebyshev_T(3,x),x)
            12*x^2 - 3
            sage: derivative(chebyshev_T(k,x),k)
            Traceback (most recent call last):
            ...
            NotImplementedError: derivative w.r.t. to the index is not supported yet
        """
        if diff_param == 0:
            raise NotImplementedError("derivative w.r.t. to the index is not supported yet")
        elif diff_param == 1:
            return n*chebyshev_U(n-1, x)
        raise ValueError("illegal differentiation parameter {}".format(diff_param))

chebyshev_T = Func_chebyshev_T()

class Func_chebyshev_U(ChebyshevFunction):
    """
    Class for the Chebyshev polynomial of the second kind.

    REFERENCE:

    - [ASHandbook]_ 22.8.3 page 783 and 6.1.22 page 256.

    EXAMPLES::

        sage: R.<t> = QQ[]
        sage: chebyshev_U(2,t)
        4*t^2 - 1
        sage: chebyshev_U(3,t)
        8*t^3 - 4*t
    """
    def __init__(self):
        """
        Init method for the chebyshev polynomials of the second kind.

        EXAMPLES::

            sage: from sage.functions.orthogonal_polys import Func_chebyshev_U
            sage: chebyshev_U2 = Func_chebyshev_U()
            sage: chebyshev_U2(1,x)
            2*x
        """
        ChebyshevFunction.__init__(self, "chebyshev_U", nargs=2,
                                     conversions=dict(maxima='chebyshev_u',
                                                      mathematica='ChebyshevU'))

    def eval_formula(self, n, x):
        """
        Evaluate ``chebyshev_U`` using an explicit formula.
        See [ASHandbook]_ 227 (p. 782) for details on the recurions.
        See also [EffCheby]_ for the recursion formulas.

        INPUT:

        - ``n`` -- an integer

        - ``x`` -- a value to evaluate the polynomial at (this can be
          any ring element)

        EXAMPLES::

            sage: chebyshev_U.eval_formula(10, x)
            1024*x^10 - 2304*x^8 + 1792*x^6 - 560*x^4 + 60*x^2 - 1
            sage: chebyshev_U.eval_formula(-2, x)
            -1
            sage: chebyshev_U.eval_formula(-1, x)
            0
            sage: chebyshev_U.eval_formula(0, x)
            1
            sage: chebyshev_U.eval_formula(1, x)
            2*x
            sage: chebyshev_U.eval_formula(2,0.1) == chebyshev_U._evalf_(2,0.1)
            True
        """
        if n < -1:
            return -self.eval_formula(-n-2, x)

        res = parent(x).zero()
        for j in xrange(0, n//2+1):
            f = binomial(n-j, j)
            res += (-1)**j * (2*x)**(n-2*j) * f
        return res

    def eval_algebraic(self, n, x):
        """
        Evaluate :class:`chebyshev_U` as polynomial, using a recursive
        formula.

        INPUT:

        - ``n`` -- an integer

        - ``x`` -- a value to evaluate the polynomial at (this can be
          any ring element)

        EXAMPLES::

            sage: chebyshev_U.eval_algebraic(5,x)
            -2*((2*x + 1)*(2*x - 1)*x - 4*(2*x^2 - 1)*x)*(2*x + 1)*(2*x - 1)
            sage: parent(chebyshev_U(3, Mod(8,9)))
            Ring of integers modulo 9
            sage: parent(chebyshev_U(3, Mod(1,9)))
            Ring of integers modulo 9
            sage: chebyshev_U(-3,x) + chebyshev_U(1,x)
            0
            sage: chebyshev_U(-1,Mod(5,8))
            0
            sage: parent(chebyshev_U(-1,Mod(5,8)))
            Ring of integers modulo 8
            sage: R.<t> = ZZ[]
            sage: chebyshev_U.eval_algebraic(-2, t)
            -1
            sage: chebyshev_U.eval_algebraic(-1, t)
            0
            sage: chebyshev_U.eval_algebraic(0, t)
            1
            sage: chebyshev_U.eval_algebraic(1, t)
            2*t
            sage: n = 97; x = RIF(pi/n)
            sage: chebyshev_U(n-1, cos(x)).contains_zero()
            True
            sage: R.<t> = Zp(2, 6, 'capped-abs')[]
            sage: chebyshev_U(10^6+1, t)
            (2 + O(2^6))*t + (O(2^6))
        """
        if n == -1:
            return parent(x).zero()
        if n < 0:
            return -self._eval_recursive_(-n-2, x)[0]
        return self._eval_recursive_(n, x)[0]

    def _eval_recursive_(self, n, x, both=False):
        """
        If ``both=True``, compute ``(U(n,x), U(n-1,x))`` using a
        recursive formula.
        If ``both=False``, return instead a tuple ``(U(n,x), False)``.

        EXAMPLES::

            sage: chebyshev_U._eval_recursive_(3, x)
            (4*((2*x + 1)*(2*x - 1) - 2*x^2)*x, False)
            sage: chebyshev_U._eval_recursive_(3, x, True)
            (4*((2*x + 1)*(2*x - 1) - 2*x^2)*x, ((2*x + 1)*(2*x - 1) + 2*x)*((2*x + 1)*(2*x - 1) - 2*x))
        """
        if n == 0:
            return parent(x).one(), 2*x

        assert n >= 1
        a, b = self._eval_recursive_((n-1)//2, x, True)
        if n % 2 == 0:
            return (b+a)*(b-a), both and 2*b*(x*b-a)
        else:
            return 2*a*(b-x*a), both and (b+a)*(b-a)

    def _maxima_init_evaled_(self, n, x):
        """
        Uses maxima to evaluate ``self``.

        EXAMPLES::

            sage: var('n, x')
            (n, x)
            sage: maxima(chebyshev_U(5,x))
            32*_SAGE_VAR_x^5-32*_SAGE_VAR_x^3+6*_SAGE_VAR_x
            sage: maxima(chebyshev_U(n,x))
            chebyshev_u(_SAGE_VAR_n,_SAGE_VAR_x)
            sage: maxima(chebyshev_U(2,x))
            4*_SAGE_VAR_x^2-1
        """
        return maxima.eval('chebyshev_u({0},{1})'.format(n._maxima_init_(), x._maxima_init_()))

    def _evalf_(self, n, x, **kwds):
        """
        Evaluate :class:`chebyshev_U` numerically with mpmath.

        EXAMPLES::

            sage: chebyshev_U(5,-4+3.*I)
            98280.0000000000 - 11310.0000000000*I
            sage: chebyshev_U(10,3).n(75)
            4.661117900000000000000e7
            sage: chebyshev_U._evalf_(1.5, Mod(8,9))
            Traceback (most recent call last):
            ...
            TypeError: cannot evaluate chebyshev_U with parent Ring of integers modulo 9
        """
        try:
            real_parent = kwds['parent']
        except KeyError:
            real_parent = parent(x)

            if not is_RealField(real_parent) and not is_ComplexField(real_parent):
                # parent is not a real or complex field: figure out a good parent
                if x in RR:
                    x = RR(x)
                    real_parent = RR
                elif x in CC:
                    x = CC(x)
                    real_parent = CC

        if not is_RealField(real_parent) and not is_ComplexField(real_parent):
            raise TypeError("cannot evaluate chebyshev_U with parent {}".format(real_parent))

        from sage.libs.mpmath.all import call as mpcall
        from sage.libs.mpmath.all import chebyu as mpchebyu

        return mpcall(mpchebyu, n, x, parent=real_parent)

    def _eval_special_values_(self, n, x):
        """
        Values known for special values of x.
        See [ASHandbook]_ 22.4 (p.777).

        EXAMPLES::

            sage: var('n')
            n
            sage: chebyshev_U(n,1)
            n + 1
            sage: chebyshev_U(n,0)
            1/2*(-1)^(1/2*n)*((-1)^n + 1)
            sage: chebyshev_U(n,-1)
            (-1)^n*(n + 1)
            sage: chebyshev_U._eval_special_values_(n, 2)
            Traceback (most recent call last):
            ...
            ValueError: no special value found
        """
        if x == 1:
            return x*(n+1)

        if x == -1:
            return x**n*(n+1)

        if x == 0:
            return (1+(-1)**n)*(-1)**(n/2)/2

        raise ValueError("no special value found")

    def _eval_numpy_(self, n, x):
        """
        Evaluate ``self`` using numpy.

        EXAMPLES::

            sage: import numpy
            sage: z = numpy.array([1,2])
            sage: z2 = numpy.array([[1,2],[1,2]])
            sage: z3 = numpy.array([1,2,3.])
            sage: chebyshev_U(1,z)
            array([ 2.,  4.])
            sage: chebyshev_U(1,z2)
            array([[ 2.,  4.],
                   [ 2.,  4.]])
            sage: chebyshev_U(1,z3)
            array([ 2.,  4.,  6.])
            sage: chebyshev_U(z,0.1)
            array([ 0.2 , -0.96])
        """
        from scipy.special import eval_chebyu
        return eval_chebyu(n, x)

    def _derivative_(self, n, x, diff_param):
        """
        Return the derivative of :class:`chebyshev_U` in form of the Chebyshev
        polynomials of the first and second kind.

        EXAMPLES::

            sage: var('k')
            k
            sage: derivative(chebyshev_U(k,x),x)
            ((k + 1)*chebyshev_T(k + 1, x) - x*chebyshev_U(k, x))/(x^2 - 1)
            sage: derivative(chebyshev_U(3,x),x)
            24*x^2 - 4
            sage: derivative(chebyshev_U(k,x),k)
            Traceback (most recent call last):
            ...
            NotImplementedError: derivative w.r.t. to the index is not supported yet
        """
        if diff_param == 0:
            raise NotImplementedError("derivative w.r.t. to the index is not supported yet")
        elif diff_param == 1:
            return ((n+1)*chebyshev_T(n+1, x) - x*chebyshev_U(n,x)) / (x*x-1)
        raise ValueError("illegal differentiation parameter {}".format(diff_param))

chebyshev_U = Func_chebyshev_U()


class Func_legendre_P(BuiltinFunction):
    def __init__(self):
        r"""
        Init method for the Legendre polynomials of the first kind.

        EXAMPLES::

            sage: loads(dumps(legendre_P))
            legendre_P
        """
        BuiltinFunction.__init__(self, "legendre_P", nargs=2, latex_name=r"P",
                conversions={'maxima':'legendre_p', 'mathematica':'LegendreP',
                    'maple':'LegendreP'})

    def _eval_(self, n, x, *args, **kwds):
        r"""
        Return an evaluation of this Legendre P expression.

        EXAMPLES::

            sage: legendre_P(4, 2.0)
            55.3750000000000
            sage: legendre_P(1, x)
            x
            sage: legendre_P(4, x+1)
            35/8*(x + 1)^4 - 15/4*(x + 1)^2 + 3/8
            sage: legendre_P(1/2, I+1.)
            1.05338240025858 + 0.359890322109665*I
            sage: legendre_P(0, SR(1)).parent()
            Symbolic Ring
        """
        ret = self._eval_special_values_(n, x)
        if ret is not None:
            return ret
        if n in ZZ:
            ret = self.eval_pari(n, x)
            if ret is not None:
                return ret

    def _eval_special_values_(self, n, x):
        """
        Special values known.

        EXAMPLES::

            sage: legendre_P(0, 0)
            1
            sage: legendre_P(1, x)
            x
        """
        if n == 0 or n == -1 or x == 1:
            return ZZ(1)
        if n == 1 or n == -2:
            return x

    def _evalf_(self, n, x, parent=None, **kwds):
        """
        EXAMPLES::

            sage: legendre_P(4, 2.)
            55.3750000000000
            sage: legendre_P(5.5,1.00001)
            1.00017875754114
            sage: legendre_P(1/2, I+1).n()
            1.05338240025858 + 0.359890322109665*I
            sage: legendre_P(1/2, I+1).n(59)
            1.0533824002585801 + 0.35989032210966539*I
            sage: legendre_P(42, RR(12345678))
            2.66314881466753e309
            sage: legendre_P(42, Reals(20)(12345678))
            2.6632e309
            sage: legendre_P(201/2, 0).n()
            0.0561386178630179
            sage: legendre_P(201/2, 0).n(100)
            0.056138617863017877699963095883
        """
        ret = self._eval_special_values_(n, x)
        if ret is not None:
            return ret

        import mpmath
        from sage.libs.mpmath.all import call as mpcall
        return mpcall(mpmath.legenp, n, 0, x, parent=parent)

    def eval_pari(self, n, arg, **kwds):
        """
        Use Pari to evaluate legendre_P for integer, symbolic, and
        polynomial argument.

        EXAMPLES::

            sage: R.<x> = QQ[]
            sage: legendre_P(4,x)
            35/8*x^4 - 15/4*x^2 + 3/8
            sage: legendre_P(10000,x).coefficient(x,1)
            0
            sage: var('t,x')
            (t, x)
            sage: legendre_P(-5,t)
            35/8*t^4 - 15/4*t^2 + 3/8
            sage: legendre_P(4, x+1)
            35/8*(x + 1)^4 - 15/4*(x + 1)^2 + 3/8
            sage: legendre_P(4, sqrt(2))
            83/8
            sage: legendre_P(4, I*e)
            35/8*e^4 + 15/4*e^2 + 3/8
        """
        if n < 0:
            n = - n - 1
        P = parent(arg)
        if P in (ZZ, QQ, RR, CC, SR):
            from sage.libs.pari.all import pari
            R = PolynomialRing(QQ, 'x')
            pol = R(pari.pollegendre(n))
            pol = sum([b*arg**a for (a,b) in enumerate(pol)])
            return pol
        elif is_PolynomialRing(P):
            from sage.libs.pari.all import pari
            if arg == P.gen():
                return P(pari.pollegendre(n))
            else:
                R = PolynomialRing(QQ, 'x')
                pol = R(pari.pollegendre(n))
                pol = pol.subs({pol.parent().gen():arg})
                pol = pol.change_ring(P.base_ring())
                return pol

    def _derivative_(self, n, x, *args,**kwds):
        """
        Return the derivative of legendre_P.

        EXAMPLES::

            sage: n = var('n')
            sage: derivative(legendre_P(n,x), x)
            (n*x*legendre_P(n, x) - n*legendre_P(n - 1, x))/(x^2 - 1)
            sage: derivative(legendre_P(3,x), x)
            15/2*x^2 - 3/2
            sage: derivative(legendre_P(n,x), n)
            Traceback (most recent call last):
            ...
            NotImplementedError: Derivative w.r.t. to the index is not supported.
        """
        diff_param = kwds['diff_param']
        if diff_param == 0:
            raise NotImplementedError("Derivative w.r.t. to the index is not supported.")
        else:
            return (n*legendre_P(n-1, x) - n*x*legendre_P(n, x))/(1 - x**2)

legendre_P = Func_legendre_P()

class Func_legendre_Q(BuiltinFunction):
    def __init__(self):
        r"""
        EXAMPLES::

            sage: loads(dumps(legendre_Q))
            legendre_Q
        """
        BuiltinFunction.__init__(self, "legendre_Q", nargs=2, latex_name=r"Q",
                conversions={'maxima':'legendre_q', 'mathematica':'LegendreQ',
                    'maple':'LegendreQ'})

    def _eval_(self, n, x, *args, **kwds):
        r"""
        Return an evaluation of this Legendre Q expression.

        EXAMPLES::

            sage: legendre_Q(2,x)
            1/4*(3*x^2 - 1)*(log(x + 1) - log(-x + 1)) - 3/2*x
            sage: legendre_Q(5,0)
            -8/15
            sage: legendre_Q(2,2*x)
            1/4*(12*x^2 - 1)*(log(2*x + 1) - log(-2*x + 1)) - 3*x
            sage: legendre_Q(1/2, I+1.)
            -0.511424110789061 + 1.34356195297194*I
            sage: legendre_Q(-1,x)
            Infinity

        NOTE::

            Maxima (``algorithm='maxima'``) will output the complex
            conjugate of the correct result, see :trac:`16813`.
        """
        ret = self._eval_special_values_(n, x)
        if ret is not None:
            return ret
        if n in ZZ:
            if n < 0:
                from sage.rings.infinity import unsigned_infinity
                return SR(unsigned_infinity);
            return self.eval_formula(n, x)

    def _maxima_init_evaled_(self, n, x):
        """
        Return a string which represents this function evaluated at
        ``n, x`` in Maxima.

        NOTE::

            Maxima will output the complex conjugate of the
            correct result, see :trac:`16813`.

        EXAMPLES::

            sage: legendre_Q._maxima_init_evaled_(20,x).coefficient(x,10)
            -29113619535/131072*log(-(x + 1)/(x - 1))
        """
        _init()
        return sage_eval(maxima.eval('legendre_q(%s,x)'%ZZ(n)), locals={'x':x})

    def _eval_special_values_(self, n, x):
        """
        Special values known.

        EXAMPLES::

            sage: var('n')
            n
            sage: legendre_Q(n, 0)
            -1/2*sqrt(pi)*sin(1/2*pi*n)*gamma(1/2*n + 1/2)/gamma(1/2*n + 1)
            sage: legendre_Q(-1., 0.)
            +infinity
            sage: legendre_Q(-1/2, 2)
            elliptic_kc(3/2)
        """
        if n == QQ(-1)/2:
            from sage.functions.special import elliptic_kc
            return elliptic_kc((x+1)/2)

        if x == 1:
            from sage.rings.infinity import unsigned_infinity
            return SR(unsigned_infinity)

        if x == -1:
            from sage.rings.infinity import unsigned_infinity
            return SR(unsigned_infinity)

        if x == 0:
            from sage.functions.other import gamma, sqrt
            from sage.functions.trig import sin
            try:
                gam = gamma((n+1)/2)/gamma(n/2 + 1)
                if gam.is_infinity():
                    return gam
                return -(sqrt(SR.pi()))/2 * sin(SR.pi()/2*n) * gam
            except TypeError:
                pass

    def _evalf_(self, n, x, parent=None, **kwds):
        """
        Float evaluation of Legendre Q(n, x) function.

        EXAMPLES::

            sage: legendre_Q(4, 2.)
            0.00116107583162041 - 86.9828465962674*I
            sage: legendre_Q(1/2, I+1.)
            -0.511424110789061 + 1.34356195297194*I
            sage: legendre_Q(1/2, I+1).n(59)
            -0.51142411078906080 + 1.3435619529719394*I
        """
        ret = self._eval_special_values_(n, x)
        if ret is not None:
            return ret

        import mpmath
        from sage.libs.mpmath.all import call as mpcall
        return mpcall(mpmath.legenq, n, 0, x, parent=parent)

    def eval_recursive(self, n, arg, **kwds):
        """
        Return expanded Legendre Q(n, arg) function expression.

        EXAMPLES::

            sage: legendre_Q.eval_recursive(2,x)
            3/4*x^2*(log(x + 1) - log(-x + 1)) - 3/2*x - 1/4*log(x + 1) + 1/4*log(-x + 1)
            sage: legendre_Q.eval_recursive(20,x).expand().coefficient(x,10)
            -29113619535/131072*log(x + 1) + 29113619535/131072*log(-x + 1)
        """
        from sage.functions.log import ln
        if n == 0:
            return (ln(1+arg)-ln(1-arg))/2
        elif n == 1:
            return arg/2*(ln(1+arg)-ln(1-arg))-1

        R = PolynomialRing(QQ, 'x,l')
        (x,l) = R.gens()
        help1 = l/2
        help2 = x/2*l-1
        for j in xrange(1,n):
            help3 = (2*j+1)*x*help2 - j*help1
            help3 = help3/(j+1)
            help1 = help2
            help2 = help3

        sum1 = sum([help3.monomial_coefficient(mon)*arg**(mon.exponents()[0][0])
                    for mon in help3.monomials() if not l.divides(mon)])
        sum2 = sum([help3.monomial_coefficient(mon)*arg**(mon.exponents()[0][0])*(ln(1+arg)-ln(1-arg))
                    for mon in help3.monomials() if l.divides(mon)])
        return sum1 + sum2

    def eval_formula(self, n, arg, **kwds):
        """
        Return expanded Legendre ``Q(n, arg)`` function expression.

        REFERENCE:

        - T. M. Dunster, Legendre and Related Functions, http://dlmf.nist.gov/14.7#E2

        EXAMPLES::

            sage: legendre_Q.eval_formula(1, x)
            1/2*x*(log(x + 1) - log(-x + 1)) - 1
            sage: legendre_Q.eval_formula(2,x).expand().collect(log(1+x)).collect(log(1-x))
            1/4*(3*x^2 - 1)*log(x + 1) - 1/4*(3*x^2 - 1)*log(-x + 1) - 3/2*x
            sage: legendre_Q.eval_formula(20,x).coefficient(x,10)
            -29113619535/131072*log(x + 1) + 29113619535/131072*log(-x + 1)
            sage: legendre_Q(0, 2)
            -1/2*I*pi + 1/2*log(3)
            sage: legendre_Q(0, 2.)
            0.549306144334055 - 1.57079632679490*I
        """
        from sage.functions.log import ln
        if n == 0:
            return (ln(1+arg)-ln(1-arg))/2
        elif n == 1:
            return arg/2*(ln(1+arg)-ln(1-arg))-1

        arg = SR(arg)
        return legendre_P(n, arg)*(ln(1+arg)-ln(1-arg))/2 - self._Wfunc(n, arg)

    def _Wfunc(self, n, arg):
        """
        Helper function for ``eval_formula()``.

        EXAMPLES::

            sage: legendre_Q._Wfunc(2, x)
            3/2*x
            sage: legendre_Q._Wfunc(7, x)
            429/16*x^6 - 275/8*x^4 + 849/80*x^2 - 16/35
        """
        if n == 0:
            return 0
        if n == 1:
            return 1
        R = PolynomialRing(QQ, 'x')
        x = R.gen()
        help1 = 0
        help2 = 1
        for j in xrange(2,n+1):
            help3 = (2*j-1)*x*help2 - (j-1)*help1
            help3 = help3/j
            help1 = help2
            help2 = help3

        return sum([b*arg**a for (a,b) in enumerate(help3)])

    def _derivative_(self, n, x, *args,**kwds):
        """
        Return the derivative of legendre_Q.

        EXAMPLES::

            sage: n = var('n')
            sage: derivative(legendre_Q(n,x), x)
            (n*x*legendre_Q(n, x) - n*legendre_Q(n - 1, x))/(x^2 - 1)
            sage: ex1 = legendre_Q(5,x,hold=True).diff(x).expand().simplify_full()
            sage: ex2 = legendre_Q(5,x).diff(x).expand().simplify_full()
            sage: ex1.subs(x=7).n() == ex2.subs(x=7).n()
            True
            sage: derivative(legendre_Q(n,x), n)
            Traceback (most recent call last):
            ...
            NotImplementedError: Derivative w.r.t. to the index is not supported.
        """
        diff_param = kwds['diff_param']
        if diff_param == 0:
            raise NotImplementedError("Derivative w.r.t. to the index is not supported.")
        else:
            return (n*x*legendre_Q(n, x) - n*legendre_Q(n-1, x))/(x**2 - 1)

legendre_Q = Func_legendre_Q()

class Func_assoc_legendre_P(BuiltinFunction):
    def __init__(self):
        r"""
        EXAMPLES::

            sage: loads(dumps(gen_legendre_P))
            gen_legendre_P
        """
        BuiltinFunction.__init__(self, "gen_legendre_P", nargs=3, latex_name=r"P",
                conversions={'maxima':'assoc_legendre_p', 'mathematica':'LegendreP',
                    'maple':'LegendreP'})

    def _eval_(self, n, m, x, *args, **kwds):
        r"""
        Return an evaluation of this Legendre P(n, m, x) expression.

        EXAMPLES::

            sage: gen_legendre_P(3,2,2)
            -90
            sage: gen_legendre_P(13/2,2,0)
            2*sqrt(2)*gamma(19/4)/(sqrt(pi)*gamma(13/4))
            sage: gen_legendre_P(3,2,x)
            -15*(x^2 - 1)*x
            sage: gen_legendre_P(3,2,2).n() # abs tol 1e-14
            -90.0000000000000
        """
        ret = self._eval_special_values_(n, m, x)
        if ret is not None:
            return ret
        if (n in ZZ and m in ZZ
            and n >= 0 and m >= 0
            and (x in ZZ or not SR(x).is_numeric())):
            return self.eval_poly(n, m, x)

    def _maxima_init_evaled_(self, n, m, x, **kwds):
        """
        Return a string which represents this function evaluated at
        ``n, m, x`` in Maxima.

        EXAMPLES::

            sage: gen_legendre_P._maxima_init_evaled_(20,6,x).expand().coefficient(x,10)
            2508866163428625/128
        """
        _init()
        return sage_eval(maxima.eval('assoc_legendre_p(%s,%s,x)'%(ZZ(n),ZZ(m))), locals={'x':x})

    def _eval_special_values_(self, n, m, x):
        """
        Special values known.

        EXAMPLES::
            sage: gen_legendre_P(2,3,4)
            0
            sage: gen_legendre_P(2,0,4)==legendre_P(2,4)
            True
            sage: gen_legendre_P(2,2,4)
            45
            sage: gen_legendre_P(2,2,x)
            3*x^2 - 3
            sage: gen_legendre_P(13/2,2,0)
            2*sqrt(2)*gamma(19/4)/(sqrt(pi)*gamma(13/4))
            sage: (m,n) = var('m,n')
            sage: gen_legendre_P(n,m,0)
            2^m*cos(1/2*pi*m + 1/2*pi*n)*gamma(1/2*m + 1/2*n + 1/2)/(sqrt(pi)*gamma(-1/2*m + 1/2*n + 1))
            sage: gen_legendre_P(n,3,0)
            8*cos(3/2*pi + 1/2*pi*n)*gamma(1/2*n + 2)/(sqrt(pi)*gamma(1/2*n - 1/2))
            sage: gen_legendre_P(3,m,0)
            2^m*cos(3/2*pi + 1/2*pi*m)*gamma(1/2*m + 2)/(sqrt(pi)*gamma(-1/2*m + 5/2))
        """
        if m > n:
            return ZZ(0)
        if m == 0:
            return legendre_P(n, x)
        if n == m:
            return factorial(2*m)/2**m/factorial(m) * (x**2-1)**(m/2)
        if x == 0:
            from sage.functions.other import gamma, sqrt
            from sage.functions.trig import cos
            if m in QQ and n in QQ:
                return 2**m/sqrt(SR.pi())*cos((n+m)/2*SR.pi())*(gamma(QQ(n+m+1)/2)/gamma(QQ(n-m)/2+1))
            elif isinstance(n, Expression) or isinstance(m, Expression):
                return 2**m/sqrt(SR.pi())*cos((n+m)/2*SR.pi())*(gamma((n+m+1)/2)/gamma((n-m)/2+1))

    def _evalf_(self, n, m, x, parent=None, **kwds):
        """
        Float evaluation of Legendre P(n, m, x) function.

        EXAMPLES::

            sage: gen_legendre_P(10,2,3).n() # abs tol 1e-14
            -7.19496360000000e8
            sage: gen_legendre_P(5/2,2,1.+I)
            14.3165258449040 - 12.7850496155152*I
            sage: gen_legendre_P(5/2,2,ComplexField(70)(1+I))
            14.316525844904028532 - 12.785049615515157033*I
        """
        ret = self._eval_special_values_(n, m, x)
        if ret is not None:
            return ret

        import mpmath
        from sage.libs.mpmath.all import call as mpcall
        return mpcall(mpmath.legenp, n, m, x, parent=parent)

    def eval_poly(self, n, m, arg, **kwds):
        """
        Return the associated Legendre P(n, m, arg) polynomial for integers `n > -1, m > -1`.

        EXAMPLES::

            sage: gen_legendre_P(7,4,x)
            3465/2*(13*x^3 - 3*x)*(x^2 - 1)^2
            sage: gen_legendre_P(3,1,sqrt(x))
            -3/2*(5*x - 1)*sqrt(-x + 1)

        REFERENCE:

        - T. M. Dunster, Legendre and Related Functions, http://dlmf.nist.gov/14.7#E10
        """
        from sage.functions.other import factorial
        if n < 0 or m < 0:
            return
        R = PolynomialRing(QQ, 'x')
        x = R.gen()
        p = (1-x**2)**ZZ(n)
        for i in range(m+n):
            p = p.diff(x)
        ex1 = (1-arg**2)**(QQ(m)/2)/2**n/factorial(ZZ(n))
        ex2 = sum([b*arg**a for (a,b) in enumerate(p)])
        return (-1)**(m+n)*ex1*ex2

    def _derivative_(self, n, m, x, *args,**kwds):
        """
        Return the derivative of ``gen_legendre_P(n,m,x)``.

        EXAMPLES::

            sage: (m,n) = var('m,n')
            sage: derivative(gen_legendre_P(n,m,x), x)
            -((n + 1)*x*gen_legendre_P(n, m, x) + (m - n - 1)*gen_legendre_P(n + 1, m, x))/(x^2 - 1)
            sage: gen_legendre_P(3,2,x,hold=True).diff(x).expand().simplify_full()
            -45*x^2 + 15
            sage: derivative(gen_legendre_P(n,m,x), n)
            Traceback (most recent call last):
            ...
            NotImplementedError: Derivative w.r.t. to the index is not supported.
        """
        diff_param = kwds['diff_param']
        if diff_param == 0:
            raise NotImplementedError("Derivative w.r.t. to the index is not supported.")
        else:
            return ((n-m+1)*gen_legendre_P(n+1, m, x) - (n+1)*x*gen_legendre_P(n, m, x))/(x**2 - 1)

gen_legendre_P = Func_assoc_legendre_P()

class Func_assoc_legendre_Q(BuiltinFunction):
    def __init__(self):
        r"""
        EXAMPLES::

            sage: loads(dumps(gen_legendre_Q))
            gen_legendre_Q
        """
        BuiltinFunction.__init__(self, "gen_legendre_Q", nargs=3, latex_name=r"Q",
                conversions={'maxima':'assoc_legendre_q', 'mathematica':'LegendreQ',
                    'maple':'LegendreQ'})

    def _eval_(self, n, m, x, *args, **kwds):
        r"""
        Return an evaluation of this Legendre Q(n, m, x) expression.

        EXAMPLES::

            sage: gen_legendre_Q(2,1,3)
            -1/4*sqrt(-2)*(-36*I*pi + 36*log(4) - 36*log(2) - 25)
        """
        ret = self._eval_special_values_(n, m, x)
        if ret is not None:
            return ret
        if (n in ZZ and m in ZZ
            and n >= 0 and m >= 0
            and (x in ZZ or not SR(x).is_numeric())):
            return self.eval_recursive(n, m, x)

    def _maxima_init_evaled_(self, n, m, x, **kwds):
        """
        Return a string which represents this function evaluated at
        ``n, m, x`` in Maxima.

        EXAMPLES::

            sage: gen_legendre_Q._maxima_init_evaled_(2,1,3)
            -3*sqrt(-2)*(3*I*pi + 3*log(2)) + 25/4*sqrt(-2)
        """
        if m <= n:
            _init()
            return sage_eval(maxima.eval('assoc_legendre_q(%s,%s,x)'%(ZZ(n),ZZ(m))), locals={'x':x})

    def _eval_special_values_(self, n, m, x):
        """
        Special values known.

        EXAMPLES::

            sage: n, m = var('n m')
            sage: gen_legendre_Q(n,m,0)
            -sqrt(pi)*2^(m - 1)*sin(1/2*pi*m + 1/2*pi*n)*gamma(1/2*m + 1/2*n + 1/2)/gamma(-1/2*m + 1/2*n + 1)
        """
        if m == 0:
            return legendre_Q(n, x)
        if x.is_zero():
            from sage.functions.other import gamma, sqrt
            from sage.functions.trig import sin
            if m in QQ and n in QQ:
                return -(sqrt(SR.pi()))*sin(SR.pi()/2*(m+n))*gamma(QQ(m+n+1)/2)/gamma(QQ(n-m)/2 + 1)*2**(m-1)
            elif isinstance(n, Expression) or isinstance(m, Expression):
                return -(sqrt(SR.pi()))*sin(SR.pi()/2*(m+n))*gamma((m+n+1)/2)/gamma((n-m)/2 + 1)*2**(m-1)

    def _evalf_(self, n, m, x, parent=None, **kwds):
        """
        Float evaluation of Legendre Q(n, m, x) function.

        EXAMPLES::

            sage: gen_legendre_Q(2,1,3.)
            -39.9859464434253 + 0.0165114736149193*I
            sage: gen_legendre_Q(2,1,ComplexField(70)(3))
            -39.985946443425296223 + 0.016511473614919329585*I
        """
        ret = self._eval_special_values_(n, m, x)
        if ret is not None:
            return ret

        import mpmath
        from sage.libs.mpmath.all import call as mpcall
        return mpcall(mpmath.legenq, n, m, x, parent=parent)

    def eval_recursive(self, n, m, x, **kwds):
        """
        Return the associated Legendre Q(n, m, arg) function for integers `n > -1, m > -1`.

        EXAMPLES::

            sage: gen_legendre_Q(3,4,x)
            48/(x^2 - 1)^2
            sage: gen_legendre_Q(4,5,x)
            -384/((x^2 - 1)^2*sqrt(-x^2 + 1))
            sage: gen_legendre_Q(0,1,x)
            -1/sqrt(-x^2 + 1)
            sage: gen_legendre_Q(0,2,x)
            -1/2*((x + 1)^2 - (x - 1)^2)/(x^2 - 1)
            sage: gen_legendre_Q(2,2,x).subs(x=2).expand()
            9/2*I*pi - 9/2*log(3) + 14/3
        """
        from sage.functions.all import sqrt
        if m == n + 1 or n == 0:
            if m.mod(2).is_zero():
                denom = (1 - x**2)**(m/2)
            else:
                denom = sqrt(1 - x**2)*(1 - x**2)**((m-1)/2)
            if m == n + 1:
                return (-1)**m*(m-1).factorial()*2**n/denom
            else:
                return (-1)**m*(m-1).factorial()*((x+1)**m - (x-1)**m)/(2*denom)
        else:
            return ((n-m+1)*x*gen_legendre_Q(n,m-1,x)-(n+m-1)*gen_legendre_Q(n-1,m-1,x))/sqrt(1-x**2)

    def _derivative_(self, n, m, x, *args,**kwds):
        """
        Return the derivative of ``gen_legendre_Q(n,m,x)``.

        EXAMPLES::

            sage: (m,n) = var('m,n')
            sage: derivative(gen_legendre_Q(n,m,x), x)
            -((n + 1)*x*gen_legendre_Q(n, m, x) + (m - n - 1)*gen_legendre_Q(n + 1, m, x))/(x^2 - 1)
            sage: ex1=gen_legendre_Q(3,2,x,hold=True).diff(x).expand().simplify_full()
            sage: ex2=gen_legendre_Q(3,2,x).diff(x).expand().simplify_full()
            sage: ex1.subs(x=5).n() == ex2.subs(x=5).n()
            True
            sage: derivative(gen_legendre_Q(n,m,x), n)
            Traceback (most recent call last):
            ...
            NotImplementedError: Derivative w.r.t. to the index is not supported.
        """
        diff_param = kwds['diff_param']
        if diff_param == 0:
            raise NotImplementedError("Derivative w.r.t. to the index is not supported.")
        else:
            return ((n-m+1)*gen_legendre_Q(n+1, m, x) - (n+1)*x*gen_legendre_Q(n, m, x))/(x**2 - 1)

gen_legendre_Q = Func_assoc_legendre_Q()


class Func_hermite(GinacFunction):
    """
    Returns the Hermite polynomial for integers `n > -1`.

    REFERENCE:

    - [ASHandbook]_ 22.5.40 and 22.5.41, page 779.

    EXAMPLES::

        sage: x = PolynomialRing(QQ, 'x').gen()
        sage: hermite(2,x)
        4*x^2 - 2
        sage: hermite(3,x)
        8*x^3 - 12*x
        sage: hermite(3,2)
        40
        sage: S.<y> = PolynomialRing(RR)
        sage: hermite(3,y)
        8.00000000000000*y^3 - 12.0000000000000*y
        sage: R.<x,y> = QQ[]
        sage: hermite(3,y^2)
        8*y^6 - 12*y^2
        sage: w = var('w')
        sage: hermite(3,2*w)
        64*w^3 - 24*w
        sage: hermite(5,3.1416)
        5208.69733891963
        sage: hermite(5,RealField(100)(pi))
        5208.6167627118104649470287166

    Check that :trac:`17192` is fixed::

        sage: x = PolynomialRing(QQ, 'x').gen()
        sage: hermite(0,x)
        1

        sage: hermite(-1,x)
        Traceback (most recent call last):
        ...
        RuntimeError: hermite_eval: The index n must be a nonnegative integer

        sage: hermite(-7,x)
        Traceback (most recent call last):
        ...
        RuntimeError: hermite_eval: The index n must be a nonnegative integer
    """
    def __init__(self):
        r"""
        Init method for the Hermite polynomials.

        EXAMPLES::

            sage: loads(dumps(hermite))
            hermite
        """
        GinacFunction.__init__(self, "hermite", nargs=2, latex_name=r"H",
                conversions={'maxima':'hermite', 'mathematica':'HermiteH',
                    'maple':'HermiteH'}, preserved_arg=2)

hermite = Func_hermite()

def jacobi_P(n, a, b, x):
    r"""
    Returns the Jacobi polynomial `P_n^{(a,b)}(x)` for
    integers `n > -1` and a and b symbolic or `a > -1`
    and `b > -1`. The Jacobi polynomials are actually defined
    for all a and b. However, the Jacobi polynomial weight
    `(1-x)^a(1+x)^b` isn't integrable for `a \leq -1`
    or `b \leq -1`.

    REFERENCE:

    - Table on page 789 in [ASHandbook]_.

    EXAMPLES::

        sage: x = PolynomialRing(QQ, 'x').gen()
        sage: jacobi_P(2,0,0,x)
        3/2*x^2 - 1/2
        sage: jacobi_P(2,1,2,1.2)        # random output of low order bits
        5.009999999999998

    Check that :trac:`17192` is fixed::

        sage: x = PolynomialRing(QQ, 'x').gen()
        sage: jacobi_P(0,0,0,x)
        1

        sage: jacobi_P(-1,0,0,x)
        Traceback (most recent call last):
        ...
        ValueError: n must be greater than -1, got n = -1

        sage: jacobi_P(-7,0,0,x)
        Traceback (most recent call last):
        ...
        ValueError: n must be greater than -1, got n = -7
    """
    if not (n > -1):
        raise  ValueError("n must be greater than -1, got n = {0}".format(n))

    _init()
    return sage_eval(maxima.eval('jacobi_p(%s,%s,%s,x)'%(ZZ(n),a,b)), locals={'x':x})


<<<<<<< HEAD
def ultraspherical(n, a, x):
=======
def legendre_P(n, x):
    """
    Returns the Legendre polynomial of the first kind.

    REFERENCE:

    - [ASHandbook]_ 22.5.35 page 779.

    EXAMPLES::

        sage: P.<t> = QQ[]
        sage: legendre_P(2,t)
        3/2*t^2 - 1/2
        sage: legendre_P(3, 1.1)
        1.67750000000000
        sage: legendre_P(3, 1 + I)
        7/2*I - 13/2
        sage: legendre_P(3, MatrixSpace(ZZ, 2)([1, 2, -4, 7]))
        [-179  242]
        [-484  547]
        sage: legendre_P(3, GF(11)(5))
        8
    """
    _init()
    return sage_eval(maxima.eval('legendre_p(%s,x)'%ZZ(n)), locals={'x':x})


def legendre_Q(n, x):
    """
    Returns the Legendre function of the second kind.

    Computed using Maxima.

    EXAMPLES::

        sage: P.<t> = QQ[]
        sage: legendre_Q(2, t)
        3/4*t^2*log(-(t + 1)/(t - 1)) - 3/2*t - 1/4*log(-(t + 1)/(t - 1))
        sage: legendre_Q(3, 0.5)
        -0.198654771479482
        sage: legendre_Q(4, 2)
        443/16*I*pi + 443/16*log(3) - 365/12
        sage: legendre_Q(4, 2.0)
        0.00116107583162324 + 86.9828465962674*I
    """
    _init()
    return sage_eval(maxima.eval('legendre_q(%s,x)'%ZZ(n)), locals={'x':x})


class Func_ultraspherical(GinacFunction):
>>>>>>> b7cfa42a
    """
    Returns the ultraspherical (or Gegenbauer) polynomial for integers
    `n > -1`.

    Computed using Maxima.

    REFERENCE:

    - [ASHandbook]_ 22.5.27

    EXAMPLES::

        sage: ultraspherical(8, 101/11, x)
        795972057547264/214358881*x^8 - 62604543852032/19487171*x^6...
        sage: x = PolynomialRing(QQ, 'x').gen()
        sage: ultraspherical(2,3/2,x)
        15/2*x^2 - 3/2
        sage: ultraspherical(2,1/2,x)
        3/2*x^2 - 1/2
        sage: ultraspherical(1,1,x)
        2*x
        sage: t = PolynomialRing(RationalField(),"t").gen()
        sage: gegenbauer(3,2,t)
        32*t^3 - 12*t
        sage: var('x')
        x
        sage: for N in range(100):
        ....:     n = ZZ.random_element().abs() + 5
        ....:     a = QQ.random_element().abs() + 5
        ....:     assert ((n+1)*ultraspherical(n+1,a,x) - 2*x*(n+a)*ultraspherical(n,a,x) + (n+2*a-1)*ultraspherical(n-1,a,x)).expand().is_zero()
        sage: ultraspherical(5,9/10,3.1416)
        6949.55439044240
        sage: ultraspherical(5,9/10,RealField(100)(pi))
        6949.4695419382702451843080687

    Check that :trac:`17192` is fixed::

        sage: x = PolynomialRing(QQ, 'x').gen()
        sage: ultraspherical(0,1,x)
        1

        sage: ultraspherical(-1,1,x)
        Traceback (most recent call last):
        ...
        RuntimeError: gegenb_eval: The index n must be a nonnegative integer

        sage: ultraspherical(-7,1,x)
        Traceback (most recent call last):
        ...
        RuntimeError: gegenb_eval: The index n must be a nonnegative integer
    """
    def __init__(self):
        r"""
        Init method for the ultraspherical polynomials.

        EXAMPLES::

            sage: loads(dumps(ultraspherical))
            gegenbauer
        """
        GinacFunction.__init__(self, "gegenbauer", nargs=3, latex_name=r"C",
                conversions={'maxima':'ultraspherical', 'mathematica':'GegenbauerC',
                    'maple':'GegenbauerC'})

ultraspherical = Func_ultraspherical()
gegenbauer = Func_ultraspherical()


class Func_laguerre(OrthogonalFunction):
    """
    REFERENCE:
 
    - [ASHandbook]_ 22.5.16, page 778 and page 789.
    """
    def __init__(self):
        r"""
        Init method for the Laguerre polynomials.

        EXAMPLES::

            sage: loads(dumps(laguerre))
            laguerre
        """
        OrthogonalFunction.__init__(self, "laguerre", nargs=2, latex_name=r"L",
                conversions={'maxima':'laguerre', 'mathematica':'LaguerreL',
                    'maple':'LaguerreL'})

    def _maxima_init_evaled_(self, n, x):
        """
        Evaluate the Laguerre polynomial ``self`` with maxima.

        EXAMPLES::

            sage: var('n, x')
            (n, x)
            sage: laguerre._maxima_init_evaled_(1,x)
            '1-_SAGE_VAR_x'
            sage: maxima(laguerre(n, laguerre(n, x)))
            laguerre(_SAGE_VAR_n,laguerre(_SAGE_VAR_n,_SAGE_VAR_x))
        """
        return maxima.eval('laguerre({0},{1})'.format(n._maxima_init_(), x._maxima_init_()))

    def _eval_(self, n, x, *args, **kwds):
        r"""
        Return an evaluation of this Laguerre polynomial expression.

        EXAMPLES::

            sage: x = PolynomialRing(QQ, 'x').gen()
            sage: laguerre(2,x)
            1/2*x^2 - 2*x + 1
            sage: laguerre(3,x)
            -1/6*x^3 + 3/2*x^2 - 3*x + 1
            sage: laguerre(2,2)
            -1
            sage: laguerre(-1, x)
            e^x
            sage: laguerre(-6, x)
            1/120*(x^5 + 25*x^4 + 200*x^3 + 600*x^2 + 600*x + 120)*e^x
            sage: laguerre(-9,2)
            66769/315*e^2
        """
        from sage.rings.integer import Integer
        from sage.functions.log import exp
        ret = self._eval_special_values_(n, x)
        if ret is not None:
            return ret
        if isinstance(n, (Integer, int)):
            if n >= 0 and not hasattr(x, 'prec'):
                return self._pol_laguerre(n, x)
            elif n < 0:
                return exp(x)*laguerre(-n-1, -x)

    def _eval_special_values_(self, n, x):
        """
        Special values known.

        EXAMPLES::

            sage: laguerre(0, 0)
            1
            sage: laguerre(1, x)
            -x + 1
        """
        if n == 0 or x == 0:
            return ZZ(1)
        if n == 1:
            return ZZ(1) - x

    def _pol_laguerre(self, n, x):
        """
        Fast creation of Laguerre polynomial.

        EXAMPLES::

            sage: laguerre(3,sin(x))
            -1/6*sin(x)^3 + 3/2*sin(x)^2 - 3*sin(x) + 1
            sage: R.<x> = PolynomialRing(QQ, 'x')
            sage: laguerre(4,x)
            1/24*x^4 - 2/3*x^3 + 3*x^2 - 4*x + 1
            sage: laguerre(4,x+1)
            1/24*(x + 1)^4 - 2/3*(x + 1)^3 + 3*(x + 1)^2 - 4*x - 3
            sage: laguerre(10,1+I)
            142511/113400*I + 95867/22680
        """
        if hasattr(x, 'pyobject'):
            try:
                x = x.pyobject()
            except TypeError:
                pass
        return SR(sum([binomial(n,k)*(-1)**k/factorial(k)*x**k for k in range(n+1)]))

    def _evalf_(self, n, x, **kwds):
        """
        Return the evaluation of `laguerre(n,x)` with floating point `x`.

        EXAMPLES::

            sage: laguerre(100,RealField(300)(pi))
            -0.638322077840648311606324...
            sage: laguerre(10,1.+I)
            4.22694003527337 + 1.25671075837743*I
            sage: laguerre(-9, 2.)
            1566.22186244286
        """
        the_parent = kwds.get('parent', None)
        if the_parent is None:
            the_parent = parent(x)
        import mpmath
        from sage.libs.mpmath.all import call as mpcall
        if n<0:
            # work around mpmath issue 307
            from sage.functions.log import exp
            return exp(x) * mpcall(mpmath.laguerre, -n-1, 0, -x, parent=the_parent)
        else:
            return mpcall(mpmath.laguerre, n, 0, x, parent=the_parent)

    def _derivative_(self, n, x, *args,**kwds):
        """
        Return the derivative of `laguerre(n,x)`.

        EXAMPLES::

            sage: n=var('n')
            sage: diff(laguerre(n,x), x)
            -gen_laguerre(n - 1, 1, x)

        TESTS::

            sage: diff(laguerre(x,x))
            Traceback (most recent call last):
            ...
            NotImplementedError: Derivative w.r.t. to the index is not supported.
        """
        diff_param = kwds['diff_param']
        if diff_param == 0:
            raise NotImplementedError("Derivative w.r.t. to the index is not supported.")
        else:
            return -gen_laguerre(n-1,1,x)

laguerre = Func_laguerre()

class Func_gen_laguerre(OrthogonalFunction):
    """
    REFERENCE:

    - [ASHandbook]_ 22.5.16, page 778 and page 789.
    """
    def __init__(self):
        r"""
        Init method for the Laguerre polynomials.

        EXAMPLES::

            sage: loads(dumps(gen_laguerre))
            gen_laguerre
        """
        OrthogonalFunction.__init__(self, "gen_laguerre", nargs=3, latex_name=r"L",
                conversions={'maxima':'gen_laguerre', 'mathematica':'LaguerreL',
                    'maple':'LaguerreL'})

    def _maxima_init_evaled_(self, n, a, x):
        """
        Evaluate the Laguerre polynomial ``self`` with maxima.

        EXAMPLES::

            sage: a,n,x = var('a, n, x')
            sage: gen_laguerre._maxima_init_evaled_(1,2,x)
            '3*(1-_SAGE_VAR_x/3)'
            sage: maxima(gen_laguerre(n, a, gen_laguerre(n, a, x)))
            gen_laguerre(_SAGE_VAR_n,_SAGE_VAR_a,gen_laguerre(_SAGE_VAR_n,_SAGE_VAR_a,_SAGE_VAR_x))
        """
        return maxima.eval('gen_laguerre({0},{1},{2})'.format(n._maxima_init_(), a._maxima_init_(), x._maxima_init_()))

    def _eval_(self, n, a, x, *args, **kwds):
        r"""
        Return an evaluation of this Laguerre polynomial expression.

        EXAMPLES::

            sage: gen_laguerre(2, 1, x)
            1/2*x^2 - 3*x + 3
            sage: gen_laguerre(2, 1/2, x)
            1/2*x^2 - 5/2*x + 15/8
            sage: gen_laguerre(2, -1/2, x)
            1/2*x^2 - 3/2*x + 3/8
            sage: gen_laguerre(2, 0, x)
            1/2*x^2 - 2*x + 1
            sage: gen_laguerre(3, 0, x)
            -1/6*x^3 + 3/2*x^2 - 3*x + 1
        """
        from sage.rings.integer import Integer
        ret = self._eval_special_values_(n, a, x)
        if ret is not None:
            return ret
        if isinstance(n, Integer):
            if n >= 0 and not hasattr(x, 'prec'):
                return self._pol_gen_laguerre(n, a, x)

    def _eval_special_values_(self, n, a, x):
        """
        Special values known.

        EXAMPLES::

            sage: gen_laguerre(0, 1, pi)
            1
            sage: gen_laguerre(1, 2, x)
            -x + 3
            sage: gen_laguerre(3, 4, 0)
            35
        """
        if n == 0:
            return ZZ(1)
        if n == 1:
            return ZZ(1) + a - x
        if a == 0:
            return laguerre(n, x)
        if x == 0:
            from sage.arith.all import binomial
            return binomial(n+a, n)

    def _pol_gen_laguerre(self, n, a, x):
        """
        EXAMPLES::

            sage: gen_laguerre(3, 1/2, sin(x))
            -1/6*sin(x)^3 + 7/4*sin(x)^2 - 35/8*sin(x) + 35/16
            sage: R.<x> = PolynomialRing(QQ, 'x')
            sage: gen_laguerre(4, -1/2, x)
            1/24*x^4 - 7/12*x^3 + 35/16*x^2 - 35/16*x + 35/128
            sage: gen_laguerre(4, -1/2, x+1)
            1/24*(x + 1)^4 - 7/12*(x + 1)^3 + 35/16*(x + 1)^2 - 35/16*x - 245/128
            sage: gen_laguerre(10, 1, 1+I)
            25189/2100*I + 11792/2835
        """
        return sum([binomial(n+a,n-k)*(-1)**k/factorial(k)*x**k for k in xrange(n+1)])

    def _evalf_(self, n, a, x, **kwds):
        """
        EXAMPLES::

            sage: gen_laguerre(100,1,RealField(300)(pi))
            -0.89430788373354541911...
            sage: gen_laguerre(10,1/2,1.+I)
            5.34469635574906 + 5.23754057922902*I
        """
        the_parent = kwds.get('parent', None)
        if the_parent is None:
            the_parent = parent(x)
        import mpmath
        from sage.libs.mpmath.all import call as mpcall
        return mpcall(mpmath.laguerre, n, a, x, parent=the_parent)

    def _derivative_(self, n, a, x, *args,**kwds):
        """
        Return the derivative of `gen_laguerre(n,a,x)`.

        EXAMPLES::

            sage: (a,n)=var('a,n')
            sage: diff(gen_laguerre(n,a,x), x)
            -gen_laguerre(n - 1, a + 1, x)

        TESTS::

            sage: diff(gen_laguerre(n,a,x), n)
            Traceback (most recent call last):
            ...
            NotImplementedError: Derivative w.r.t. to the index is not supported.
        """
        diff_param = kwds['diff_param']
        if diff_param == 0:
            raise NotImplementedError("Derivative w.r.t. to the index is not supported.")
        else:
            return -gen_laguerre(n - 1, a + 1, x)

gen_laguerre = Func_gen_laguerre()<|MERGE_RESOLUTION|>--- conflicted
+++ resolved
@@ -1947,60 +1947,8 @@
     return sage_eval(maxima.eval('jacobi_p(%s,%s,%s,x)'%(ZZ(n),a,b)), locals={'x':x})
 
 
-<<<<<<< HEAD
-def ultraspherical(n, a, x):
-=======
-def legendre_P(n, x):
-    """
-    Returns the Legendre polynomial of the first kind.
-
-    REFERENCE:
-
-    - [ASHandbook]_ 22.5.35 page 779.
-
-    EXAMPLES::
-
-        sage: P.<t> = QQ[]
-        sage: legendre_P(2,t)
-        3/2*t^2 - 1/2
-        sage: legendre_P(3, 1.1)
-        1.67750000000000
-        sage: legendre_P(3, 1 + I)
-        7/2*I - 13/2
-        sage: legendre_P(3, MatrixSpace(ZZ, 2)([1, 2, -4, 7]))
-        [-179  242]
-        [-484  547]
-        sage: legendre_P(3, GF(11)(5))
-        8
-    """
-    _init()
-    return sage_eval(maxima.eval('legendre_p(%s,x)'%ZZ(n)), locals={'x':x})
-
-
-def legendre_Q(n, x):
-    """
-    Returns the Legendre function of the second kind.
-
-    Computed using Maxima.
-
-    EXAMPLES::
-
-        sage: P.<t> = QQ[]
-        sage: legendre_Q(2, t)
-        3/4*t^2*log(-(t + 1)/(t - 1)) - 3/2*t - 1/4*log(-(t + 1)/(t - 1))
-        sage: legendre_Q(3, 0.5)
-        -0.198654771479482
-        sage: legendre_Q(4, 2)
-        443/16*I*pi + 443/16*log(3) - 365/12
-        sage: legendre_Q(4, 2.0)
-        0.00116107583162324 + 86.9828465962674*I
-    """
-    _init()
-    return sage_eval(maxima.eval('legendre_q(%s,x)'%ZZ(n)), locals={'x':x})
-
 
 class Func_ultraspherical(GinacFunction):
->>>>>>> b7cfa42a
     """
     Returns the ultraspherical (or Gegenbauer) polynomial for integers
     `n > -1`.
