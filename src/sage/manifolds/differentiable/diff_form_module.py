r"""
Differential Form Modules

The set `\Omega^p(U, \Phi)` of `p`-forms along a differentiable manifold `U`
with values on a differentiable manifold `M` via a differentiable map
`\Phi:\ U \rightarrow M` (possibly `U = M` and `\Phi = \mathrm{Id}_M`)
is a module over the algebra `C^k(U)` of differentiable scalar fields on `U`.
It is a free module if and only if `M` is parallelizable. Accordingly,
two classes implement `\Omega^p(U, \Phi)`:

- :class:`DiffFormModule` for differential forms with values on a generic
  (in practice, not parallelizable) differentiable manifold `M`
- :class:`DiffFormFreeModule` for differential forms with values on a
  parallelizable manifold `M`

AUTHORS:

- Eric Gourgoulhon (2015): initial version
- Travis Scrimshaw (2016): review tweaks

REFERENCES:

- [KN1963]_
- [Lee2013]_

"""
# *****************************************************************************
#       Copyright (C) 2015 Eric Gourgoulhon <eric.gourgoulhon@obspm.fr>
#       Copyright (C) 2016 Travis Scrimshaw <tscrimsh@umn.edu>
#
#  Distributed under the terms of the GNU General Public License (GPL)
#  as published by the Free Software Foundation; either version 2 of
#  the License, or (at your option) any later version.
#                  https://www.gnu.org/licenses/
# *****************************************************************************

from sage.misc.cachefunc import cached_method
from sage.structure.unique_representation import UniqueRepresentation
from sage.structure.parent import Parent
from sage.categories.modules import Modules
from sage.symbolic.ring import ZZ
from sage.tensor.modules.ext_pow_free_module import ExtPowerDualFreeModule
from sage.manifolds.scalarfield import ScalarField
from sage.manifolds.differentiable.diff_form import DiffForm, DiffFormParal
from sage.manifolds.differentiable.tensorfield import TensorField
from sage.manifolds.differentiable.tensorfield_paral import TensorFieldParal


class DiffFormModule(UniqueRepresentation, Parent):
    r"""
    Module of differential forms of a given degree `p` (`p`-forms) along a
    differentiable manifold `U` with values on a differentiable manifold `M`.

    Given a differentiable manifold `U` and a differentiable map
    `\Phi: U \rightarrow M` to a differentiable manifold `M`, the set
    `\Omega^p(U, \Phi)` of `p`-forms along `U` with values on `M` is
    a module over `C^k(U)`, the commutative algebra of differentiable
    scalar fields on `U` (see
    :class:`~sage.manifolds.differentiable.scalarfield_algebra.DiffScalarFieldAlgebra`).
    The standard case of `p`-forms *on* a differentiable manifold `M`
    corresponds to `U = M` and `\Phi = \mathrm{Id}_M`. Other common cases
    are `\Phi` being an immersion and `\Phi` being a curve in `M`
    (`U` is then an open interval of `\RR`).

    .. NOTE::

        This class implements `\Omega^p(U,\Phi)` in the case where `M` is
        not assumed to be parallelizable; the module `\Omega^p(U, \Phi)`
        is then not necessarily free. If `M` is parallelizable, the class
        :class:`DiffFormFreeModule` must be used instead.

    INPUT:

    - ``vector_field_module`` -- module `\mathfrak{X}(U, \Phi)` of vector
      fields along `U` with values on `M` via the map `\Phi: U \rightarrow M`
    - ``degree`` -- positive integer; the degree `p` of the differential forms

    EXAMPLES:

    Module of 2-forms on a non-parallelizable 2-dimensional manifold::

        sage: M = Manifold(2, 'M')
        sage: U = M.open_subset('U') ; V = M.open_subset('V')
        sage: M.declare_union(U,V)   # M is the union of U and V
        sage: c_xy.<x,y> = U.chart() ; c_uv.<u,v> = V.chart()
        sage: transf = c_xy.transition_map(c_uv, (x+y, x-y),
        ....:  intersection_name='W', restrictions1= x>0, restrictions2= u+v>0)
        sage: inv = transf.inverse()
        sage: W = U.intersection(V)
        sage: eU = c_xy.frame() ; eV = c_uv.frame()
        sage: XM = M.vector_field_module() ; XM
        Module X(M) of vector fields on the 2-dimensional differentiable
         manifold M
        sage: A = M.diff_form_module(2) ; A
        Module Omega^2(M) of 2-forms on the 2-dimensional differentiable
         manifold M
        sage: latex(A)
        \Omega^{2}\left(M\right)

    ``A`` is nothing but the second exterior power of the dual of ``XM``, i.e.
    we have `\Omega^{2}(M) = \Lambda^2(\mathfrak{X}(M)^*)`::

        sage: A is XM.dual_exterior_power(2)
        True

    Modules of differential forms are unique::

        sage: A is M.diff_form_module(2)
        True

    `\Omega^2(M)` is a module over the algebra `C^k(M)` of (differentiable)
    scalar fields on `M`::

        sage: A.category()
        Category of modules over Algebra of differentiable scalar fields on
         the 2-dimensional differentiable manifold M
        sage: CM = M.scalar_field_algebra() ; CM
        Algebra of differentiable scalar fields on the 2-dimensional
         differentiable manifold M
        sage: A in Modules(CM)
        True
        sage: A.base_ring() is CM
        True
        sage: A.base_module()
        Module X(M) of vector fields on the 2-dimensional differentiable
         manifold M
        sage: A.base_module() is XM
        True

    Elements can be constructed from ``A()``. In particular, ``0`` yields
    the zero element of ``A``::

        sage: z = A(0) ; z
        2-form zero on the 2-dimensional differentiable manifold M
        sage: z.display(eU)
        zero = 0
        sage: z.display(eV)
        zero = 0
        sage: z is A.zero()
        True

    while non-zero elements are constructed by providing their components in a
    given vector frame::

        sage: a = A([[0,3*x],[-3*x,0]], frame=eU, name='a') ; a
        2-form a on the 2-dimensional differentiable manifold M
        sage: a.add_comp_by_continuation(eV, W, c_uv) # finishes initializ. of a
        sage: a.display(eU)
        a = 3*x dx/\dy
        sage: a.display(eV)
        a = (-3/4*u - 3/4*v) du/\dv

    An alternative is to construct the 2-form from an empty list of
    components and to set the nonzero nonredundant components afterwards::

        sage: a = A([], name='a')
        sage: a[eU,0,1] = 3*x
        sage: a.add_comp_by_continuation(eV, W, c_uv)
        sage: a.display(eU)
        a = 3*x dx/\dy
        sage: a.display(eV)
        a = (-3/4*u - 3/4*v) du/\dv

    The module `\Omega^1(M)` is nothing but the dual of `\mathfrak{X}(M)`
    (the module of vector fields on `M`)::

        sage: L1 = M.diff_form_module(1) ; L1
        Module Omega^1(M) of 1-forms on the 2-dimensional differentiable
         manifold M
        sage: L1 is XM.dual()
        True

    Since any tensor field of type `(0,1)` is a 1-form, there is a coercion
    map from the set `T^{(0,1)}(M)` of such tensors to `\Omega^1(M)`::

        sage: T01 = M.tensor_field_module((0,1)) ; T01
        Module T^(0,1)(M) of type-(0,1) tensors fields on the 2-dimensional
         differentiable manifold M
        sage: L1.has_coerce_map_from(T01)
        True

    There is also a coercion map in the reverse direction::

        sage: T01.has_coerce_map_from(L1)
        True

    For a degree `p \geq 2`, the coercion holds only in the direction
    `\Omega^p(M)\rightarrow T^{(0,p)}(M)`::

        sage: T02 = M.tensor_field_module((0,2)) ; T02
        Module T^(0,2)(M) of type-(0,2) tensors fields on the 2-dimensional
         differentiable manifold M
        sage: T02.has_coerce_map_from(A)
        True
        sage: A.has_coerce_map_from(T02)
        False

    The coercion map `T^{(0,1)}(M) \rightarrow \Omega^1(M)` in action::

        sage: b = T01([y,x], frame=eU, name='b') ; b
        Tensor field b of type (0,1) on the 2-dimensional differentiable
         manifold M
        sage: b.add_comp_by_continuation(eV, W, c_uv)
        sage: b.display(eU)
        b = y dx + x dy
        sage: b.display(eV)
        b = 1/2*u du - 1/2*v dv
        sage: lb = L1(b) ; lb
        1-form b on the 2-dimensional differentiable manifold M
        sage: lb.display(eU)
        b = y dx + x dy
        sage: lb.display(eV)
        b = 1/2*u du - 1/2*v dv

    The coercion map `\Omega^1(M) \rightarrow T^{(0,1)}(M)` in action::

        sage: tlb = T01(lb) ; tlb
        Tensor field b of type (0,1) on the 2-dimensional differentiable
         manifold M
        sage: tlb.display(eU)
        b = y dx + x dy
        sage: tlb.display(eV)
        b = 1/2*u du - 1/2*v dv
        sage: tlb == b
        True

    The coercion map `\Omega^2(M) \rightarrow T^{(0,2)}(M)` in action::

        sage: ta = T02(a) ; ta
        Tensor field a of type (0,2) on the 2-dimensional differentiable
         manifold M
        sage: ta.display(eU)
        a = 3*x dx*dy - 3*x dy*dx
        sage: a.display(eU)
        a = 3*x dx/\dy
        sage: ta.display(eV)
        a = (-3/4*u - 3/4*v) du*dv + (3/4*u + 3/4*v) dv*du
        sage: a.display(eV)
        a = (-3/4*u - 3/4*v) du/\dv

    There is also coercion to subdomains, which is nothing but the restriction
    of the differential form to some subset of its domain::

        sage: L2U = U.diff_form_module(2) ; L2U
        Free module Omega^2(U) of 2-forms on the Open subset U of the
         2-dimensional differentiable manifold M
        sage: L2U.has_coerce_map_from(A)
        True
        sage: a_U = L2U(a) ; a_U
        2-form a on the Open subset U of the 2-dimensional differentiable
         manifold M
        sage: a_U.display(eU)
        a = 3*x dx/\dy

    """
    Element = DiffForm

    def __init__(self, vector_field_module, degree):
        r"""
        Construction a module of differential forms.

        TESTS:

        Module of 2-forms on a non-parallelizable 2-dimensional manifold::

            sage: M = Manifold(2, 'M')
            sage: U = M.open_subset('U') ; V = M.open_subset('V')
            sage: M.declare_union(U,V)   # M is the union of U and V
            sage: c_xy.<x,y> = U.chart() ; c_uv.<u,v> = V.chart()
            sage: transf = c_xy.transition_map(c_uv, (x+y, x-y),
            ....:                    intersection_name='W', restrictions1= x>0,
            ....:                    restrictions2= u+v>0)
            sage: inv = transf.inverse()
            sage: from sage.manifolds.differentiable.diff_form_module import \
            ....:                                                DiffFormModule
            sage: A = DiffFormModule(M.vector_field_module(), 2) ; A
            Module Omega^2(M) of 2-forms on the 2-dimensional differentiable
             manifold M
            sage: TestSuite(A).run(skip='_test_elements')

        In the above test suite, ``_test_elements`` is skipped because of the
        ``_test_pickling`` error of the elements (to be fixed in
        :class:`sage.manifolds.differentiable.tensorfield.TensorField`)

        """
        domain = vector_field_module._domain
        dest_map = vector_field_module._dest_map
        name = "Omega^{}(".format(degree) + domain._name
        latex_name = r"\Omega^{{{}}}\left({}".format(degree, domain._latex_name)
        if dest_map is not domain.identity_map():
            dm_name = dest_map._name
            dm_latex_name = dest_map._latex_name
            if dm_name is None:
                dm_name = "unnamed map"
            if dm_latex_name is None:
                dm_latex_name = r"\mathrm{unnamed\; map}"
            name += "," + dm_name
            latex_name += "," + dm_latex_name
        self._name = name + ")"
        self._latex_name = latex_name + r"\right)"
        self._vmodule = vector_field_module
        self._degree = degree
        # the member self._ring is created for efficiency (to avoid calls to
        # self.base_ring()):
        self._ring = domain.scalar_field_algebra()
        Parent.__init__(self, base=self._ring, category=Modules(self._ring))
        self._domain = domain
        self._dest_map = dest_map
        self._ambient_domain = vector_field_module._ambient_domain
        # NB: self._zero_element is not constructed here, since no element
        # can be constructed here, to avoid some infinite recursion.

    #### Parent methods

    def _element_constructor_(self, comp=[], frame=None, name=None,
                              latex_name=None):
        r"""
        Construct a differential form.

        TESTS::

            sage: M = Manifold(2, 'M')
            sage: U = M.open_subset('U'); V = M.open_subset('V')
            sage: c_xy.<x,y> = U.chart(); c_uv.<u,v> = V.chart()
            sage: M.declare_union(U,V)
            sage: A = M.diff_form_module(2)
            sage: a = A([[0, x*y], [-x*y, 0]], name='a'); a
            2-form a on the 2-dimensional differentiable manifold M
            sage: a.display(c_xy.frame())
            a = x*y dx/\dy
            sage: A(0) is A.zero()
            True

        """
        if comp in ZZ and comp == 0:
            return self.zero()
        if isinstance(comp, (DiffForm, DiffFormParal)):
            # coercion by domain restriction
            if (self._degree == comp._tensor_type[1]
                   and self._domain.is_subset(comp._domain)
                   and self._ambient_domain.is_subset(comp._ambient_domain)):
                return comp.restrict(self._domain)
            else:
                raise TypeError("cannot convert the {} ".format(comp) +
                                "to an element of {}".format(self))
        if isinstance(comp, TensorField):
            # coercion of a tensor of type (0,1) to a linear form
            tensor = comp # for readability
            if (tensor.tensor_type() == (0,1) and self._degree == 1
                     and tensor._vmodule is self._vmodule):
                resu = self.element_class(self._vmodule, 1, name=tensor._name,
                                          latex_name=tensor._latex_name)
                for dom, rst in tensor._restrictions.items():
                    resu._restrictions[dom] = dom.diff_form_module(1)(rst)
                return resu
            else:
                raise TypeError("cannot convert the {} ".format(tensor) +
                                "to an element of {}".format(self))
        if not isinstance(comp, (list, tuple)):
            raise TypeError("cannot convert the {} ".format(comp) +
                            "to an element of {}".format(self))
        # standard construction
        resu = self.element_class(self._vmodule, self._degree, name=name,
                                  latex_name=latex_name)
        if comp != []:
            resu.set_comp(frame)[:] = comp
        return resu

    def _an_element_(self):
        r"""
        Construct some (unnamed) differential form.

        TESTS::

            sage: M = Manifold(2, 'M')
            sage: U = M.open_subset('U'); V = M.open_subset('V')
            sage: c_xy.<x,y> = U.chart(); c_uv.<u,v> = V.chart()
            sage: M.declare_union(U,V)
            sage: A = M.diff_form_module(2)
            sage: A._an_element_()
            2-form on the 2-dimensional differentiable manifold M

        """
        resu = self.element_class(self._vmodule, self._degree)
        # Non-trivial open covers of the domain:
        open_covers = self._domain.open_covers()[1:]  # the open cover 0
                                                      # is trivial
        if open_covers != []:
            oc = open_covers[0]  # the first non-trivial open cover is selected
            for dom in oc:
                vmodule_dom = dom.vector_field_module(
                                         dest_map=self._dest_map.restrict(dom))
                dmodule_dom = vmodule_dom.dual_exterior_power(self._degree)
                resu.set_restriction(dmodule_dom._an_element_())
        return resu

    def _coerce_map_from_(self, other):
        r"""
        Determine whether coercion to ``self`` exists from other parent.

        TESTS::

            sage: M = Manifold(3, 'M')
            sage: A1 = M.diff_form_module(1)
            sage: A1._coerce_map_from_(M.tensor_field_module((0,1)))
            True
            sage: A2 = M.diff_form_module(2)
            sage: A2._coerce_map_from_(M.tensor_field_module((0,2)))
            False
            sage: U = M.open_subset('U')
            sage: A2U = U.diff_form_module(2)
            sage: A2U._coerce_map_from_(A2)
            True
            sage: A2._coerce_map_from_(A2U)
            False

        """
        if isinstance(other, (DiffFormModule, DiffFormFreeModule)):
            # coercion by domain restriction
            return (self._degree == other._degree
                    and self._domain.is_subset(other._domain)
                    and self._ambient_domain.is_subset(other._ambient_domain))

        from sage.manifolds.differentiable.tensorfield_module import TensorFieldModule
        if isinstance(other, TensorFieldModule):
            # coercion of a type-(0,1) tensor to a linear form
            return (self._vmodule is other._vmodule and self._degree == 1
                    and other.tensor_type() == (0,1))

        return False

    @cached_method
    def zero(self):
        """
        Return the zero of ``self``.

        EXAMPLES::

            sage: M = Manifold(3, 'M')
            sage: A2 = M.diff_form_module(2)
            sage: A2.zero()
            2-form zero on the 3-dimensional differentiable manifold M

        """
        zero = self._element_constructor_(name='zero', latex_name='0')
        for frame in self._domain._frames:
            if self._dest_map.restrict(frame._domain) == frame._dest_map:
                zero._add_comp_unsafe(frame)
                # (since new components are initialized to zero)
        zero._is_zero = True  # This element is certainly zero
        return zero

    #### End of Parent methods

    def _repr_(self):
        r"""
        Return a string representation of the object.

        TESTS::

            sage: M = Manifold(3, 'M')
            sage: A2 = M.diff_form_module(2)
            sage: A2
            Module Omega^2(M) of 2-forms on
             the 3-dimensional differentiable manifold M

        """
        description = "Module "
        if self._name is not None:
            description += self._name + " "
        description += "of {}-forms ".format(self._degree)
        if self._dest_map is self._domain.identity_map():
            description += "on the {}".format(self._domain)
        else:
            description += "along the {} mapped into the {}".format(
                                            self._domain, self._ambient_domain)
        return description

    def _latex_(self):
        r"""
        Return a LaTeX representation of the object.

        TESTS::

            sage: M = Manifold(3, 'M', latex_name=r'\mathcal{M}')
            sage: A2 = M.diff_form_module(2)
            sage: A2._latex_()
            '\\Omega^{2}\\left(\\mathcal{M}\\right)'
            sage: latex(A2)  # indirect doctest
            \Omega^{2}\left(\mathcal{M}\right)

        """
        if self._latex_name is None:
            return r'\mbox{' + str(self) + r'}'
        else:
           return self._latex_name

    def base_module(self):
        r"""
        Return the vector field module on which the differential form module
        ``self`` is constructed.

        OUTPUT:

        - a
          :class:`~sage.manifolds.differentiable.vectorfield_module.VectorFieldModule`
          representing the module on which ``self`` is defined

        EXAMPLES::

            sage: M = Manifold(3, 'M')
            sage: A2 = M.diff_form_module(2) ; A2
            Module Omega^2(M) of 2-forms on the 3-dimensional differentiable
             manifold M
            sage: A2.base_module()
            Module X(M) of vector fields on the 3-dimensional differentiable
             manifold M
            sage: A2.base_module() is M.vector_field_module()
            True
            sage: U = M.open_subset('U')
            sage: A2U = U.diff_form_module(2) ; A2U
            Module Omega^2(U) of 2-forms on the Open subset U of the
             3-dimensional differentiable manifold M
            sage: A2U.base_module()
            Module X(U) of vector fields on the Open subset U of the
             3-dimensional differentiable manifold M

        """
        return self._vmodule

    def degree(self):
        r"""
        Return the degree of the differential forms in ``self``.

        OUTPUT:

        - integer `p` such that ``self`` is a set of `p`-forms

        EXAMPLES::

            sage: M = Manifold(3, 'M')
            sage: M.diff_form_module(1).degree()
            1
            sage: M.diff_form_module(2).degree()
            2
            sage: M.diff_form_module(3).degree()
            3

        """
        return self._degree

# *****************************************************************************

class DiffFormFreeModule(ExtPowerDualFreeModule):
    r"""
    Free module of differential forms of a given degree `p` (`p`-forms) along
    a differentiable manifold `U` with values on a parallelizable manifold `M`.

    Given a differentiable manifold `U` and a differentiable map
    `\Phi:\; U \rightarrow M` to a parallelizable manifold `M` of dimension
    `n`, the set `\Omega^p(U, \Phi)` of `p`-forms along `U` with values on `M`
    is a free module of rank `\binom{n}{p}` over `C^k(U)`, the commutative
    algebra of differentiable scalar fields on `U` (see
    :class:`~sage.manifolds.differentiable.scalarfield_algebra.DiffScalarFieldAlgebra`).
    The standard case of `p`-forms *on* a differentiable manifold `M`
    corresponds to `U = M` and `\Phi = \mathrm{Id}_M`. Other common cases are
    `\Phi` being an immersion and `\Phi` being a curve in `M` (`U` is then an
    open interval of `\RR`).

    .. NOTE::

        This class implements `\Omega^p(U, \Phi)` in the case where `M` is
        parallelizable; `\Omega^p(U, \Phi)` is then a *free* module. If `M`
        is not parallelizable, the class :class:`DiffFormModule` must be used
        instead.

    INPUT:

    - ``vector_field_module`` -- free module `\mathfrak{X}(U,\Phi)` of vector
      fields along `U` associated with the map `\Phi: U \rightarrow V`
    - ``degree`` -- positive integer; the degree `p` of the differential forms

    EXAMPLES:

    Free module of 2-forms on a parallelizable 3-dimensional manifold::

        sage: M = Manifold(3, 'M')
        sage: X.<x,y,z> = M.chart()
        sage: XM = M.vector_field_module() ; XM
        Free module X(M) of vector fields on the 3-dimensional differentiable
         manifold M
        sage: A = M.diff_form_module(2) ; A
        Free module Omega^2(M) of 2-forms on the 3-dimensional differentiable
         manifold M
        sage: latex(A)
        \Omega^{2}\left(M\right)

    ``A`` is nothing but the second exterior power of the dual of ``XM``, i.e.
    we have `\Omega^{2}(M) = \Lambda^2(\mathfrak{X}(M)^*)` (see
    :class:`~sage.tensor.modules.ext_pow_free_module.ExtPowerDualFreeModule`)::

        sage: A is XM.dual_exterior_power(2)
        True

    `\Omega^{2}(M)` is a module over the algebra `C^k(M)` of (differentiable)
    scalar fields on `M`::

        sage: A.category()
        Category of finite dimensional modules over Algebra of differentiable
         scalar fields on the 3-dimensional differentiable manifold M
        sage: CM = M.scalar_field_algebra() ; CM
        Algebra of differentiable scalar fields on the 3-dimensional
         differentiable manifold M
        sage: A in Modules(CM)
        True
        sage: A.base_ring()
        Algebra of differentiable scalar fields on
         the 3-dimensional differentiable manifold M
        sage: A.base_module()
        Free module X(M) of vector fields on
         the 3-dimensional differentiable manifold M
        sage: A.base_module() is XM
        True
        sage: A.rank()
        3

    Elements can be constructed from `A`. In particular, ``0`` yields
    the zero element of `A`::

        sage: A(0)
        2-form zero on the 3-dimensional differentiable manifold M
        sage: A(0) is A.zero()
        True

    while non-zero elements are constructed by providing their components
    in a given vector frame::

        sage: comp = [[0,3*x,-z],[-3*x,0,4],[z,-4,0]]
        sage: a = A(comp, frame=X.frame(), name='a') ; a
        2-form a on the 3-dimensional differentiable manifold M
        sage: a.display()
        a = 3*x dx/\dy - z dx/\dz + 4 dy/\dz

    An alternative is to construct the 2-form from an empty list of
    components and to set the nonzero nonredundant components afterwards::

        sage: a = A([], name='a')
        sage: a[0,1] = 3*x  # component in the manifold's default frame
        sage: a[0,2] = -z
        sage: a[1,2] = 4
        sage: a.display()
        a = 3*x dx/\dy - z dx/\dz + 4 dy/\dz

    The module `\Omega^1(M)` is nothing but the dual of `\mathfrak{X}(M)`
    (the free module of vector fields on `M`)::

        sage: L1 = M.diff_form_module(1) ; L1
        Free module Omega^1(M) of 1-forms on the 3-dimensional differentiable
         manifold M
        sage: L1 is XM.dual()
        True

    Since any tensor field of type `(0,1)` is a 1-form, there is a coercion
    map from the set `T^{(0,1)}(M)` of such tensors to `\Omega^1(M)`::

        sage: T01 = M.tensor_field_module((0,1)) ; T01
        Free module T^(0,1)(M) of type-(0,1) tensors fields on the
         3-dimensional differentiable manifold M
        sage: L1.has_coerce_map_from(T01)
        True

    There is also a coercion map in the reverse direction::

        sage: T01.has_coerce_map_from(L1)
        True

    For a degree `p \geq 2`, the coercion holds only in the direction
    `\Omega^p(M) \rightarrow T^{(0,p)}(M)`::

        sage: T02 = M.tensor_field_module((0,2)); T02
        Free module T^(0,2)(M) of type-(0,2) tensors fields on the
         3-dimensional differentiable manifold M
        sage: T02.has_coerce_map_from(A)
        True
        sage: A.has_coerce_map_from(T02)
        False

    The coercion map `T^{(0,1)}(M) \rightarrow \Omega^1(M)` in action::

        sage: b = T01([-x,2,3*y], name='b'); b
        Tensor field b of type (0,1) on the 3-dimensional differentiable
         manifold M
        sage: b.display()
        b = -x dx + 2 dy + 3*y dz
        sage: lb = L1(b) ; lb
        1-form b on the 3-dimensional differentiable manifold M
        sage: lb.display()
        b = -x dx + 2 dy + 3*y dz

    The coercion map `\Omega^1(M) \rightarrow T^{(0,1)}(M)` in action::

        sage: tlb = T01(lb); tlb
        Tensor field b of type (0,1) on
         the 3-dimensional differentiable manifold M
        sage: tlb == b
        True

    The coercion map `\Omega^2(M) \rightarrow T^{(0,2)}(M)` in action::

        sage: T02 = M.tensor_field_module((0,2)) ; T02
        Free module T^(0,2)(M) of type-(0,2) tensors fields on the
         3-dimensional differentiable manifold M
        sage: ta = T02(a) ; ta
        Tensor field a of type (0,2) on the 3-dimensional differentiable
         manifold M
        sage: ta.display()
        a = 3*x dx*dy - z dx*dz - 3*x dy*dx + 4 dy*dz + z dz*dx - 4 dz*dy
        sage: a.display()
        a = 3*x dx/\dy - z dx/\dz + 4 dy/\dz
        sage: ta.symmetries()  # the antisymmetry is preserved
        no symmetry;  antisymmetry: (0, 1)

    There is also coercion to subdomains, which is nothing but the
    restriction of the differential form to some subset of its domain::

        sage: U = M.open_subset('U', coord_def={X: x^2+y^2<1})
        sage: B = U.diff_form_module(2) ; B
        Free module Omega^2(U) of 2-forms on the Open subset U of the
         3-dimensional differentiable manifold M
        sage: B.has_coerce_map_from(A)
        True
        sage: a_U = B(a) ; a_U
        2-form a on the Open subset U of the 3-dimensional differentiable
         manifold M
        sage: a_U.display()
        a = 3*x dx/\dy - z dx/\dz + 4 dy/\dz

    """

    Element = DiffFormParal

    def __init__(self, vector_field_module, degree):
        r"""
        Construct a free module of differential forms.

        TESTS::

            sage: M = Manifold(3, 'M')
            sage: X.<x,y,z> = M.chart()
            sage: from sage.manifolds.differentiable.diff_form_module import DiffFormFreeModule
            sage: A = DiffFormFreeModule(M.vector_field_module(), 2) ; A
            Free module Omega^2(M) of 2-forms on
             the 3-dimensional differentiable manifold M
            sage: TestSuite(A).run()

        """
        domain = vector_field_module._domain
        dest_map = vector_field_module._dest_map
        name = "Omega^{}(".format(degree) + domain._name
        latex_name = r"\Omega^{{{}}}\left({}".format(degree, domain._latex_name)
        if dest_map is not domain.identity_map():
            dm_name = dest_map._name
            dm_latex_name = dest_map._latex_name
            if dm_name is None:
                dm_name = "unnamed map"
            if dm_latex_name is None:
                dm_latex_name = r"\mathrm{unnamed\; map}"
            name += "," + dm_name
            latex_name += "," + dm_latex_name
        name += ")"
        latex_name += r"\right)"
        ExtPowerDualFreeModule.__init__(self, vector_field_module, degree,
                                        name=name, latex_name=latex_name)
        self._domain = domain
        self._dest_map = dest_map
        self._ambient_domain = vector_field_module._ambient_domain

    #### Parent methods

        def _element_constructor_(self, comp=[], frame=None, name=None,
                              latex_name=None):
        r"""
        Construct a differential form.

        TESTS::

            sage: M = Manifold(2, 'M')
            sage: X.<x,y> = M.chart()  # makes M parallelizable
            sage: A = M.diff_form_module(2)
            sage: a = A([[0, x], [-x, 0]], name='a'); a
            2-form a on the 2-dimensional differentiable manifold M
            sage: a.display()
            a = x dx/\dy
            sage: A(0) is A.zero()
            True

        Check that :trac:`27658` is fixed::

            sage: f = M.scalar_field(x)
            sage: f in A
            False

        """
        if comp in ZZ and comp == 0:
            return self.zero()
        if isinstance(comp, (DiffForm, DiffFormParal)):
            # coercion by domain restriction
            if (self._degree == comp._tensor_type[1]
                    and self._domain.is_subset(comp._domain)
                    and self._ambient_domain.is_subset(comp._ambient_domain)):
                return comp.restrict(self._domain)
            else:
                raise TypeError("cannot convert the {} ".format(comp) +
                                "to a differential form in {}".format(self))
        if isinstance(comp, TensorFieldParal):
            # coercion of a tensor of type (0,1) to a linear form
            tensor = comp # for readability
            if (tensor.tensor_type() == (0,1) and self._degree == 1
                     and tensor._fmodule is self._fmodule):
                resu = self.element_class(self._fmodule, 1, name=tensor._name,
                                          latex_name=tensor._latex_name)
                for frame, comp in tensor._components.items():
                    resu._components[frame] = comp.copy()
                return resu
            else:
                raise TypeError("cannot convert the {} ".format(tensor) +
                                "to an element of {}".format(self))
<<<<<<< HEAD
        if not isinstance(comp, (list, tuple, slice)):
=======
        if not isinstance(comp, (list, tuple)):
>>>>>>> f1221da5
            raise TypeError("cannot convert the {} ".format(comp) +
                            "to an element of {}".format(self))
        # standard construction
        resu = self.element_class(self._fmodule, self._degree, name=name,
                                  latex_name=latex_name)
        if comp != []:
            resu.set_comp(frame)[:] = comp
        return resu

    # Rem: _an_element_ is declared in the superclass ExtPowerDualFreeModule

    def _coerce_map_from_(self, other):
        r"""
        Determine whether coercion to ``self`` exists from other parent.

        TESTS::

            sage: M = Manifold(3, 'M')
            sage: X.<x,y,z> = M.chart()
            sage: A2 = M.diff_form_module(2)
            sage: U = M.open_subset('U', coord_def = {X: z<0})
            sage: A2U = U.diff_form_module(2)
            sage: A2U._coerce_map_from_(A2)
            True
            sage: A2._coerce_map_from_(A2U)
            False
            sage: A1 = M.diff_form_module(1)
            sage: A2U._coerce_map_from_(A1)
            False
            sage: A1._coerce_map_from_(M.tensor_field_module((0,1)))
            True
            sage: A1._coerce_map_from_(M.tensor_field_module((1,0)))
            False

        """
        if isinstance(other, (DiffFormModule, DiffFormFreeModule)):
            # coercion by domain restriction
            return (self._degree == other._degree
                    and self._domain.is_subset(other._domain)
                    and self._ambient_domain.is_subset(other._ambient_domain))

        from sage.manifolds.differentiable.tensorfield_module import TensorFieldFreeModule
        if isinstance(other, TensorFieldFreeModule):
            # coercion of a type-(0,1) tensor to a linear form
            return (self._fmodule is other._fmodule and self._degree == 1
                    and other.tensor_type() == (0,1))
        return False

    #### End of Parent methods

    def _repr_(self):
        r"""
        Return a string representation of ``self``.

        TESTS::

            sage: M = Manifold(3, 'M')
            sage: X.<x,y,z> = M.chart()
            sage: A = M.diff_form_module(2)
            sage: A
            Free module Omega^2(M) of 2-forms on
             the 3-dimensional differentiable manifold M

        """
        description = "Free module "
        if self._name is not None:
            description += self._name + " "
        description += "of {}-forms ".format(self._degree)
        if self._dest_map is self._domain.identity_map():
            description += "on the {}".format(self._domain)
        else:
            description += "along the {} mapped into the {}".format(
                                            self._domain, self._ambient_domain)
        return description
<|MERGE_RESOLUTION|>--- conflicted
+++ resolved
@@ -777,7 +777,7 @@
 
     #### Parent methods
 
-        def _element_constructor_(self, comp=[], frame=None, name=None,
+    def _element_constructor_(self, comp=[], frame=None, name=None,
                               latex_name=None):
         r"""
         Construct a differential form.
@@ -825,11 +825,7 @@
             else:
                 raise TypeError("cannot convert the {} ".format(tensor) +
                                 "to an element of {}".format(self))
-<<<<<<< HEAD
-        if not isinstance(comp, (list, tuple, slice)):
-=======
         if not isinstance(comp, (list, tuple)):
->>>>>>> f1221da5
             raise TypeError("cannot convert the {} ".format(comp) +
                             "to an element of {}".format(self))
         # standard construction
