--- conflicted
+++ resolved
@@ -15,14 +15,9 @@
 #*****************************************************************************
 from __future__ import division
 
-<<<<<<< HEAD
+from six import itervalues
+
 from sage.libs.pynac.pynac cimport *
-=======
-from six import itervalues
-
-from .ginac cimport *
->>>>>>> 8246a661
-
 from sage.rings.integer cimport smallInteger
 from sage.structure.sage_object cimport SageObject
 from sage.structure.element cimport Element, parent_c
