--- conflicted
+++ resolved
@@ -11573,15 +11573,9 @@
 
 
         TESTS:
-<<<<<<< HEAD
 
         Check that the symbols registry is not polluted::
 
-=======
-
-        Check that the symbols registry is not polluted::
-
->>>>>>> 8f93e71c
             sage: var('x,y')
             (x, y)
             sage: psr = copy(SR.symbols)
