r"""
Index of encoders

The ``codes.encoders`` object may be used to access the encoders that Sage can build.

**Generic encoders**

- :class:`linear_code.LinearCodeGeneratorMatrixEncoder <sage.coding.linear_code.LinearCodeGeneratorMatrixEncoder>`
- :class:`linear_code.LinearCodeParityCheckEncoder <sage.coding.linear_code.LinearCodeParityCheckEncoder>`
- :class:`linear_code.LinearCodeSystematicEncoder <sage.coding.linear_code.LinearCodeSystematicEncoder>`

**Generalized Reed-Solomon code encoders**

- :class:`grs.GRSEvaluationVectorEncoder <sage.coding.grs.GRSEvaluationVectorEncoder>`
- :class:`grs.GRSEvaluationPolynomialEncoder <sage.coding.grs.GRSEvaluationPolynomialEncoder>`

**Cyclic code encoders**

- :func:`cyclic_code.CyclicCodePolynomialEncoder <sage.coding.cyclic_code.CyclicCodePolynomialEncoder>`
- :func:`cyclic_code.CyclicCodeVectorEncoder <sage.coding.cyclic_code.CyclicCodeVectorEncoder>`

**Extended code encoders**

- :class:`extended_code.ExtendedCodeExtendedMatrixEncoder <sage.coding.extended_code.ExtendedCodeExtendedMatrixEncoder>`

**Punctured code encoders**

- :class:`punctured_code.PuncturedCodePuncturedMatrixEncoder <sage.punctured_code.PuncturedCodePuncturedMatrixEncoder>`

.. NOTE::

    To import these names into the global namespace, use:

        sage: from sage.coding.encoders_catalog import *
"""
#*****************************************************************************
#       Copyright (C) 2009 David Joyner <wdjoyner@gmail.com>
#                     2015 David Lucas <david.lucas@inria.fr>
#
#  Distributed under the terms of the GNU General Public License (GPL),
#  version 2 or later (at your preference).
#
#                  http://www.gnu.org/licenses/
#*****************************************************************************

from sage.misc.lazy_import import lazy_import as _lazy_import
_lazy_import('sage.coding.linear_code', ['LinearCodeGeneratorMatrixEncoder',
                                         'LinearCodeParityCheckEncoder',
                                         'LinearCodeSystematicEncoder'])
_lazy_import('sage.coding.grs', ['GRSEvaluationVectorEncoder', 'GRSEvaluationPolynomialEncoder'])
<<<<<<< HEAD
_lazy_import('sage.coding.cyclic_code', ['CyclicCodePolynomialEncoder',
                                         'CyclicCodeVectorEncoder'])
=======
_lazy_import('sage.coding.reed_muller_code', ['ReedMullerVectorEncoder', 'ReedMullerPolynomialEncoder'])
>>>>>>> 7b1b3ec5
_lazy_import('sage.coding.extended_code', 'ExtendedCodeExtendedMatrixEncoder')
_lazy_import('sage.coding.punctured_code', 'PuncturedCodePuncturedMatrixEncoder')
_lazy_import('sage.coding.subfield_subcode', 'SubfieldSubcodeParityCheckEncoder')<|MERGE_RESOLUTION|>--- conflicted
+++ resolved
@@ -48,12 +48,9 @@
                                          'LinearCodeParityCheckEncoder',
                                          'LinearCodeSystematicEncoder'])
 _lazy_import('sage.coding.grs', ['GRSEvaluationVectorEncoder', 'GRSEvaluationPolynomialEncoder'])
-<<<<<<< HEAD
 _lazy_import('sage.coding.cyclic_code', ['CyclicCodePolynomialEncoder',
                                          'CyclicCodeVectorEncoder'])
-=======
 _lazy_import('sage.coding.reed_muller_code', ['ReedMullerVectorEncoder', 'ReedMullerPolynomialEncoder'])
->>>>>>> 7b1b3ec5
 _lazy_import('sage.coding.extended_code', 'ExtendedCodeExtendedMatrixEncoder')
 _lazy_import('sage.coding.punctured_code', 'PuncturedCodePuncturedMatrixEncoder')
 _lazy_import('sage.coding.subfield_subcode', 'SubfieldSubcodeParityCheckEncoder')