--- conflicted
+++ resolved
@@ -16,7 +16,7 @@
 
 from sage.groups.perm_gps.permgroup_element cimport PermutationGroupElement
 from collections import deque
-include "sage/ext/stdsage.pxi"
+from cysignals.memory cimport sig_malloc
 from cpython.list cimport *
 
 cdef class Iterator(object):
@@ -376,21 +376,17 @@
                     level_set_new.append((y, word+[i]))
         level_set_cur = level_set_new
 
-<<<<<<< HEAD
-cdef inline bint has_descent(PermutationGroupElement w, int i, int N):
-=======
-cpdef bint has_descent_c(PermutationGroupElement w, int i, int N, bint left):
+cdef inline bint has_descent(PermutationGroupElement w, int i, int N, bint left):
     if not left:
         w = ~w
->>>>>>> 2cef8bff
     return w.perm[i] >= N
 
-cpdef int first_descent_c(PermutationGroupElement w, int n, int N, bint left):
+cdef int first_descent(PermutationGroupElement w, int n, int N, bint left):
     cdef int i
     if not left:
         w = ~w
     for i in range(n):
-        if has_descent_c(w,i,N,left):
+        if has_descent(w, i, N, True):
             return i
     return -1
 
@@ -400,7 +396,7 @@
         w = ~w
     # this loop over a list might be slow
     for i in parabolic:
-        if has_descent_c(w,i,N,left):
+        if has_descent(w, i, N, True):
             return i
     return -1
 
@@ -412,12 +408,12 @@
         i = first_descent_in_parabolic_c(w, parabolic, N, right)
         if i == -1:
             return w
+
+        si = <PermutationGroupElement> (S[i])
+        if right:
+            w = _new_mul_(si,w)
         else:
-            si = S[i]
-            if right:
-                w = _new_mul_(si,w)
-            else:
-                w = _new_mul_(w,si)
+            w = _new_mul_(w,si)
 
 cpdef list reduced_coset_repesentatives(W, list parabolic_big, list parabolic_small, bint right):
     cdef tuple S = tuple(W.simple_reflections())
@@ -434,7 +430,7 @@
         totest = new.difference(res)#[ w for w in new if w not in res ]
     return list(res)
 
-def parabolic_iteration(W,order=None):
+def parabolic_iteration(W, order=None):
     r"""
     This algorithm is an alternative to the one in *chevie* and about
     20% faster. It yields indeed all elements in the group rather than
@@ -456,7 +452,7 @@
         elts = [ _new_mul_(w,v) for w in elts for v in coset_reps ]
     # the list ``elts`` now contains all prods of red coset reps
 
-    coset_reps = reduced_coset_repesentatives(W, order, order[:-1], True)
+    coset_reps = reduced_coset_repesentatives(W, order, order[:len(order)-1], True)
 
     cdef int coset_reps_len = len(coset_reps)
     cdef int elts_len = len(elts)
@@ -469,7 +465,7 @@
             # WARNING: This still uses the below hardly tested method
             yield _new_mul_(w,v)#w._mul_(v)
 
-def parabolic_iteration_application(W,f):
+def parabolic_iteration_application(W, f):
     r"""
     This is the word-for-word translation of the algorithm in chevie.
 
@@ -503,26 +499,19 @@
     """
     cdef tuple S = tuple(W.simple_reflections())
     cdef int n = len(S)
-    cdef int N = W.number_of_reflections()
+    cdef int N = W._number_of_reflections
     cdef int fdes = 0
     cdef list word = []
-
-<<<<<<< HEAD
+    cdef PermutationGroupElement si
+
     while True:
-        fdes = first_descent(w,n,N)
+        fdes = first_descent(w, n, N, True)
         if fdes == -1:
             break
-        si = S[fdes]
-        w = si._mul_(w)
+        si = <PermutationGroupElement> (S[fdes])
+        w = _new_mul_(si, w)
         word.append(fdes)
     return word
-=======
-    while fdes != -1:
-        fdes = first_descent_c(w,n,N,True)
-        si = S[fdes]
-        w = si._mul_(w)
-        word.append(fdes)
-    return word[:-1]
 
 cdef PermutationGroupElement _new_mul_(PermutationGroupElement left, PermutationGroupElement right):
     """
@@ -534,7 +523,8 @@
         sage: s*s
         ()
     """
-    cdef PermutationGroupElement prod = PermutationGroupElement.__new__(PermutationGroupElement)
+    cdef type t = type(left)
+    cdef PermutationGroupElement prod = t.__new__(t)
     cdef int n = left.n
     cdef int sizeofint = sizeof(int)
     cdef int n_sizeofint = sizeofint*n
@@ -553,4 +543,3 @@
         prod.perm[i] = right.perm[left.perm[i]]
 
     return prod
->>>>>>> 2cef8bff
