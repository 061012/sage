"""
Non-Commutative Symmetric Functions
"""
#*****************************************************************************
#       Copyright (C) 2009 Nicolas M. Thiery <nthiery at users.sf.net>,
#                     2012 Franco Saliola <saliola@gmail.com>,
#                     2012 Chris Berg <chrisjamesberg@gmail.com>
#
#  Distributed under the terms of the GNU General Public License (GPL)
#
#    This code is distributed in the hope that it will be useful,
#    but WITHOUT ANY WARRANTY; without even the implied warranty of
#    MERCHANTABILITY or FITNESS FOR A PARTICULAR PURPOSE.  See the GNU
#    General Public License for more details.
#
#  The full text of the GPL is available at:
#
#                  http://www.gnu.org/licenses/
#*****************************************************************************

########################################
# TODO:
# 1. Make Coercion run faster between multiple bases.
########################################

from sage.misc.bindable_class import BindableClass
from sage.misc.cachefunc import cached_method
from sage.misc.lazy_attribute import lazy_attribute
from sage.misc.misc_c import prod
from sage.structure.parent import Parent
from sage.structure.unique_representation import UniqueRepresentation
from sage.functions.other import factorial
from sage.categories.realizations import Category_realization_of_parent
from sage.categories.rings import Rings
from sage.categories.graded_hopf_algebras import GradedHopfAlgebras
from sage.combinat.composition import Compositions
from sage.combinat.free_module import CombinatorialFreeModule
from sage.combinat.ncsf_qsym.generic_basis_code import BasesOfQSymOrNCSF
from sage.combinat.ncsf_qsym.combinatorics import (coeff_pi, coeff_lp,
        coeff_sp, coeff_ell, m_to_s_stat, number_of_fCT)
from sage.combinat.partition import Partition
from sage.combinat.permutation import Permutations

class NonCommutativeSymmetricFunctions(UniqueRepresentation, Parent):
    r"""
<<<<<<< HEAD
    The abstract algebra of non-commutative symmetric functions
=======
    The abstract algebra of non-commutative symmetric functions.
>>>>>>> 8029bc64

    We construct the abstract algebra of non-commutative symmetric
    functions over the rational numbers::

        sage: NCSF = NonCommutativeSymmetricFunctions(QQ)
        sage: NCSF
        Non-Commutative Symmetric Functions over the Rational Field
        sage: S = NCSF.complete()
        sage: R = NCSF.ribbon()
        sage: S[2,1]*R[1,2]
        S[2, 1, 1, 2] - S[2, 1, 3]

    NCSF is the unique free (non-commutative!) graded connected algebra with
    one generator in each degree::

        sage: NCSF.category()
        Join of Category of graded hopf algebras over Rational Field and Category of monoids with realizations and Category of coalgebras over Rational Field with realizations
        sage: [S[i].degree() for i in range(10)]
        [0, 1, 2, 3, 4, 5, 6, 7, 8, 9]

    We use the Sage standard renaming idiom to get shorter outputs::

        sage: NCSF.rename("NCSF")
        sage: NCSF
        NCSF

    NCSF has many representations as a concrete algebra. Each of them
    has a distinguished basis, and its elements are expanded in this
    basis. Here is the Psi representation::

        sage: Psi = NCSF.Psi()
        sage: Psi
        NCSF in the Psi basis

    Elements of ``Psi`` are linear combinations of basis elements indexed
    by compositions::

      sage: Psi.an_element()
      2*Psi[] + 2*Psi[1] + 3*Psi[1, 1]

    The basis itself is accessible through::

        sage: Psi.basis()
        Lazy family (Term map from Compositions of non-negative integers...
        sage: Psi.basis().keys()
        Compositions of non-negative integers

    To construct an element one can therefore do::

        sage: Psi.basis()[Composition([2,1,3])]
        Psi[2, 1, 3]

    As this is rather cumbersome, the following abuses of notation are
    allowed::

        sage: Psi[Composition([2, 1, 3])]
        Psi[2, 1, 3]
        sage: Psi[[2, 1, 3]]
        Psi[2, 1, 3]
        sage: Psi[2, 1, 3]
        Psi[2, 1, 3]

    or even::

        sage: Psi[(i for i in [2, 1, 3])]
        Psi[2, 1, 3]

    Unfortunately, due to a limitation in Python syntax, one cannot use::

        sage: Psi[]       # not implemented

    Instead, you can use::

        sage: Psi[[]]
        Psi[]

    Now, we can construct linear combinations of basis elements::

        sage: Psi[2,1,3] + 2 * (Psi[4] + Psi[2,1])
        2*Psi[2, 1] + Psi[2, 1, 3] + 2*Psi[4]

    .. rubric:: Algebra structure

    To start with, ``Psi`` is a graded algebra, the grading being induced by
    the size of compositions. The one is the basis element indexed by the empty
    composition::

        sage: Psi.one()
        Psi[]
        sage: S.one()
        S[]
        sage: R.one()
        R[]

    As we have seen above, the ``Psi`` basis is multiplicative; that is
    multiplication is induced by linearity from the concatenation of
    compositions::

        sage: Psi[1,3] * Psi[2,1]
        Psi[1, 3, 2, 1]
        sage: (Psi.one() + 2 * Psi[1,3]) * Psi[2, 4]
        2*Psi[1, 3, 2, 4] + Psi[2, 4]

    .. rubric:: Hopf algebra structure

    ``Psi`` is further endowed with a coalgebra structure. The coproduct
    is an algebra morphism, and therefore determined by its values on
    the generators; those are primitive::

        sage: Psi[1].coproduct()
        Psi[] # Psi[1] + Psi[1] # Psi[]
        sage: Psi[2].coproduct()
        Psi[] # Psi[2] + Psi[2] # Psi[]

    The coproduct, being cocommutative on the generators, is
    cocommutative everywhere::

        sage: Psi[1,2].coproduct()
        Psi[] # Psi[1, 2] + Psi[1] # Psi[2] + Psi[1, 2] # Psi[] + Psi[2] # Psi[1]

    The algebra and coalgebra structures on ``Psi`` combine to form a
    bialgebra structure, which cooperates with the grading to form a
    connected graded bialgebra. Thus, as any connected graded bialgebra,
    ``Psi`` is a Hopf algebra. Over ``QQ`` (or any other `\QQ`-algebra),
    this Hopf algebra ``Psi`` is isomorphic to the tensor algebra of
    its space of primitive elements.

    The antipode is an anti-algebra morphism; in the ``Psi`` basis, it
    sends the generators to their opposites and changes their sign if
    they are of odd degree::

        sage: Psi[3].antipode()
        -Psi[3]
        sage: Psi[1,3,2].antipode()
        -Psi[2, 3, 1]
        sage: Psi[1,3,2].coproduct().apply_multilinear_morphism(lambda be,ga: Psi(be)*Psi(ga).antipode())
        0

    The counit is defined by sending all elements of positive degree to
    zero::

        sage: S[3].degree(), S[3,1,2].degree(), S.one().degree()
        (3, 6, 0)
        sage: S[3].counit()
        0
        sage: S[3,1,2].counit()
        0
        sage: S.one().counit()
        1
        sage: (S[3] - 2*S[3,1,2] + 7).counit()
        7
        sage: (R[3] - 2*R[3,1,2] + 7).counit()
        7

    .. rubric:: Other concrete representations

    .. TODO:: demonstrate how to customize the basis names

    NCSF admits many other concrete realizations::

        sage: Phi        = NCSF.Phi()
        sage: ribbon     = NCSF.ribbon()
        sage: complete   = NCSF.complete()
        sage: elementary = NCSF.elementary()
        sage: monomial   = NCSF.monomial()

    To change from one basis to another, one simply does::

        sage: Phi(Psi[1])
        Phi[1]
        sage: Phi(Psi[3])
        -1/4*Phi[1, 2] + 1/4*Phi[2, 1] + Phi[3]

    In general, one can mix up different bases in computations::

        sage: Phi[1] * Psi[1]
        Phi[1, 1]

    Some of the changes of basis are easy to guess::

        sage: ribbon(complete[1,3,2])
        R[1, 3, 2] + R[1, 5] + R[4, 2] + R[6]

    This is the sum of all fatter compositions. Using the usual
    Moebius function for the boolean lattice, the inverse change of
    basis is given by the alternating sum of all fatter compositions::

        sage: complete(ribbon[1,3,2])
        S[1, 3, 2] - S[1, 5] - S[4, 2] + S[6]

    The analogue of the elementary basis is the sum over
    all finer compositions than the 'complement' of the composition
    in the ribbon basis::

        sage: Composition([1,3,2]).complement()
        [2, 1, 2, 1]
        sage: ribbon(elementary([1,3,2]))
        R[1, 1, 1, 1, 1, 1] + R[1, 1, 1, 2, 1] + R[2, 1, 1, 1, 1] + R[2, 1, 2, 1]

    By Moebius inversion on the composition poset, the ribbon
    basis element corresponding to a composition `I` is then the
    alternating sum over all compositions fatter than the
    complement composition of `I` in the elementary basis::

        sage: elementary(ribbon[2,1,2,1])
        L[1, 3, 2] - L[1, 5] - L[4, 2] + L[6]

    .. TODO:: explain the other changes of bases!

    Here is how to fetch the conversion morphisms::

        sage: f = complete.coerce_map_from(elementary); f
        Generic morphism:
          From: NCSF in the Elementary basis
          To:   NCSF in the Complete basis
        sage: g = elementary.coerce_map_from(complete); g
        Generic morphism:
          From: NCSF in the Complete basis
          To:   NCSF in the Elementary basis
        sage: f.category()
        Category of hom sets in Category of modules with basis over Rational Field
        sage: f(elementary[1,2,2])
        S[1, 1, 1, 1, 1] - S[1, 1, 1, 2] - S[1, 2, 1, 1] + S[1, 2, 2]
        sage: g(complete[1,2,2])
        L[1, 1, 1, 1, 1] - L[1, 1, 1, 2] - L[1, 2, 1, 1] + L[1, 2, 2]
        sage: h = f*g; h
        Composite map:
          From: NCSF in the Complete basis
          To:   NCSF in the Complete basis
          Defn:   Generic morphism:
                  From: NCSF in the Complete basis
                  To:   NCSF in the Elementary basis
                then
                  Generic morphism:
                  From: NCSF in the Elementary basis
                  To:   NCSF in the Complete basis
        sage: h(complete[1,3,2])
        S[1, 3, 2]

    We revert back to the original name from our custom short name NCSF::

        sage: NCSF
        NCSF
        sage: NCSF.rename()
        sage: NCSF
        Non-Commutative Symmetric Functions over the Rational Field

    TESTS::

        sage: TestSuite(Phi).run()
        sage: TestSuite(Psi).run()
        sage: TestSuite(complete).run()

    .. TODO::

        - Bases: monomial, fundamental, forgotten, quasi_schur_dual
          simple() ? (<=> simple modules of HS_n; to be discussed with Florent)
        - Multiplication in:

          - fundamental and monomial (cf. Lenny's code)
          - ribbon (from Mike's code)

        - Coproducts (most done by coercions)
        - some_elements in all bases
        - Systematic coercion checks (in AlgebrasWithBasis().Abstract())
    """
    def __init__(self, R):
        r"""
        TESTS::

            sage: TestSuite(NonCommutativeSymmetricFunctions(QQ)).run()
        """
        assert(R in Rings())
        self._base = R # Won't be needed once CategoryObject won't override base_ring
        Parent.__init__(self, category = GradedHopfAlgebras(R).WithRealizations())

        # COERCION METHODS
        Psi = self.Psi()
        Phi = self.Phi()
        complete = self.complete()
        elementary = self.elementary()
        ribbon = self.ribbon()

        # complete to ribbon, and back
        complete  .module_morphism(ribbon.sum_of_fatter_compositions,               codomain=ribbon    ).register_as_coercion()
        ribbon    .module_morphism(complete.alternating_sum_of_fatter_compositions, codomain=complete  ).register_as_coercion()


        # complete to elementary, and back (should be constructed from _on_generators?)
        complete  .module_morphism(complete._from_elementary_on_basis,              codomain=elementary).register_as_coercion()
        elementary.module_morphism(elementary._from_complete_on_basis,              codomain=complete  ).register_as_coercion()

        # complete to Psi, and back (should be constructed from _on_generators?)
        complete  .module_morphism(Psi._from_complete_on_basis,                     codomain=Psi       ).register_as_coercion()
        Psi       .module_morphism(Psi._to_complete_on_basis,                       codomain=complete  ).register_as_coercion()

        # complete to Phi, and back (should be constructed from _on_generators?)
        complete  .module_morphism(Phi._from_complete_on_basis,                     codomain=Phi       ).register_as_coercion()
        Phi       .module_morphism(Phi._to_complete_on_basis,                       codomain=complete  ).register_as_coercion()

    def _repr_(self): # could be taken care of by the category
        r"""
        EXAMPLES::

            sage: N = NonCommutativeSymmetricFunctions(ZZ)
            sage: N._repr_()
            'Non-Commutative Symmetric Functions over the Integer Ring'
        """
        return "Non-Commutative Symmetric Functions over the %s"%self.base_ring()

    def a_realization(self):
        r"""
        Gives a realization of the algebra of non-commutative symmetric functions. This
        particular realization is the complete basis of non-commutative symmetric functions.

        OUTPUT:

        - The realization of the non-commutative symmetric functions in the
          complete basis.

        EXAMPLES::

            sage: NonCommutativeSymmetricFunctions(ZZ).a_realization()
            Non-Commutative Symmetric Functions over the Integer Ring in the Complete basis
        """
        return self.complete()

    _shorthands = tuple(['S', 'R', 'L', 'Phi', 'Psi', 'nM', 'I'])

    def dual(self):
        r"""
        Return the dual to the non-commutative symmetric functions.

        OUTPUT:

        - The dual of the non-commutative symmetric functions over a ring. This
          is the algebra of quasi-symmetric functions over the ring.

        EXAMPLES::

            sage: NCSF = NonCommutativeSymmetricFunctions(QQ)
            sage: NCSF.dual()
            Quasisymmetric functions over the Rational Field
        """
        from sage.combinat.ncsf_qsym.qsym import QuasiSymmetricFunctions
        return QuasiSymmetricFunctions(self.base_ring())

    class Bases(Category_realization_of_parent):
        """
        Category of bases of non-commutative symmetric functions.

        EXAMPLES::

            sage: N = NonCommutativeSymmetricFunctions(QQ)
            sage: N.Bases()
            Category of bases of Non-Commutative Symmetric Functions over the Rational Field
            sage: R = N.Ribbon()
            sage: R in N.Bases()
            True
        """
        def super_categories(self):
            r"""
            Return the super categories of the category of bases of the
            non-commutative symmetric functions.

            OUTPUT:

            - list

            TESTS::

                sage: N = NonCommutativeSymmetricFunctions(QQ)
                sage: N.Bases().super_categories()
                [Category of bases of Non-Commutative Symmetric Functions or Quasisymmetric functions over the Rational Field,
                 Category of realizations of graded modules with internal product over Rational Field]

            """
            R = self.base().base_ring()
            from generic_basis_code import GradedModulesWithInternalProduct
            return [BasesOfQSymOrNCSF(self.base()),
                    GradedModulesWithInternalProduct(R).Realizations()]

        class ParentMethods:

            def to_symmetric_function_on_basis(self, I):
                r"""
                The image of the basis element indexed by ``I`` under the map
                to the symmetric functions.

                This default implementation does a change of basis and
                computes the image in the complete basis.

                INPUT:

                - ``I`` -- a composition

                OUTPUT:

                - The image of the non-commutative basis element of
                  ``self`` indexed by the composition ``I`` under the map from
                  non-commutative symmetric functions to the symmetric
                  functions. This will be a symmetric function.

                EXAMPLES::

                    sage: S = NonCommutativeSymmetricFunctions(QQ).S()
                    sage: S.to_symmetric_function(S[2,1])
                    h[2, 1]
                    sage: R = NonCommutativeSymmetricFunctions(QQ).R()
                    sage: R.to_symmetric_function_on_basis(Composition([2,1]))
                    s[2, 1]
                """
                S = self.realization_of().complete()
                return S.to_symmetric_function(S(self[I]))

            @lazy_attribute
            def to_symmetric_function(self):
                r"""
                Morphism of ``self`` to the algebra of symmetric functions.

                This is constructed by extending the method
                :meth:`to_symmetric_function_on_basis` linearly.

                OUTPUT:

                - The module morphism from the basis ``self`` to the symmetric
                  functions which corresponds to taking a commutative image.

                EXAMPLES::

                    sage: N = NonCommutativeSymmetricFunctions(QQ)
                    sage: R = N.ribbon()
                    sage: x = R.an_element(); x
                    2*R[] + 2*R[1] + 3*R[1, 1]
                    sage: R.to_symmetric_function(x)
                    2*s[] + 2*s[1] + 3*s[1, 1]
                    sage: S = N.complete()
                    sage: S.to_symmetric_function(S[3,1,2])
                    h[3, 2, 1]
                    sage: Phi = N.Phi()
                    sage: Phi.to_symmetric_function(Phi[1,3])
                    h[1, 1, 1, 1] - 3*h[2, 1, 1] + 3*h[3, 1]
                    sage: R.to_symmetric_function
                    Generic morphism:
                      From: Non-Commutative Symmetric Functions over the Rational Field in the Ribbon basis
                      To:   Symmetric Functions over Rational Field in the Schur basis
                """
                on_basis = self.to_symmetric_function_on_basis
                codomain = on_basis(self.one_basis()).parent()
                return self.module_morphism(on_basis=on_basis, codomain=codomain)

            def to_ncsym_on_basis(self, I):
                r"""
                The image of the basis element indexed by ``I`` under the
                map `\kappa` to the symmetric functions in non-commuting
                variables such that for the natural maps `\chi : NCSym \to Sym`
                and `\rho : NSym \to Sym`, we have `\chi \circ \kappa = \rho`.

                This default implementation does a change of basis and
                computes the image in the complete basis.

                INPUT:

                - ``I`` -- a composition

                EXAMPLES::

                    sage: S = NonCommutativeSymmetricFunctions(QQ).S()
                    sage: S.to_ncsym(S[2,1])
                    1/2*m{{1}, {2}, {3}} + 1/2*m{{1}, {2, 3}} + m{{1, 2}, {3}}
                     + m{{1, 2, 3}} + 1/2*m{{1, 3}, {2}}
                    sage: R = NonCommutativeSymmetricFunctions(QQ).R()
                    sage: R.to_ncsym_on_basis(Composition([2,1]))
                    1/3*m{{1}, {2}, {3}} + 1/6*m{{1}, {2, 3}} + 2/3*m{{1, 2}, {3}} + 1/6*m{{1, 3}, {2}}
                """
                S = self.realization_of().complete()
                return S.to_ncsym(S(self[I]))

            @lazy_attribute
            def to_ncsym(self):
                r"""
                Morphism `\kappa` of ``self`` to the algebra of symmetric
                functions in non-commuting variables that for the natural
                maps `\chi : NCSym \to Sym` and `\rho : NSym \to Sym`, we
                have `\chi \circ \kappa = \rho`.

                This is constructed by extending the method
                :meth:`to_ncsym_on_basis` linearly.

                EXAMPLES::

                    sage: N = NonCommutativeSymmetricFunctions(QQ)
                    sage: R = N.ribbon()
                    sage: x = R.an_element(); x
                    2*R[] + 2*R[1] + 3*R[1, 1]
                    sage: R.to_ncsym(x)
                    2*m{} + 2*m{{1}} + 3/2*m{{1}, {2}}
                    sage: S = N.complete()
                    sage: S.to_ncsym(S[1,2])
                    1/2*m{{1}, {2}, {3}} + m{{1}, {2, 3}} + 1/2*m{{1, 2}, {3}}
                     + m{{1, 2, 3}} + 1/2*m{{1, 3}, {2}}
                    sage: Phi = N.Phi()
                    sage: Phi.to_ncsym(Phi[1,3])
                    -1/4*m{{1}, {2}, {3, 4}} - 1/4*m{{1}, {2, 3}, {4}} + m{{1}, {2, 3, 4}}
                     + 1/2*m{{1}, {2, 4}, {3}} - 1/4*m{{1, 2}, {3, 4}} - 1/4*m{{1, 2, 3}, {4}}
                     + m{{1, 2, 3, 4}} + 1/2*m{{1, 2, 4}, {3}} + 1/2*m{{1, 3}, {2, 4}}
                     - 1/4*m{{1, 3, 4}, {2}} - 1/4*m{{1, 4}, {2, 3}}
                    sage: R.to_ncsym
                    Generic morphism:
                      From: Non-Commutative Symmetric Functions over the Rational Field in the Ribbon basis
                      To:   Symmetric functions in non-commuting variables over the Rational Field in the monomial basis
                """
                from sage.combinat.ncsym.ncsym import SymmetricFunctionsNonCommutingVariables
                codomain = SymmetricFunctionsNonCommutingVariables(self.base_ring()).monomial()
                return self.module_morphism(self.to_ncsym_on_basis, codomain=codomain)

        class ElementMethods:

            def verschiebung(self, n):
                r"""
                Return the image of the noncommutative symmetric function
                ``self`` under the `n`-th Verschiebung operator.

                The `n`-th Verschiebung operator `\mathbf{V}_n` is defined
                to be the map from the `\mathbf{k}`-algebra of noncommutative
                symmetric functions to itself that sends the complete function
                `S^I` indexed by a composition `I = (i_1, i_2, \ldots , i_k)`
                to `S^{(i_1/n, i_2/n, \ldots , i_k/n)}` if all of the numbers
                `i_1, i_2, \ldots, i_k` are divisible by `n`, and to `0`
                otherwise. This operator `\mathbf{V}_n` is a Hopf algebra
                endomorphism. For every positive integer `r` with `n \mid r`,
                it satisfies

                .. MATH::

                    \mathbf{V}_n(S_r) = S_{r/n},
                    \quad \mathbf{V}_n(\Lambda_r) = (-1)^{r - r/n} \Lambda_{r/n},
<<<<<<< HEAD
                    \quad \mathbf{V}_n(\Psi_r) = n \Psi_r,
                    \quad \mathbf{V}_n(\Phi_r) = n \Phi_r
=======
                    \quad \mathbf{V}_n(\Psi_r) = n \Psi_{r/n},
                    \quad \mathbf{V}_n(\Phi_r) = n \Phi_{r/n}
>>>>>>> 8029bc64

                (where `S_r` denotes the `r`-th complete non-commutative
                symmetric function, `\Lambda_r` denotes the `r`-th elementary
                non-commutative symmetric function, `\Psi_r` denotes the `r`-th
                power-sum non-commutative symmetric function of the first kind,
                and `\Phi_r` denotes the `r`-th power-sum non-commutative
                symmetric function of the second kind). For every positive
<<<<<<< HEAD
                integer `r` with `n \not\mid r`, it satisfes
=======
                integer `r` with `n \nmid r`, it satisfes
>>>>>>> 8029bc64

                .. MATH::

                    \mathbf{V}_n(S_r) = \mathbf{V}_n(\Lambda_r)
                    = \mathbf{V}_n(\Psi_r) = \mathbf{V}_n(\Phi_r) = 0.

                The `n`-th Verschiebung operator is also called the `n`-th
                Verschiebung endomorphism.

                It is a lift of the `n`-th Verschiebung operator on the ring
                of symmetric functions (
                :meth:`sage.combinat.sf.sfa.SymmetricFunctionAlgebra_generic_Element.verschiebung`
                ) to the ring of noncommutative symmetric functions.

                The action of the `n`-th Verschiebung operator can also be
                described on the ribbon Schur functions. Namely, every
                composition `I` of size `n \ell` satisfies

                .. MATH::

                    \mathbf{V}_n ( R_I )
<<<<<<< HEAD
                    = (-1)^{\ell(I) - \ell(J)}
                    \cdot R_{J/n},

                where `J` denotes the meet of the compositions `I` and
                `(\underbrace{n, n, \ldots, n}_{\ell\mbox{ times}})`,
=======
                    = (-1)^{\ell(I) - \ell(J)} \cdot R_{J / n},

                where `J` denotes the meet of the compositions `I` and
                `(\underbrace{n, n, \ldots, n}_{|I|/n \mbox{ times}})`,
>>>>>>> 8029bc64
                where `\ell(I)` is the length of `I`, and
                where `J / n` denotes the composition obtained by dividing
                every entry of `J` by `n`.
                For a composition `I` of size not divisible by `n`, we have
                `\mathbf{V}_n( R_I ) = 0`.

                .. SEEALSO::

<<<<<<< HEAD
=======
                    :meth:`sage.combinat.ncsf_qsym.qsym.QSym.Bases.ElementMethods.frobenius`,
>>>>>>> 8029bc64
                    :meth:`sage.combinat.sf.sfa.SymmetricFunctionAlgebra_generic_Element.verschiebung`

                INPUT:

                - ``n`` -- a positive integer

                OUTPUT:

                The result of applying the `n`-th Verschiebung operator (on the
                ring of noncommutative symmetric functions) to ``self``.

                EXAMPLES::

                    sage: NSym = NonCommutativeSymmetricFunctions(ZZ)
                    sage: S = NSym.S()
                    sage: S[3,2].verschiebung(2)
                    0
                    sage: S[6,4].verschiebung(2)
                    S[3, 2]
                    sage: (S[9,1] - S[8,2] + 2*S[6,4] - 3*S[3] + 4*S[[]]).verschiebung(2)
                    4*S[] + 2*S[3, 2] - S[4, 1]
                    sage: (S[3,3] - 2*S[2]).verschiebung(3)
                    S[1, 1]
                    sage: S([4,2]).verschiebung(1)
                    S[4, 2]
                    sage: R = NSym.R()
                    sage: R([4,2]).verschiebung(2)
                    R[2, 1]

                Being Hopf algebra endomorphisms, the Verschiebung operators
                commute with the antipode::

                    sage: all( R(I).verschiebung(2).antipode()
                    ....:      == R(I).antipode().verschiebung(2)
                    ....:      for I in Compositions(4) )
                    True

                They lift the Verschiebung operators of the ring of symmetric
                functions::

                    sage: all( S(I).verschiebung(2).to_symmetric_function()
                    ....:      == S(I).to_symmetric_function().verschiebung(2)
                    ....:      for I in Compositions(4) )
                    True

                The Frobenius operators on `QSym` are adjoint to the
                Verschiebung operators on `NSym` with respect to the duality
                pairing::

                    sage: QSym = QuasiSymmetricFunctions(ZZ)
                    sage: M = QSym.M()
                    sage: all( all( M(I).frobenius(3).duality_pairing(S(J))
                    ....:           == M(I).duality_pairing(S(J).verschiebung(3))
                    ....:           for I in Compositions(2) )
                    ....:      for J in Compositions(3) )
                    True
                """
                # Convert to the homogeneous basis, there apply Verschiebung
                # componentwise, then convert back.
                parent = self.parent()
                S = parent.realization_of().S()
<<<<<<< HEAD
                dct = {Composition(map(lambda i: i // n, I)): coeff
=======
                C = parent._basis_keys
                dct = {C(map(lambda i: i // n, I)): coeff
>>>>>>> 8029bc64
                       for (I, coeff) in S(self).monomial_coefficients().items()
                       if all(i % n == 0 for i in I)}
                return parent(S._from_dict(dct))

<<<<<<< HEAD
=======
            def star_involution(self):
                r"""
                Return the image of the noncommutative symmetric function
                ``self`` under the star involution.

                The star involution is defined as the algebra antihomomorphism
                `NCSF \to NCSF` which, for every positive integer `n`, sends
                the `n`-th complete non-commutative symmetric function `S_n` to
                `S_n`. Denoting by `f^{\ast}` the image of an element
                `f \in NCSF` under this star involution, it can be shown that
                every composition `I` satisfies

                .. MATH::

                    (S^I)^{\ast} = S^{I^r}, \quad
                    (\Lambda^I)^{\ast} = \Lambda^{I^r}, \quad
                    R_I^{\ast} = R_{I^r}, \quad
                    (\Phi^I)^{\ast} = \Phi^{I^r},

                where `I^r` denotes the reversed composition of `I`, and
                standard notations for classical bases of `NCSF` are being used
                (`S` for the complete basis, `\Lambda` for the elementary basis,
                `R` for the ribbon basis, and `\Phi` for that of the power-sums
                of the second kind). The star involution is an involution and a
                coalgebra automorphism of `NCSF`. It is an automorphism of the
                graded vector space `NCSF`. Under the canonical isomorphism
                between the `n`-th graded component of `NCSF` and the descent
                algebra of the symmetric group `S_n` (see
                :meth:`to_descent_algebra`), the star involution (restricted to
                the `n`-th graded component) corresponds to the automorphism
                of the descent algebra given by
                `x \mapsto \omega_n x \omega_n`, where `\omega_n` is the
                permutation `(n, n-1, ..., 1) \in S_n` (written here in
                one-line notation). If `\pi` denotes the projection from `NCSF`
                to the ring of symmetric functions
                (:meth:`to_symmetric_function`), then `\pi(f^{\ast}) = \pi(f)`
                for every `f \in NCSF`.

                The star involution on `NCSF` is adjoint to the star involution
                on `QSym` by the standard adjunction between `NCSF` and `QSym`.

                The star involution has been denoted by `\rho` in [LMvW13]_,
                section 3.6.
                See [NCSF2]_, section 2.3 for the properties of this map.

                .. SEEALSO::

                    :meth:`sage.combinat.ncsf_qsym.qsym.QSym.Bases.ElementMethods.star_involution`,
                    :meth:`sage.combinat.ncsf_qsym.qsym.NCSF.Bases.ElementMethods.psi_involution`.

                EXAMPLES::

                    sage: NSym = NonCommutativeSymmetricFunctions(ZZ)
                    sage: S = NSym.S()
                    sage: S[3,2].star_involution()
                    S[2, 3]
                    sage: S[6,3].star_involution()
                    S[3, 6]
                    sage: (S[9,1] - S[8,2] + 2*S[6,4] - 3*S[3] + 4*S[[]]).star_involution()
                    4*S[] + S[1, 9] - S[2, 8] - 3*S[3] + 2*S[4, 6]
                    sage: (S[3,3] - 2*S[2]).star_involution()
                    -2*S[2] + S[3, 3]
                    sage: S([4,2]).star_involution()
                    S[2, 4]
                    sage: R = NSym.R()
                    sage: R([4,2]).star_involution()
                    R[2, 4]
                    sage: R.zero().star_involution()
                    0
                    sage: NSym = NonCommutativeSymmetricFunctions(QQ)
                    sage: Phi = NSym.Phi()
                    sage: Phi([2,1]).star_involution()
                    Phi[1, 2]

                The Psi basis doesn't behave as nicely::

                    sage: Psi = NSym.Psi()
                    sage: Psi([2,1]).star_involution()
                    Psi[1, 2]
                    sage: Psi([3,1]).star_involution()
                    1/2*Psi[1, 1, 2] - 1/2*Psi[1, 2, 1] + Psi[1, 3]

                The star involution commutes with the antipode::

                    sage: all( R(I).star_involution().antipode()
                    ....:      == R(I).antipode().star_involution()
                    ....:      for I in Compositions(4) )
                    True

                Checking the relation with the descent algebra described
                above::

                    sage: def descent_test(n):
                    ....:     DA = DescentAlgebra(QQ, n)
                    ....:     NSym = NonCommutativeSymmetricFunctions(QQ)
                    ....:     S = NSym.S()
                    ....:     DAD = DA.D()
                    ....:     w_n = DAD(set(range(1, n)))
                    ....:     for I in Compositions(n):
                    ....:         if not (S[I].star_involution()
                    ....:                 == w_n * S[I].to_descent_algebra(n) * w_n):
                    ....:             return False
                    ....:         return True
                    sage: all( descent_test(i) for i in range(4) ) # not tested
                    True
                    sage: all( descent_test(i) for i in range(6) ) # not tested
                    True

                .. TODO::

                    Once :trac:`10963` is in, remove the first "not tested" above,
                    and replace the second one by "long time".

                Testing the `\pi(f^{\ast}) = \pi(f)` relation noticed above::

                    sage: NSym = NonCommutativeSymmetricFunctions(QQ)
                    sage: R = NSym.R()
                    sage: all( R(I).star_involution().to_symmetric_function()
                    ....:      == R(I).to_symmetric_function()
                    ....:      for I in Compositions(4) )
                    True

                The star involution on `QSym` is adjoint to the star involution
                on `NSym` with respect to the duality pairing::

                    sage: QSym = QuasiSymmetricFunctions(QQ)
                    sage: M = QSym.M()
                    sage: NSym = NonCommutativeSymmetricFunctions(QQ)
                    sage: S = NSym.S()
                    sage: all( all( M(I).star_involution().duality_pairing(S(J))
                    ....:           == M(I).duality_pairing(S(J).star_involution())
                    ....:           for I in Compositions(2) )
                    ....:      for J in Compositions(3) )
                    True
                """
                # Convert to the homogeneous basis, there apply the star
                # involution componentwise, then convert back.
                parent = self.parent()
                S = parent.realization_of().S()
                dct = {I.reversed(): coeff
                       for (I, coeff) in S(self).monomial_coefficients().items()}
                return parent(S._from_dict(dct))

            def psi_involution(self):
                r"""
                Return the image of the noncommutative symmetric function
                ``self`` under the involution `\psi`.

                The involution `\psi` is defined as the linear map
                `NCSF \to NCSF` which, for every composition `I`, sends the
                complete noncommutative symmetric function `S^I` to the
                elementary noncommutative symmetric function `\Lambda^I`.
                It can be shown that every composition `I` satisfies

                .. MATH::

                    \psi(R_I) = R^{I^c}, \quad \psi(S^I) = \Lambda^I, \quad
                    \psi(\Lambda^I) = S^I, \quad
                    \psi(\Phi^I) = (-1)^{|I| - \ell(I)} \Phi^I

                where `I^c` denotes the complement of the composition `I`, and
                `\ell(I)` denotes the length of `I`, and where standard
                notations for classical bases of `NCSF` are being used
                (`S` for the complete basis, `\Lambda` for the elementary basis,
                `\Phi` for the basis of the power sums of the second kind,
                and `R` for the ribbon basis). The map `\psi` is an involution
                and a graded Hopf algebra automorphism of `NCSF`. If `\pi`
                denotes the projection from `NCSF` to the ring of symmetric
                functions (:meth:`to_symmetric_function`), then
                `\pi(\psi(f)) = \omega(\pi(f))` for every `f \in NCSF`, where
                the `\omega` on the right hand side denotes the omega
                automorphism of `Sym`.

                The involution `\psi` of `NCSF` is adjoint to the involution
                `\psi` of `QSym` by the standard adjunction between `NCSF` and
                `QSym`.

                The involution `\psi` has been denoted by `\psi` in [LMvW13]_,
                section 3.6.

                .. SEEALSO::

                    :meth:`sage.combinat.ncsf_qsym.qsym.QSym.Bases.ElementMethods.psi_involution`,
                    :meth:`sage.combinat.ncsf_qsym.qsym.NCSF.Bases.ElementMethods.star_involution`.

                EXAMPLES::

                    sage: NSym = NonCommutativeSymmetricFunctions(ZZ)
                    sage: R = NSym.R()
                    sage: R[3,2].psi_involution()
                    R[1, 1, 2, 1]
                    sage: R[6,3].psi_involution()
                    R[1, 1, 1, 1, 1, 2, 1, 1]
                    sage: (R[9,1] - R[8,2] + 2*R[2,4] - 3*R[3] + 4*R[[]]).psi_involution()
                    4*R[] - 3*R[1, 1, 1] + R[1, 1, 1, 1, 1, 1, 1, 1, 2] - R[1, 1, 1, 1, 1, 1, 1, 2, 1] + 2*R[1, 2, 1, 1, 1]
                    sage: (R[3,3] - 2*R[2]).psi_involution()
                    -2*R[1, 1] + R[1, 1, 2, 1, 1]
                    sage: R([2,1,1]).psi_involution()
                    R[1, 3]
                    sage: S = NSym.S()
                    sage: S([2,1]).psi_involution()
                    S[1, 1, 1] - S[2, 1]
                    sage: S.zero().psi_involution()
                    0
                    sage: NSym = NonCommutativeSymmetricFunctions(QQ)
                    sage: Phi = NSym.Phi()
                    sage: Phi([2,1]).psi_involution()
                    -Phi[2, 1]
                    sage: Phi([3,1]).psi_involution()
                    Phi[3, 1]

                The Psi basis doesn't behave as nicely::

                    sage: Psi = NSym.Psi()
                    sage: Psi([2,1]).psi_involution()
                    -Psi[2, 1]
                    sage: Psi([3,1]).psi_involution()
                    1/2*Psi[1, 2, 1] - 1/2*Psi[2, 1, 1] + Psi[3, 1]

                The involution `\psi` commutes with the antipode::

                    sage: all( R(I).psi_involution().antipode()
                    ....:      == R(I).antipode().psi_involution()
                    ....:      for I in Compositions(4) )
                    True

                Testing the `\pi(\psi(f)) = \omega(\pi(f))` relation noticed
                above::

                    sage: NSym = NonCommutativeSymmetricFunctions(QQ)
                    sage: R = NSym.R()
                    sage: all( R(I).psi_involution().to_symmetric_function()
                    ....:      == R(I).to_symmetric_function().omega()
                    ....:      for I in Compositions(4) )
                    True

                The involution `\psi` of `QSym` is adjoint to the involution
                `\psi` of `NSym` with respect to the duality pairing::

                    sage: QSym = QuasiSymmetricFunctions(QQ)
                    sage: M = QSym.M()
                    sage: NSym = NonCommutativeSymmetricFunctions(QQ)
                    sage: S = NSym.S()
                    sage: all( all( M(I).psi_involution().duality_pairing(S(J))
                    ....:           == M(I).duality_pairing(S(J).psi_involution())
                    ....:           for I in Compositions(2) )
                    ....:      for J in Compositions(3) )
                    True
                """
                # Convert to the ribbon basis, there apply the psi
                # involution componentwise, then convert back.
                parent = self.parent()
                R = parent.realization_of().R()
                dct = {I.complement(): coeff
                       for (I, coeff) in R(self).monomial_coefficients().items()}
                return parent(R._from_dict(dct))

>>>>>>> 8029bc64
            def to_descent_algebra(self, n):
                r"""
                Return the image of the ``n``-th degree homogeneous component
                of ``self`` in the descent algebra of `S_n` over the same
                base ring as ``self``.

                This is based upon the canonical isomorphism from the
                `n`-th degree homogeneous component of the algebra of
                noncommutative symmetric functions to the descent algebra
                of `S_n`. This isomorphism maps the inner product of
                noncommutative symmetric functions either to the product
                in the descent algebra of `S_n` or to its opposite
                (depending on how the latter is defined).

                OUTPUT:

                - The image of the ``n``-th homogeneous component of ``self``
                  under the isomorphism into the descent algebra of `S_n`
                  over the same base ring as ``self``.

                EXAMPLES::

                    sage: S = NonCommutativeSymmetricFunctions(ZZ).S()
                    sage: S[2,1].to_descent_algebra(3)
                    B[2, 1]
                    sage: (S[1,2,1] - 3 * S[1,1,2]).to_descent_algebra(4)
                    -3*B[1, 1, 2] + B[1, 2, 1]
                    sage: S[2,1].to_descent_algebra(2)
                    0
                    sage: (S[1,2,1] - 3 * S[1,1,2]).to_descent_algebra(1)
                    0
                """
                from sage.combinat.descent_algebra import DescentAlgebra
                S = NonCommutativeSymmetricFunctions(self.base_ring()).S()
                S_expansion = S(self)
                B = DescentAlgebra(self.base_ring(), n).B()
                return B.sum(coeff * B[I] for I, coeff in S_expansion.monomial_coefficients().items() if sum(I) == n)

            def to_symmetric_group_algebra(self):
                r"""
                Return the image of a non-commutative symmetric function into the
                symmetric group algebra where the ribbon basis element indexed by a
                composition is associated with the sum of all permutations which have
                descent set equal to said composition. In compliance with the anti-
                isomorphism between the descent algebra and the non-commutative
                symmetric functions, we index descent positions by the reversed composition.

                OUTPUT:

                - The image of ``self`` under the embedding of the `n`-th
                  degree homogeneous component of the non-commutative
                  symmetric functions in the symmetric group algebra of
                  `S_n`. This can behave unexpectedly when ``self`` is
                  not homogeneous.

                EXAMPLES::

                    sage: R=NonCommutativeSymmetricFunctions(QQ).R()
                    sage: R[2,1].to_symmetric_group_algebra()
                    [1, 3, 2] + [2, 3, 1]
                    sage: R([]).to_symmetric_group_algebra()
                    []

                TESTS:

                Sending a noncommutative symmetric function to the symmetric
                group algebra directly has the same result as going through
                the descent algebra::

                    sage: S = NonCommutativeSymmetricFunctions(QQ).S()
                    sage: SGA4 = SymmetricGroupAlgebra(QQ, 4)
                    sage: D4 = DescentAlgebra(QQ, 4).D()
                    sage: all( S[C].to_symmetric_group_algebra()
                    ....:      == SGA4(D4(S[C].to_descent_algebra(4)))
                    ....:      for C in Compositions(4) )
                    True
                """
                S = NonCommutativeSymmetricFunctions(self.base_ring()).S()
                S_expansion = S(self)
                return sum(S_expansion.coefficient(I)*S._to_symmetric_group_algebra_on_basis(I) for I in S_expansion.support())

            def to_symmetric_function(self):
                r"""
                Return the commutative image of a non-commutative symmetric function.

                OUTPUT:

                - The commutative image of ``self``. This will be a symmetric function.

                EXAMPLES::

                    sage: N = NonCommutativeSymmetricFunctions(QQ)
                    sage: R = N.ribbon()
                    sage: x = R.an_element(); x
                    2*R[] + 2*R[1] + 3*R[1, 1]
                    sage: x.to_symmetric_function()
                    2*s[] + 2*s[1] + 3*s[1, 1]
                    sage: y = N.Phi()[1,3]
                    sage: y.to_symmetric_function()
                    h[1, 1, 1, 1] - 3*h[2, 1, 1] + 3*h[3, 1]
                """
                return self.parent().to_symmetric_function(self)

            chi = to_symmetric_function

            def to_ncsym(self):
                r"""
                Return the image of ``self`` in the symmetric functions in
                non-commuting variables under the map that fixes the usual
                symmetric functions.

                EXAMPLES::

                    sage: N = NonCommutativeSymmetricFunctions(QQ)
                    sage: R = N.ribbon()
                    sage: x = R.an_element(); x
                    2*R[] + 2*R[1] + 3*R[1, 1]
                    sage: x.to_ncsym()
                    2*m{} + 2*m{{1}} + 3/2*m{{1}, {2}}
                    sage: y = N.Phi()[1,2]
                    sage: y.to_ncsym()
                    m{{1}, {2, 3}} + m{{1, 2, 3}}
                """
                return self.parent().to_ncsym(self)

    class MultiplicativeBases(Category_realization_of_parent):
        """
        Category of multiplicative bases of non-commutative symmetric functions.

        EXAMPLES::

            sage: N = NonCommutativeSymmetricFunctions(QQ)
            sage: N.MultiplicativeBases()
            Category of multiplicative bases of Non-Commutative Symmetric Functions over the Rational Field

        The complete basis is a multiplicative basis, but the ribbon basis is not::

            sage: N.Complete() in N.MultiplicativeBases()
            True
            sage: N.Ribbon() in N.MultiplicativeBases()
            False
        """
        def super_categories(self):
            r"""
            Return the super categories of the category of multiplicative
            bases of the non-commutative symmetric functions.

            OUTPUT:

            - list

            TESTS::

                sage: N = NonCommutativeSymmetricFunctions(QQ)
                sage: N.MultiplicativeBases().super_categories()
                [Category of bases of Non-Commutative Symmetric Functions over the Rational Field]

            """
            return [self.base().Bases()]

        class ParentMethods:

            @cached_method
            def algebra_generators(self):
                """
                Return the algebra generators of a given multiplicative basis of
                non-commutative symmetric functions.

                OUTPUT:

                - The family of generators of the multiplicative basis ``self``.

                EXAMPLES::

                    sage: Psi = NonCommutativeSymmetricFunctions(QQ).Psi()
                    sage: f = Psi.algebra_generators()
                    sage: f
                    Lazy family (<lambda>(i))_{i in Positive integers}
                    sage: f[1], f[2], f[3]
                    (Psi[1], Psi[2], Psi[3])
                """
                from sage.sets.family import Family
                from sage.sets.positive_integers import PositiveIntegers
                return Family(PositiveIntegers(), lambda i: self.monomial(self._basis_keys([i])))

            def product_on_basis(self, composition1, composition2):
                """
                Return the product of two basis elements from the multiplicative basis.
                Multiplication is just concatenation on compositions.

                INPUT:

                - ``composition1``, ``composition2`` -- integer compositions

                OUTPUT:

                - The product of the two non-commutative symmetric functions
                  indexed by ``composition1`` and ``composition2`` in the
                  multiplicative basis ``self``. This will be again
                  a non-commutative symmetric function.

                EXAMPLES::

                    sage: Psi = NonCommutativeSymmetricFunctions(QQ).Psi()
                    sage: Psi[3,1,2] * Psi[4,2] == Psi[3,1,2,4,2]
                    True
                    sage: S = NonCommutativeSymmetricFunctions(QQ).S()
                    sage: S.product_on_basis(Composition([2,1]), Composition([1,2]))
                    S[2, 1, 1, 2]
                """
                return self.monomial(composition1 + composition2)

            def algebra_morphism(self, on_generators, **keywords):
                """
                Given a map defined on the generators of the multiplicative
                basis ``self``, return the algebra morphism that extends
                this map to the whole algebra of non-commutative symmetric
                functions.

                INPUT:

                - ``on_generators`` -- a function defined on the index set of
                  the generators (that is, on the positive integers)
                - ``anti`` -- a boolean; defaults to ``False``
                - ``category`` -- a category; defaults to ``None``

                OUTPUT:

                - The algebra morphism of ``self`` which is defined by
                  ``on_generators`` in the basis ``self``. When ``anti``
                  is set to ``True``, an algebra anti-morphism is
                  computed instead of an algebra morphism.

                EXAMPLES::

                    sage: NCSF = NonCommutativeSymmetricFunctions(QQ)
                    sage: Psi = NCSF.Psi()
                    sage: def double(i) : return Psi[i,i]
                    ...
                    sage: f = Psi.algebra_morphism(double, codomain = Psi)
                    sage: f
                    Generic endomorphism of Non-Commutative Symmetric Functions over the Rational Field in the Psi basis
                    sage: f(2*Psi[[]] + 3 * Psi[1,3,2] + Psi[2,4] )
                    2*Psi[] + 3*Psi[1, 1, 3, 3, 2, 2] + Psi[2, 2, 4, 4]
                    sage: f.category()
                    Join of Category of hom sets in Category of modules with basis over Rational Field and Category of hom sets in Category of rings

                When extra properties about the morphism are known, one
                can specify the category of which it is a morphism::

                    sage: def negate(i): return -Psi[i]
                    sage: f = Psi.algebra_morphism(negate, codomain = Psi, category = GradedHopfAlgebrasWithBasis(QQ))
                    sage: f
                    Generic endomorphism of Non-Commutative Symmetric Functions over the Rational Field in the Psi basis
                    sage: f(2*Psi[[]] + 3 * Psi[1,3,2] + Psi[2,4] )
                    2*Psi[] - 3*Psi[1, 3, 2] + Psi[2, 4]
                    sage: f.category()
                    Join of Category of hom sets in Category of modules with basis over Rational Field and Category of hom sets in Category of rings

                If ``anti`` is true, this returns an anti-algebra morphism::

                    sage: f = Psi.algebra_morphism(double, codomain = Psi, anti=True)
                    sage: f
                    Generic endomorphism of Non-Commutative Symmetric Functions over the Rational Field in the Psi basis
                    sage: f(2*Psi[[]] + 3 * Psi[1,3,2] + Psi[2,4] )
                    2*Psi[] + 3*Psi[2, 2, 3, 3, 1, 1] + Psi[4, 4, 2, 2]
                    sage: f.category()
                    Category of hom sets in Category of modules with basis over Rational Field
                """
                from sage.combinat.ncsf_qsym.generic_basis_code import AlgebraMorphism
                return AlgebraMorphism(self, on_generators, **keywords)

            @lazy_attribute
            def antipode(self):
                r"""
                Return the antipode morphism on the basis ``self``.

                OUTPUT:

                - The antipode module map from non-commutative symmetric
                  functions on basis ``self``.

                EXAMPLES::

                    sage: S=NonCommutativeSymmetricFunctions(QQ).S()
                    sage: S.antipode
                    Generic endomorphism of Non-Commutative Symmetric Functions over the Rational Field in the Complete basis
                """
                if hasattr(self, "antipode_on_generators"):
                    return self.algebra_morphism(self.antipode_on_generators, codomain = self, anti = True)
                else:
                    return NotImplemented

            @lazy_attribute
            def coproduct(self):
                r"""
                Return the coproduct morphism in the basis ``self``.

                OUTPUT:

                - The coproduct module map from non-commutative symmetric
                  functions on basis ``self``.

                EXAMPLES::

                    sage: S=NonCommutativeSymmetricFunctions(QQ).S()
                    sage: S.coproduct
                    Generic morphism:
                      From: Non-Commutative Symmetric Functions over the Rational Field in the Complete basis
                      To:   Non-Commutative Symmetric Functions over the Rational Field in the Complete basis # Non-Commutative Symmetric Functions over the Rational Field in the Complete basis
                """
                from sage.categories.all import tensor
                if hasattr(self, "coproduct_on_generators"):
                    return self.algebra_morphism(self.coproduct_on_generators, codomain = tensor([self, self]))
                else:
                    return NotImplemented

    class MultiplicativeBasesOnGroupLikeElements(Category_realization_of_parent):
        r"""
        Category of multiplicative bases on grouplike elements of
        non-commutative symmetric functions.

        Here, a "multiplicative basis on grouplike elements" means
        a multiplicative basis whose generators `(f_1, f_2, f_3, \ldots )`
        satisfy

        .. MATH::

            \Delta(f_i) = \sum_{j=0}^{i} f_j \otimes f_{i-j}

        with `f_0 = 1`. (In other words, the generators are to form a
        divided power sequence in the sense of a coalgebra.) This
        does not mean that the generators are grouplike, but means that
        the element `1 + f_1 + f_2 + f_3 + \cdots` in the completion of
        the ring of non-commutative symmetric functions with respect
        to the grading is grouplike.

        EXAMPLES::

            sage: N = NonCommutativeSymmetricFunctions(QQ)
            sage: N.MultiplicativeBasesOnGroupLikeElements()
            Category of multiplicative bases on group like elements of Non-Commutative Symmetric Functions over the Rational Field

        The complete basis is a multiplicative basis, but the ribbon basis is not::

            sage: N.Complete() in N.MultiplicativeBasesOnGroupLikeElements()
            True
            sage: N.Ribbon() in N.MultiplicativeBasesOnGroupLikeElements()
            False
        """
        def super_categories(self):
            r"""
            Return the super categories of the category of multiplicative
            bases of group-like elements of the non-commutative symmetric
            functions.

            OUTPUT:

            - list

            TESTS::

                sage: N = NonCommutativeSymmetricFunctions(QQ)
                sage: N.MultiplicativeBasesOnGroupLikeElements().super_categories()
                [Category of multiplicative bases of Non-Commutative Symmetric Functions over the Rational Field]
            """
            return [self.base().MultiplicativeBases()]

        class ParentMethods:

            def antipode_on_basis(self, composition):
                """
                Return the application of the antipode to a basis element.

                INPUT:

                - ``composition`` -- a composition

                OUTPUT:

                - The image of the basis element indexed by ``composition``
                  under the antipode map.

                EXAMPLES::

                    sage: S = NonCommutativeSymmetricFunctions(QQ).complete()
                    sage: S.antipode_on_basis(Composition([2,1]))
                    -S[1, 1, 1] + S[1, 2]
                    sage: S[1].antipode() # indirect doctest
                    -S[1]
                    sage: S[2].antipode() # indirect doctest
                    S[1, 1] - S[2]
                    sage: S[3].antipode() # indirect docttest
                    -S[1, 1, 1] + S[1, 2] + S[2, 1] - S[3]
                    sage: S[2,3].coproduct().apply_multilinear_morphism(lambda be,ga: S(be)*S(ga).antipode())
                    0
                    sage: S[2,3].coproduct().apply_multilinear_morphism(lambda be,ga: S(be).antipode()*S(ga))
                    0
                """
                # TODO: avoid this -1^... by using properly

                return (-1)**len(composition) * self.alternating_sum_of_finer_compositions(composition.reversed())

            # @cached_method?
            def coproduct_on_generators(self, i):
                """
                Return the image of the `i^{th}` generator of the algebra under
                the coproduct.

                INPUT:

                - ``i`` -- a positive integer

                OUTPUT:

                - The result of applying the coproduct to the `i^{th}`
                  generator of ``self``.

                EXAMPLES::

                    sage: S = NonCommutativeSymmetricFunctions(QQ).complete()
                    sage: S.coproduct_on_generators(3)
                    S[] # S[3] + S[1] # S[2] + S[2] # S[1] + S[3] # S[]
                    sage: S.coproduct_on_generators(0)
                    'Not a positive integer: 0'
                """
                if i<1:
                    return "Not a positive integer: %s" % `i`
                def C(i): return self._basis_keys([i]) if i else self._basis_keys([])
                T = self.tensor_square()
                return T.sum_of_monomials( (C(j), C(i-j)) for j in range(0,i+1) )

    class MultiplicativeBasesOnPrimitiveElements(Category_realization_of_parent):
        """
        Category of multiplicative bases of the non-commutative symmetric
        functions whose generators are primitive elements.

        An element `x` of a bialgebra is *primitive* if
        `\Delta(x) = x \otimes 1 + 1 \otimes x`, where
        `\Delta` is the coproduct of the bialgebra.

        Given a multiplicative basis and knowing the coproducts and antipodes
        of its generators, one can compute the coproduct and the antipode of
        any element, since they are respectively algebra morphisms and
        anti-morphisms. See :meth:`~ParentMethods.antipode_on_generators` and
        :meth:`~ParentMethods.coproduct_on_generators`.

        .. TODO:: this could be generalized to any free algebra.

        EXAMPLES::

            sage: N = NonCommutativeSymmetricFunctions(QQ)
            sage: N.MultiplicativeBasesOnPrimitiveElements()
            Category of multiplicative bases on primitive elements of Non-Commutative Symmetric Functions over the Rational Field

        The Phi and Psi bases are multiplicative bases whose generators
        are primitive elements, but the complete and ribbon bases are not::

            sage: N.Phi() in N.MultiplicativeBasesOnPrimitiveElements()
            True
            sage: N.Psi() in N.MultiplicativeBasesOnPrimitiveElements()
            True
            sage: N.Complete() in N.MultiplicativeBasesOnPrimitiveElements()
            False
            sage: N.Ribbon() in N.MultiplicativeBasesOnPrimitiveElements()
            False
        """

        def super_categories(self):
            r"""
            Return the super categories of the category of multiplicative
            bases of primitive elements of the non-commutative symmetric
            functions.

            OUTPUT:

            - list

            TESTS::

                sage: N = NonCommutativeSymmetricFunctions(QQ)
                sage: N.MultiplicativeBasesOnPrimitiveElements().super_categories()
                [Category of multiplicative bases of Non-Commutative Symmetric Functions over the Rational Field]
            """
            return [self.base().MultiplicativeBases()]

        class ParentMethods:

            def antipode_on_generators(self, i):
                r"""
                Return the image of a generator of a primitive basis of
                the non-commutative symmetric functions under the antipode
                map.

                INPUT:

                - ``i`` -- a positive integer

                OUTPUT:

                - The image of the `i`-th generator of the multiplicative
                  basis ``self`` under the antipode of the algebra of
                  non-commutative symmetric functions.

                EXAMPLES::

                    sage: Psi=NonCommutativeSymmetricFunctions(QQ).Psi()
                    sage: Psi.antipode_on_generators(2)
                    -Psi[2]
                    sage: Psi.antipode_on_generators(0)
                    'Not a positive integer: 0'
                """
                if i<1:
                    return "Not a positive integer: %s" % `i`
                return - self.algebra_generators()[i]

            def coproduct_on_generators(self, i):
                r"""
                Return the image of the `i^{th}` generator of the
                multiplicative basis ``self`` under the coproduct.

                INPUT:

                - ``i`` -- a positive integer

                OUTPUT:

                - The result of applying the coproduct to the
                  `i^{th}` generator of ``self``.

                EXAMPLES::

                    sage: Psi = NonCommutativeSymmetricFunctions(QQ).Psi()
                    sage: Psi.coproduct_on_generators(3)
                    Psi[] # Psi[3] + Psi[3] # Psi[]
                    sage: Psi.coproduct_on_generators(0)
                    'Not a positive integer: 0'
                """
                if i<1:
                    return "Not a positive integer: %s" % `i`
                x = self.algebra_generators()[i]
                from sage.categories.all import tensor
                return tensor([self.one(), x]) + tensor([x, self.one()])

    class Ribbon(CombinatorialFreeModule, BindableClass):
        r"""
        The Hopf algebra of non-commutative symmetric functions in the
        Ribbon basis.

        The Ribbon basis is defined in Definition 3.12 of [NCSF1]_, where
        it is denoted by `(R_I)_I`. It is connected to the complete
        basis of the ring of non-commutative symmetric functions by the
        following relation: For every composition `I`, we have

        .. MATH::

            R_I = \sum_J (-1)^{\ell(I) - \ell(J)} S^J,

        where the sum is over all compositions `J` which are coarser than
        `I` and `\ell(I)` denotes the length of `I`. (See the proof of
        Proposition 4.13 in [NCSF1]_.)

        The elements of the Ribbon basis are commonly referred to as the
        ribbon Schur functions.

        EXAMPLES::

            sage: NCSF = NonCommutativeSymmetricFunctions(QQ)
            sage: R = NCSF.Ribbon(); R
            Non-Commutative Symmetric Functions over the Rational Field in the Ribbon basis
            sage: R.an_element()
            2*R[] + 2*R[1] + 3*R[1, 1]

        The following are aliases for this basis::

            sage: NCSF.ribbon()
            Non-Commutative Symmetric Functions over the Rational Field in the Ribbon basis
            sage: NCSF.R()
            Non-Commutative Symmetric Functions over the Rational Field in the Ribbon basis
        """
        def __init__(self, NCSF):
            r"""
            EXAMPLES::

                sage: R = NonCommutativeSymmetricFunctions(ZZ).ribbon(); R
                Non-Commutative Symmetric Functions over the Integer Ring in the Ribbon basis
                sage: TestSuite(R).run()

            TESTS::

                sage: R = NonCommutativeSymmetricFunctions(QQ).ribbon()
                sage: R.one().coproduct()
                R[] # R[]
                sage: R.one().antipode()
                R[]

            We include some sanity tests to verify that conversions between the
            ribbon basis and other bases work the way they should::

                sage: R = NonCommutativeSymmetricFunctions(QQ).ribbon()
                sage: S = NonCommutativeSymmetricFunctions(QQ).complete()
                sage: all(S(R(S[comp])) == S[comp] for comp in Compositions(5))
                True
                sage: all(R(S(R[comp])) == R[comp] for comp in Compositions(5))
                True

            ::

                sage: R = NonCommutativeSymmetricFunctions(QQ).ribbon()
                sage: L = NonCommutativeSymmetricFunctions(QQ).elementary()
                sage: all(L(R(L[comp])) == L[comp] for comp in Compositions(5))
                True
                sage: all(R(L(R[comp])) == R[comp] for comp in Compositions(5))
                True
            """
            CombinatorialFreeModule.__init__(self, NCSF.base_ring(), Compositions(),
                                             prefix='R', bracket=False,
                                             category=NCSF.Bases())

        def dual(self):
            r"""
            Return the dual basis to the ribbon basis of the non-commutative symmetric
            functions. This is the Fundamental basis of the quasi-symmetric functions.

            OUTPUT:

            - The fundamental basis of the quasi-symmetric functions.

            EXAMPLES::

                sage: R=NonCommutativeSymmetricFunctions(QQ).ribbon()
                sage: R.dual()
                Quasisymmetric functions over the Rational Field in the Fundamental basis
            """
            return self.realization_of().dual().Fundamental()

        def product_on_basis(self, I, J):
            r"""
            Return the product of two ribbon basis elements of the non-commutative
            symmetric functions.

            INPUT:

            - ``I``, ``J`` -- compositions

            OUTPUT:

            - The product of the ribbon functions indexed by ``I`` and ``J``.

            EXAMPLES::

                sage: R = NonCommutativeSymmetricFunctions(QQ).ribbon()
                sage: R[1,2,1] * R[3,1]
                R[1, 2, 1, 3, 1] + R[1, 2, 4, 1]
                sage: ( R[1,2] + R[3] ) * ( R[3,1] + R[1,2,1] )
                R[1, 2, 1, 2, 1] + R[1, 2, 3, 1] + R[1, 3, 2, 1] + R[1, 5, 1] + R[3, 1, 2, 1] + R[3, 3, 1] + R[4, 2, 1] + R[6, 1]

            TESTS::

                sage: R[[]] * R[3,1]
                R[3, 1]
                sage: R[1,2,1] * R[[]]
                R[1, 2, 1]
                sage: R.product_on_basis(Composition([2,1]), Composition([1]))
                R[2, 1, 1] + R[2, 2]
            """
            if I == []:
                return self.monomial(J)
            elif J == []:
                return self.monomial(I)
            else:
                return self.monomial(self._basis_keys(I[:] + J[:])) + \
                       self.monomial(self._basis_keys(I[:-1] + [I[-1]+J[0]] + J[1:]))

        def antipode_on_basis(self, composition):
            """
            Return the application of the antipode to a basis element
            of the ribbon basis ``self``.

            INPUT:

            - ``composition`` -- a composition

            OUTPUT:

            - The image of the basis element indexed by ``composition``
              under the antipode map.

            EXAMPLES::

                sage: R = NonCommutativeSymmetricFunctions(QQ).ribbon()
                sage: R.antipode_on_basis(Composition([2,1]))
                -R[2, 1]
                sage: R[3,1].antipode() # indirect doctest
                R[2, 1, 1]
                sage: R[[]].antipode() # indirect doctest
                R[]

            We check that the implementation of the antipode at hand does
            not contradict the generic one::

                sage: S = NonCommutativeSymmetricFunctions(QQ).S()
                sage: all( S(R[I].antipode()) == S(R[I]).antipode()
                ....:      for I in Compositions(4) )
                True
            """
            # TODO: avoid this -1^... by using properly
            if composition.size() % 2 == 0:
                return self[composition.conjugate()]
            else:
                return - self[composition.conjugate()]

        def to_symmetric_function_on_basis(self, I):
            r"""
            Return the commutative image of a ribbon basis element of the
            non-commutative symmetric functions.

            INPUT:

            - ``I`` -- a composition

            OUTPUT:

            - The commutative image of the ribbon basis element indexed by
              ``I``. This will be expressed as a symmetric function in the
              Schur basis.

            EXAMPLES::

                sage: R=NonCommutativeSymmetricFunctions(QQ).R()
                sage: R.to_symmetric_function_on_basis(Composition([3,1,1]))
                s[3, 1, 1]
                sage: R.to_symmetric_function_on_basis(Composition([4,2,1]))
                s[4, 2, 1] + s[5, 1, 1] + s[5, 2]
                sage: R.to_symmetric_function_on_basis(Composition([]))
                s[]
            """
            from sage.combinat.sf.sf import SymmetricFunctions
            s = SymmetricFunctions(self.base_ring()).schur()
            if I == []:
                return s([])
            return s(I.to_skew_partition())

        class Element(CombinatorialFreeModule.Element):

            def verschiebung(self, n):
                r"""
                Return the image of the noncommutative symmetric function
                ``self`` under the `n`-th Verschiebung operator.

                The `n`-th Verschiebung operator `\mathbf{V}_n` is defined
                to be the map from the `\mathbf{k}`-algebra of noncommutative
                symmetric functions to itself that sends the complete function
                `S^I` indexed by a composition `I = (i_1, i_2, \ldots , i_k)`
                to `S^{(i_1/n, i_2/n, \ldots , i_k/n)}` if all of the numbers
                `i_1, i_2, \ldots, i_k` are divisible by `n`, and to `0`
                otherwise. This operator `\mathbf{V}_n` is a Hopf algebra
                endomorphism. For every positive integer `r` with `n \mid r`,
                it satisfies

                .. MATH::

                    \mathbf{V}_n(S_r) = S_{r/n},
                    \quad \mathbf{V}_n(\Lambda_r) = (-1)^{r - r/n} \Lambda_{r/n},
                    \quad \mathbf{V}_n(\Psi_r) = n \Psi_{r/n},
                    \quad \mathbf{V}_n(\Phi_r) = n \Phi_{r/n}

                (where `S_r` denotes the `r`-th complete non-commutative
                symmetric function, `\Lambda_r` denotes the `r`-th elementary
                non-commutative symmetric function, `\Psi_r` denotes the `r`-th
                power-sum non-commutative symmetric function of the first kind,
                and `\Phi_r` denotes the `r`-th power-sum non-commutative
                symmetric function of the second kind). For every positive
                integer `r` with `n \nmid r`, it satisfes

                .. MATH::

                    \mathbf{V}_n(S_r) = \mathbf{V}_n(\Lambda_r)
                    = \mathbf{V}_n(\Psi_r) = \mathbf{V}_n(\Phi_r) = 0.

                The `n`-th Verschiebung operator is also called the `n`-th
                Verschiebung endomorphism.

                It is a lift of the `n`-th Verschiebung operator on the ring
                of symmetric functions (
                :meth:`sage.combinat.sf.sfa.SymmetricFunctionAlgebra_generic_Element.verschiebung`
                ) to the ring of noncommutative symmetric functions.

                The action of the `n`-th Verschiebung operator can also be
                described on the ribbon Schur functions. Namely, every
                composition `I` of size `n \ell` satisfies

                .. MATH::

                    \mathbf{V}_n ( R_I )
                    = (-1)^{\ell(I) - \ell(J)} \cdot R_{J / n},

                where `J` denotes the meet of the compositions `I` and
                `(\underbrace{n, n, \ldots, n}_{|I|/n \mbox{ times}})`,
                where `\ell(I)` is the length of `I`, and
                where `J / n` denotes the composition obtained by
                dividing every entry of `J` by `n`.
                For a composition `I` of size not divisible by `n`, we
                have `\mathbf{V}_n ( R_I ) = 0`.

                .. SEEALSO::

                    :meth:`sage.combinat.ncsf_qsym.qsym.NCSF.Bases.ElementMethods.verschiebung`,
                    :meth:`sage.combinat.ncsf_qsym.qsym.QSym.Bases.ElementMethods.frobenius`,
                    :meth:`sage.combinat.sf.sfa.SymmetricFunctionAlgebra_generic_Element.verschiebung`

                INPUT:

                - ``n`` -- a positive integer

                OUTPUT:

                The result of applying the `n`-th Verschiebung operator (on the
                ring of noncommutative symmetric functions) to ``self``.

                EXAMPLES::

                    sage: NSym = NonCommutativeSymmetricFunctions(ZZ)
                    sage: R = NSym.R()
                    sage: R([4,2]).verschiebung(2)
                    R[2, 1]
                    sage: R([2,1]).verschiebung(3)
                    -R[1]
                    sage: R([3]).verschiebung(2)
                    0
                    sage: R([]).verschiebung(2)
                    R[]
                    sage: R([5, 1]).verschiebung(3)
                    -R[2]
                    sage: R([5, 1]).verschiebung(6)
                    -R[1]
                    sage: R([5, 1]).verschiebung(2)
                    -R[3]
                    sage: R([1, 2, 3, 1]).verschiebung(7)
                    -R[1]
                    sage: R([1, 2, 3, 1]).verschiebung(5)
                    0
                    sage: (R[1] - R[2] + 2*R[3]).verschiebung(1)
                    R[1] - R[2] + 2*R[3]

                TESTS:

                The current implementation on the ribbon basis gives the
                same results as the default implementation::

                    sage: S = NSym.S()
                    sage: def test_ribbon(N, n):
                    ....:     for I in Compositions(N):
                    ....:         if S(R[I].verschiebung(n)) != S(R[I]).verschiebung(n):
                    ....:             return False
                    ....:     return True
                    sage: test_ribbon(4, 2)
                    True
                    sage: test_ribbon(6, 2)
                    True
                    sage: test_ribbon(6, 3)
                    True
                    sage: test_ribbon(8, 4)     # long time
                    True
                """
                parent = self.parent()
                C = parent._basis_keys
                def ribbon_mapper(I, coeff):
                    # return \mathbf{V}_n ( coeff * R_I ) as pair
                    # (composition, coefficient)
                    M = sum(I)
                    m = M // n
                    J = I.meet([n] * m)
                    Jn = C([j // n for j in J])
                    if (len(I) - len(J)) % 2 == 1:
                        return (Jn, - coeff)
                    else:
                        return (Jn, coeff)
                return parent.sum_of_terms([ribbon_mapper(I, coeff)
                                            for (I, coeff) in self
                                            if sum(I) % n == 0])

            def star_involution(self):
                r"""
                Return the image of the noncommutative symmetric function
                ``self`` under the star involution.

                The star involution is defined as the algebra antihomomorphism
                `NCSF \to NCSF` which, for every positive integer `n`, sends
                the `n`-th complete non-commutative symmetric function `S_n` to
                `S_n`. Denoting by `f^{\ast}` the image of an element
                `f \in NCSF` under this star involution, it can be shown that
                every composition `I` satisfies

                .. MATH::

                    (S^I)^{\ast} = S^{I^r}, \quad
                    (\Lambda^I)^{\ast} = \Lambda^{I^r}, \quad
                    R_I^{\ast} = R_{I^r}, \quad
                    (\Phi^I)^{\ast} = \Phi^{I^r},

                where `I^r` denotes the reversed composition of `I`, and
                standard notations for classical bases of `NCSF` are being used
                (`S` for the complete basis, `\Lambda` for the elementary basis,
                `R` for the ribbon basis, and `\Phi` for that of the power-sums
                of the second kind). The star involution is an involution and a
                coalgebra automorphism of `NCSF`. It is an automorphism of the
                graded vector space `NCSF`. Under the canonical isomorphism
                between the `n`-th graded component of `NCSF` and the descent
                algebra of the symmetric group `S_n` (see
                :meth:`to_descent_algebra`), the star involution (restricted to
                the `n`-th graded component) corresponds to the automorphism
                of the descent algebra given by
                `x \mapsto \omega_n x \omega_n`, where `\omega_n` is the
                permutation `(n, n-1, ..., 1) \in S_n` (written here in
                one-line notation). If `\pi` denotes the projection from `NCSF`
                to the ring of symmetric functions
                (:meth:`to_symmetric_function`), then `\pi(f^{\ast}) = \pi(f)`
                for every `f \in NCSF`.

                The star involution on `NCSF` is adjoint to the star involution
                on `QSym` by the standard adjunction between `NCSF` and `QSym`.

                The star involution has been denoted by `\rho` in [LMvW13]_,
                section 3.6.
                See [NCSF2]_, section 2.3 for the properties of this map.

                .. SEEALSO::

                    :meth:`sage.combinat.ncsf_qsym.qsym.NCSF.Bases.ElementMethods.star_involution`,
                    :meth:`sage.combinat.ncsf_qsym.qsym.QSym.Bases.ElementMethods.star_involution`,
                    :meth:`sage.combinat.ncsf_qsym.qsym.NCSF.Bases.ElementMethods.psi_involution`.

                EXAMPLES::

                    sage: NSym = NonCommutativeSymmetricFunctions(ZZ)
                    sage: R = NSym.R()
                    sage: R[3,1,4,2].star_involution()
                    R[2, 4, 1, 3]
                    sage: R[4,1,2].star_involution()
                    R[2, 1, 4]
                    sage: (R[1] - R[2] + 2*R[5,4] - 3*R[3] + 4*R[[]]).star_involution()
                    4*R[] + R[1] - R[2] - 3*R[3] + 2*R[4, 5]
                    sage: (R[3,3] - 21*R[1]).star_involution()
                    -21*R[1] + R[3, 3]
                    sage: R([14,1]).star_involution()
                    R[1, 14]

                The implementation at hand is tailored to the ribbon basis.
                It is equivalent to the generic implementation via the
                complete basis::

                    sage: S = NSym.S()
                    sage: all( S(R[I].star_involution()) == S(R[I]).star_involution()
                    ....:      for I in Compositions(4) )
                    True
                """
                parent = self.parent()
                dct = {I.reversed(): coeff
                       for (I, coeff) in self.monomial_coefficients().items()}
                return parent._from_dict(dct)

    R = ribbon = Ribbon

    class Complete(CombinatorialFreeModule, BindableClass):
        r"""
        The Hopf algebra of non-commutative symmetric functions in the
        Complete basis.

        The Complete basis is defined in Definition 3.4 of [NCSF1]_, where
        it is denoted by `(S^I)_I`. It is a multiplicative basis, and is
        connected to the elementary generators `\Lambda_i` of the ring of
        non-commutative symmetric functions by the following relation:
        Define a non-commutative symmetric function `S_n` for every
        nonnegative integer `n` by the power series identity

        .. MATH::

            \sum_{k \geq 0} t^k S_k
            = \left( \sum_{k \geq 0} (-t)^k \Lambda_k \right)^{-1},

        with `\Lambda_0` denoting `1`. For every composition
        `(i_1, i_2, \ldots, i_k)`, we have
        `S^{(i_1, i_2, \ldots, i_k)} = S_{i_1} S_{i_2} \cdots S_{i_k}`.

        EXAMPLES::

            sage: NCSF = NonCommutativeSymmetricFunctions(QQ)
            sage: S = NCSF.Complete(); S
            Non-Commutative Symmetric Functions over the Rational Field in the Complete basis
            sage: S.an_element()
            2*S[] + 2*S[1] + 3*S[1, 1]

        The following are aliases for this basis::

            sage: NCSF.complete()
            Non-Commutative Symmetric Functions over the Rational Field in the Complete basis
            sage: NCSF.S()
            Non-Commutative Symmetric Functions over the Rational Field in the Complete basis
        """
        def __init__(self, NCSF):
            r"""
            EXAMPLES::

                sage: S = NonCommutativeSymmetricFunctions(QQ).complete()
                sage: TestSuite(S).run()
            """
            CombinatorialFreeModule.__init__(self, NCSF.base_ring(), Compositions(),
                                             prefix='S', bracket=False,
                                             category=NCSF.MultiplicativeBasesOnGroupLikeElements())

        def _from_elementary_on_basis(self, I):
            r"""
            Expand an elementary basis element of non-commutative symmetric
            functions in the complete basis.

            INPUT:

            - ``I`` -- a composition

            OUTPUT:

            - The expansion of the elementary function indexed by ``I`` into
              the complete basis.

            EXAMPLES::

                sage: S=NonCommutativeSymmetricFunctions(QQ).S()
                sage: S._from_elementary_on_basis(Composition([2,1]))
                S[1, 1, 1] - S[2, 1]
                sage: S._from_elementary_on_basis(Composition([]))
                S[]
            """
            n = I.size()
            minus_one = -self.base_ring().one()
            return self.sum_of_terms( (compo, minus_one**(len(compo)-n)) for compo in I.finer() )

        def dual(self):
            r"""
            Return the dual basis to the complete basis of non-commutative symmetric
            functions. This is the Monomial basis of quasi-symmetric functions.

            OUTPUT:

            - The Monomial basis of quasi-symmetric functions.

            EXAMPLES::

                sage: S = NonCommutativeSymmetricFunctions(QQ).S()
                sage: S.dual()
                Quasisymmetric functions over the Rational Field in the Monomial basis
            """
            return self.realization_of().dual().Monomial()

        def internal_product_on_basis(self, I, J):
            r"""
            The internal product of two non-commutative symmetric complete functions.

            INPUT:

            - ``I``, ``J`` -- compositions

            OUTPUT:

            - The internal product of the complete non-commutative symmetric
              function basis elements indexed by ``I`` and ``J``, expressed in
              the complete basis.

            EXAMPLES::

                sage: N = NonCommutativeSymmetricFunctions(QQ)
                sage: S = N.complete()
                sage: S.internal_product_on_basis([2,2],[1,2,1])
                2*S[1, 1, 1, 1] + S[1, 1, 2] + S[2, 1, 1]
                sage: S.internal_product_on_basis([2,2],[1,2])
                0
            """
            from sage.combinat.integer_matrices import IntegerMatrices
            IM = IntegerMatrices(I, J)
            return self.sum_of_monomials(IM.to_composition(m) for m in IM)

        def to_symmetric_function_on_basis(self, I):
            r"""
            The commutative image of a complete non-commutative symmetric function basis
            element. This is obtained by sorting the composition.

            INPUT:

            - ``I`` -- a composition

            OUTPUT:

            - The commutative image of the complete basis element indexed by
              ``I``. The result is the complete symmetric function indexed by
              the partition obtained by sorting ``I``.

            EXAMPLES::

                sage: S=NonCommutativeSymmetricFunctions(QQ).S()
                sage: S.to_symmetric_function_on_basis([2,1,3])
                h[3, 2, 1]
                sage: S.to_symmetric_function_on_basis([])
                h[]
            """
            from sage.combinat.sf.sf import SymmetricFunctions
            h = SymmetricFunctions(self.base_ring()).homogeneous()
            return h[Partition(sorted(I,reverse=True))]

        def _to_symmetric_group_algebra_on_basis(self, I):
            r"""
            Return the image of the complete non-commutative symmetric function indexed
            by the composition ``I`` in the symmetric group algebra under the canonical
<<<<<<< HEAD
            embedding of the non-commutative symmetric functions into the symmetric
            group algebra.
=======
            embedding of the degree-`|I|` homogeneous non-commutative symmetric
            functions into the `|I|`-th symmetric group algebra.
>>>>>>> 8029bc64

            This embedding sends the complete basis element indexed by the composition
            ``I`` to the sum of all permutations whose descent composition is fatter
            than ``I`` (that is, all permutations whose right descent set is contained
            in the subset corresponding to ``I``).

            INPUT:

            - ``I`` -- a composition

            OUTPUT:

            - The sum of all permutations of `\{ 1, 2, \ldots, |I| \}` with right
              descent set contained in ``I``.

            EXAMPLES::

                sage: S=NonCommutativeSymmetricFunctions(QQ).S()
                sage: S._to_symmetric_group_algebra_on_basis(Composition([1,2]))
                [1, 2, 3] + [2, 1, 3] + [3, 1, 2]
                sage: S._to_symmetric_group_algebra_on_basis(Composition([]))
                []
            """
            n = sum(I)
            from sage.combinat.symmetric_group_algebra import SymmetricGroupAlgebra
            from sage.sets.set import Set
            if n == 0:
                return SymmetricGroupAlgebra(self.base_ring(),n).one()
            sga = SymmetricGroupAlgebra(self.base_ring(),n)
            x = sga.zero()
            J = [j-1 for j in I.to_subset()]
            for K in Set(J).subsets():
                for p in Permutations(descents=(K,n)):
                    x += sga(p)
            return x

        def to_ncsym_on_basis(self, I):
            r"""
            Return the image of the complete non-commutative symmetric function
            in the symmetric functions in non-commuting variables under the
            embedding `\mathcal{I}` which fixes the symmetric functions.

            This map is defined by

            .. MATH::

                S_n \mapsto \sum_{A \vdash [n]}
                \frac{\lambda(A)! \lambda(A)^!}{n!} \mathbf{m}_A

            and extended as an algebra homomorphism.

            EXAMPLES::

                sage: S = NonCommutativeSymmetricFunctions(QQ).S()
                sage: S.to_ncsym_on_basis(Composition([2]))
                1/2*m{{1}, {2}} + m{{1, 2}}
                sage: S.to_ncsym_on_basis(Composition([1,2,1]))
                1/2*m{{1}, {2}, {3}, {4}} + 1/2*m{{1}, {2}, {3, 4}} + m{{1}, {2, 3}, {4}}
                 + m{{1}, {2, 3, 4}} + 1/2*m{{1}, {2, 4}, {3}} + 1/2*m{{1, 2}, {3}, {4}}
                 + 1/2*m{{1, 2}, {3, 4}} + m{{1, 2, 3}, {4}} + m{{1, 2, 3, 4}}
                 + 1/2*m{{1, 2, 4}, {3}} + 1/2*m{{1, 3}, {2}, {4}} + 1/2*m{{1, 3}, {2, 4}}
                 + 1/2*m{{1, 3, 4}, {2}} + 1/2*m{{1, 4}, {2}, {3}} + m{{1, 4}, {2, 3}}
                sage: S.to_ncsym_on_basis(Composition([]))
                m{}

            TESTS:

            Check that the image under `\mathcal{I}` fixes the
            symmetric functions::

                sage: S = NonCommutativeSymmetricFunctions(QQ).S()
                sage: m = SymmetricFunctionsNonCommutingVariables(QQ).monomial()
                sage: mon = SymmetricFunctions(QQ).monomial()
                sage: all(S[c].to_ncsym().to_symmetric_function() == S[c].to_symmetric_function()
                ....:     for i in range(5) for c in Compositions(i))
                True

            We also check that the `NCSym` monomials agree on the homogeneous
            and complete basis::

                sage: h = SymmetricFunctions(QQ).h()
                sage: all(m.from_symmetric_function(h[i]) == S[i].to_ncsym() for i in range(6))
                True
            """
            from sage.combinat.ncsym.ncsym import SymmetricFunctionsNonCommutingVariables
            m = SymmetricFunctionsNonCommutingVariables(self.base_ring()).m()
            if I == []:
                return m.one()

            from sage.combinat.set_partition import SetPartitions
            R = self.base_ring()
            P = SetPartitions()
            c_num = lambda A: prod([factorial(i) for i in A.shape()], R.one())
            return prod(m.sum_of_terms([(P(A), R(c_num(A) / factorial(n))) for A in SetPartitions(n)], distinct=True)
                        for n in I)

<<<<<<< HEAD
=======
        class Element(CombinatorialFreeModule.Element):
            """
            An element in the Complete basis.
            """
            def psi_involution(self):
                r"""
                Return the image of the noncommutative symmetric function
                ``self`` under the involution `\psi`.

                The involution `\psi` is defined as the linear map
                `NCSF \to NCSF` which, for every composition `I`, sends the
                complete noncommutative symmetric function `S^I` to the
                elementary noncommutative symmetric function `\Lambda^I`.
                It can be shown that every composition `I` satisfies

                .. MATH::

                    \psi(R_I) = R^{I^c}, \quad \psi(S^I) = \Lambda^I, \quad
                    \psi(\Lambda^I) = S^I, \quad
                    \psi(\Phi^I) = (-1)^{|I| - \ell(I)} \Phi^I

                where `I^c` denotes the complement of the composition `I`, and
                `\ell(I)` denotes the length of `I`, and where standard
                notations for classical bases of `NCSF` are being used
                (`S` for the complete basis, `\Lambda` for the elementary
                basis, `\Phi` for the basis of the power sums of the second
                kind, and `R` for the ribbon basis). The map `\psi` is an
                involution and a graded Hopf algebra automorphism of `NCSF`.
                If `\pi` denotes the projection from `NCSF` to the ring of
                symmetric functions (:meth:`to_symmetric_function`), then
                `\pi(\psi(f)) = \omega(\pi(f))` for every `f \in NCSF`, where
                the `\omega` on the right hand side denotes the omega
                automorphism of `Sym`.

                The involution `\psi` of `NCSF` is adjoint to the involution
                `\psi` of `QSym` by the standard adjunction between `NCSF` and
                `QSym`.

                The involution `\psi` has been denoted by `\psi` in [LMvW13]_,
                section 3.6.

                .. SEEALSO::

                    :meth:`sage.combinat.ncsf_qsym.qsym.NCSF.Bases.ElementMethods.psi_involution`,
                    :meth:`sage.combinat.ncsf_qsym.qsym.QSym.Bases.ElementMethods.psi_involution`,
                    :meth:`sage.combinat.ncsf_qsym.qsym.NCSF.Bases.ElementMethods.star_involution`.

                EXAMPLES::

                    sage: NSym = NonCommutativeSymmetricFunctions(ZZ)
                    sage: S = NSym.S()
                    sage: L = NSym.L()
                    sage: S[3,1].psi_involution()
                    S[1, 1, 1, 1] - S[1, 2, 1] - S[2, 1, 1] + S[3, 1]
                    sage: L(S[3,1].psi_involution())
                    L[3, 1]
                    sage: S[[]].psi_involution()
                    S[]
                    sage: S[1,1].psi_involution()
                    S[1, 1]
                    sage: (S[2,1] - 2*S[2]).psi_involution()
                    -2*S[1, 1] + S[1, 1, 1] + 2*S[2] - S[2, 1]

                The implementation at hand is tailored to the complete basis.
                It is equivalent to the generic implementation via the
                ribbon basis::

                    sage: R = NSym.R()
                    sage: all( R(S[I].psi_involution()) == R(S[I]).psi_involution()
                    ....:      for I in Compositions(4) )
                    True
                """
                parent = self.parent()
                return parent.sum( (-1) ** (I.size() - len(I)) * coeff
                                   * parent.alternating_sum_of_finer_compositions(I)
                                   for I, coeff in self._monomial_coefficients.items() )

>>>>>>> 8029bc64
    S = complete = Complete

    class Elementary(CombinatorialFreeModule, BindableClass):
        r"""
        The Hopf algebra of non-commutative symmetric functions in the
        Elementary basis.

        The Elementary basis is defined in Definition 3.4 of [NCSF1]_,
        where it is denoted by `(\Lambda^I)_I`. It is a multiplicative
        basis, and is obtained from the elementary generators
        `\Lambda_i` of the ring of non-commutative symmetric functions
        through the formula
        `\Lambda^{(i_1, i_2, \ldots, i_k)}
        = \Lambda_{i_1} \Lambda_{i_2} \cdots \Lambda_{i_k}`
        for every composition `(i_1, i_2, \ldots, i_k)`.

        EXAMPLES::

            sage: NCSF = NonCommutativeSymmetricFunctions(QQ)
            sage: L = NCSF.Elementary(); L
            Non-Commutative Symmetric Functions over the Rational Field in the Elementary basis
            sage: L.an_element()
            2*L[] + 2*L[1] + 3*L[1, 1]

        The following are aliases for this basis::

            sage: NCSF.elementary()
            Non-Commutative Symmetric Functions over the Rational Field in the Elementary basis
            sage: NCSF.L()
            Non-Commutative Symmetric Functions over the Rational Field in the Elementary basis
        """
        def __init__(self, NCSF):
            r"""
            EXAMPLES::

                sage: NonCommutativeSymmetricFunctions(ZZ).elementary()
                Non-Commutative Symmetric Functions over the Integer Ring in the Elementary basis

            TESTS::

                sage: L = NonCommutativeSymmetricFunctions(ZZ).elementary()
                sage: TestSuite(L).run()

            We include a sanity test to verify the conversion between the
            elementary and complete basis works the way it should::

                sage: S = NonCommutativeSymmetricFunctions(QQ).complete()
                sage: L = NonCommutativeSymmetricFunctions(QQ).elementary()
                sage: L(S[3])
                L[1, 1, 1] - L[1, 2] - L[2, 1] + L[3]
                sage: L(S[2,1])
                L[1, 1, 1] - L[2, 1]
                sage: L(S[1,2])
                L[1, 1, 1] - L[1, 2]
                sage: L(S[1,1,1])
                L[1, 1, 1]
                sage: S(L[3])
                S[1, 1, 1] - S[1, 2] - S[2, 1] + S[3]
                sage: S(L[2,1])
                S[1, 1, 1] - S[2, 1]
                sage: S(L[1,2])
                S[1, 1, 1] - S[1, 2]
                sage: S(L[1,1,1])
                S[1, 1, 1]
                sage: all(S(L(S[comp])) == S[comp] for comp in Compositions(5))
                True
                sage: all(L(S(L[comp])) == L[comp] for comp in Compositions(5))
                True
            """
            CombinatorialFreeModule.__init__(self, NCSF.base_ring(), Compositions(),
                                             prefix='L', bracket=False,
                                             category=NCSF.MultiplicativeBasesOnGroupLikeElements())

        # TODO: use alternating_sum_of_finer_compositions, if possible getting rid of this method
        def _from_complete_on_basis(self, I):
            r"""
            Expand a complete basis element of non-commutative symmetric functions
            in the elementary basis.

            INPUT:

            - ``I`` -- a composition

            OUTPUT:

            - The expansion of the complete function indexed by ``I`` into the
              elementary basis.

            EXAMPLES::

                sage: L=NonCommutativeSymmetricFunctions(QQ).L()
                sage: L._from_complete_on_basis(Composition([2,1]))
                L[1, 1, 1] - L[2, 1]
                sage: L._from_complete_on_basis(Composition([]))
                L[]
            """
            n = I.size()
            minus_one = -self.base_ring().one()
            return self.sum_of_terms( (compo, minus_one**(len(compo)-n)) for compo in I.finer() )
<<<<<<< HEAD
=======

        class Element(CombinatorialFreeModule.Element):

            def star_involution(self):
                r"""
                Return the image of the noncommutative symmetric function
                ``self`` under the star involution.

                The star involution is defined as the algebra antihomomorphism
                `NCSF \to NCSF` which, for every positive integer `n`, sends
                the `n`-th complete non-commutative symmetric function `S_n` to
                `S_n`. Denoting by `f^{\ast}` the image of an element
                `f \in NCSF` under this star involution, it can be shown that
                every composition `I` satisfies

                .. MATH::

                    (S^I)^{\ast} = S^{I^r}, \quad
                    (\Lambda^I)^{\ast} = \Lambda^{I^r}, \quad
                    R_I^{\ast} = R_{I^r}, \quad
                    (\Phi^I)^{\ast} = \Phi^{I^r},

                where `I^r` denotes the reversed composition of `I`, and
                standard notations for classical bases of `NCSF` are being used
                (`S` for the complete basis, `\Lambda` for the elementary basis,
                `R` for the ribbon basis, and `\Phi` for that of the power-sums
                of the second kind). The star involution is an involution and a
                coalgebra automorphism of `NCSF`. It is an automorphism of the
                graded vector space `NCSF`. Under the canonical isomorphism
                between the `n`-th graded component of `NCSF` and the descent
                algebra of the symmetric group `S_n` (see
                :meth:`to_descent_algebra`), the star involution (restricted to
                the `n`-th graded component) corresponds to the automorphism
                of the descent algebra given by
                `x \mapsto \omega_n x \omega_n`, where `\omega_n` is the
                permutation `(n, n-1, ..., 1) \in S_n` (written here in
                one-line notation). If `\pi` denotes the projection from `NCSF`
                to the ring of symmetric functions
                (:meth:`to_symmetric_function`), then `\pi(f^{\ast}) = \pi(f)`
                for every `f \in NCSF`.

                The star involution on `NCSF` is adjoint to the star involution
                on `QSym` by the standard adjunction between `NCSF` and `QSym`.

                The star involution has been denoted by `\rho` in [LMvW13]_,
                section 3.6.
                See [NCSF2]_, section 2.3 for the properties of this map.

                .. SEEALSO::

                    :meth:`sage.combinat.ncsf_qsym.qsym.NCSF.Bases.ElementMethods.star_involution`,
                    :meth:`sage.combinat.ncsf_qsym.qsym.NCSF.Bases.ElementMethods.psi_involution`,
                    :meth:`sage.combinat.ncsf_qsym.qsym.QSym.Bases.ElementMethods.star_involution`.

                EXAMPLES::

                    sage: NSym = NonCommutativeSymmetricFunctions(ZZ)
                    sage: L = NSym.L()
                    sage: L[3,3,2,3].star_involution()
                    L[3, 2, 3, 3]
                    sage: L[6,3,3].star_involution()
                    L[3, 3, 6]
                    sage: (L[1,9,1] - L[8,2] + 2*L[6,4] - 3*L[3] + 4*L[[]]).star_involution()
                    4*L[] + L[1, 9, 1] - L[2, 8] - 3*L[3] + 2*L[4, 6]
                    sage: (L[3,3] - 2*L[2]).star_involution()
                    -2*L[2] + L[3, 3]
                    sage: L([4,1]).star_involution()
                    L[1, 4]

                The implementation at hand is tailored to the elementary basis.
                It is equivalent to the generic implementation via the
                complete basis::

                    sage: S = NSym.S()
                    sage: all( S(L[I].star_involution()) == S(L[I]).star_involution()
                    ....:      for I in Compositions(4) )
                    True
                """
                parent = self.parent()
                dct = {I.reversed(): coeff
                       for (I, coeff) in self.monomial_coefficients().items()}
                return parent._from_dict(dct)

            def psi_involution(self):
                r"""
                Return the image of the noncommutative symmetric function
                ``self`` under the involution `\psi`.

                The involution `\psi` is defined as the linear map
                `NCSF \to NCSF` which, for every composition `I`, sends the
                complete noncommutative symmetric function `S^I` to the
                elementary noncommutative symmetric function `\Lambda^I`.
                It can be shown that every composition `I` satisfies

                .. MATH::

                    \psi(R_I) = R^{I^c}, \quad \psi(S^I) = \Lambda^I, \quad
                    \psi(\Lambda^I) = S^I, \quad
                    \psi(\Phi^I) = (-1)^{|I| - \ell(I)} \Phi^I

                where `I^c` denotes the complement of the composition `I`, and
                `\ell(I)` denotes the length of `I`, and where standard
                notations for classical bases of `NCSF` are being used
                (`S` for the complete basis, `\Lambda` for the elementary basis,
                `\Phi` for the basis of the power sums of the second kind,
                and `R` for the ribbon basis). The map `\psi` is an involution
                and a graded Hopf algebra automorphism of `NCSF`. If `\pi`
                denotes the projection from `NCSF` to the ring of symmetric
                functions (:meth:`to_symmetric_function`), then
                `\pi(\psi(f)) = \omega(\pi(f))` for every `f \in NCSF`, where
                the `\omega` on the right hand side denotes the omega
                automorphism of `Sym`.

                The involution `\psi` of `NCSF` is adjoint to the involution
                `\psi` of `QSym` by the standard adjunction between `NCSF` and
                `QSym`.

                The involution `\psi` has been denoted by `\psi` in [LMvW13]_,
                section 3.6.

                .. SEEALSO::

                    :meth:`sage.combinat.ncsf_qsym.qsym.NCSF.Bases.ElementMethods.psi_involution`,
                    :meth:`sage.combinat.ncsf_qsym.qsym.QSym.Bases.ElementMethods.psi_involution`,
                    :meth:`sage.combinat.ncsf_qsym.qsym.NCSF.Bases.ElementMethods.star_involution`.

                EXAMPLES::

                    sage: NSym = NonCommutativeSymmetricFunctions(QQ)
                    sage: S = NSym.S()
                    sage: L = NSym.L()
                    sage: L[3,1].psi_involution()
                    L[1, 1, 1, 1] - L[1, 2, 1] - L[2, 1, 1] + L[3, 1]
                    sage: S(L[3,1].psi_involution())
                    S[3, 1]
                    sage: L[[]].psi_involution()
                    L[]
                    sage: L[1,1].psi_involution()
                    L[1, 1]
                    sage: (L[2,1] - 2*L[2]).psi_involution()
                    -2*L[1, 1] + L[1, 1, 1] + 2*L[2] - L[2, 1]

                The implementation at hand is tailored to the elementary basis.
                It is equivalent to the generic implementation via the
                ribbon basis::

                    sage: R = NSym.R()
                    sage: all( R(L[I].psi_involution()) == R(L[I]).psi_involution()
                    ....:      for I in Compositions(3) )
                    True
                    sage: all( R(L[I].psi_involution()) == R(L[I]).psi_involution()
                    ....:      for I in Compositions(4) )
                    True
                """
                parent = self.parent()
                return parent.sum( (-1) ** (I.size() - len(I)) * coeff
                                   * parent.alternating_sum_of_finer_compositions(I)
                                   for I, coeff in
                                   self._monomial_coefficients.items() )
>>>>>>> 8029bc64

    L = elementary = Elementary

    class Psi(CombinatorialFreeModule, BindableClass):
        r"""
        The Hopf algebra of non-commutative symmetric functions in the
        Psi basis.

        The Psi basis is defined in Definition 3.4 of [NCSF1]_, where
        it is denoted by `(\Psi^I)_I`. It is a multiplicative basis, and
        is connected to the elementary generators `\Lambda_i` of the ring
        of non-commutative symmetric functions by the following relation:
        Define a non-commutative symmetric function `\Psi_n` for every
        positive integer `n` by the power series identity

        .. MATH::

            \frac{d}{dt} \sigma(t)
            = \sigma(t) \cdot \left( \sum_{k \geq 1} t^{k-1} \Psi_k \right),

        where

        .. MATH::

            \sigma(t) = \left( \sum_{k \geq 0} (-t)^k \Lambda_k \right)^{-1}

        and where `\Lambda_0` denotes `1`. For every composition
        `(i_1, i_2, \ldots, i_k)`, we have
        `\Psi^{(i_1, i_2, \ldots, i_k)}
        = \Psi_{i_1} \Psi_{i_2} \cdots \Psi_{i_k}`.

        The `\Psi`-basis is a basis only when the base ring is a
        `\QQ`-algebra (although the `\Psi^I` can be defined over any base
        ring). The elements of the `\Psi`-basis are known as the
        "power-sum non-commutative symmetric functions of the first kind".
<<<<<<< HEAD
=======
        The generators `\Psi_n` correspond to the Dynkin
        (quasi-)idempotents in the descent algebras of the symmetric
        groups (see [NCSF1]_, 5.2 for details).
>>>>>>> 8029bc64

        EXAMPLES::

            sage: NCSF = NonCommutativeSymmetricFunctions(QQ)
            sage: Psi = NCSF.Psi(); Psi
            Non-Commutative Symmetric Functions over the Rational Field in the Psi basis
            sage: Psi.an_element()
            2*Psi[] + 2*Psi[1] + 3*Psi[1, 1]
        """
        def __init__(self, NCSF):
            r"""
            TESTS:

            We include a sanity test to verify the conversion to
            and from the complete basis works the way it should::

                sage: S = NonCommutativeSymmetricFunctions(QQ).complete()
                sage: Psi = NonCommutativeSymmetricFunctions(QQ).Psi(); Psi
                Non-Commutative Symmetric Functions over the Rational Field in the Psi basis
                sage: all(S(Psi(S[comp])) == S[comp] for comp in Compositions(5))
                True
                sage: all(Psi(S(Psi[comp])) == Psi[comp] for comp in Compositions(5))
                True
            """
            CombinatorialFreeModule.__init__(self, NCSF.base_ring(), Compositions(),
                                             prefix='Psi', bracket=False,
                                             category=NCSF.MultiplicativeBasesOnPrimitiveElements())

        # TODO: should those be defined using algebra morphism?
        def _from_complete_on_generators(self, n):
            r"""
            Expand a complete generator of non-commutative symmetric
            functions in the Psi basis.

            INPUT:

            - ``n`` -- a positive integer

            OUTPUT:

            - The expansion of the complete generator indexed by ``n`` into the
              Psi basis.

            TESTS::

                sage: S = NonCommutativeSymmetricFunctions(QQ).complete()
                sage: Psi = NonCommutativeSymmetricFunctions(QQ).Psi()
                sage: Psi._from_complete_on_generators(1)
                Psi[1]
                sage: Psi._from_complete_on_generators(2)
                1/2*Psi[1, 1] + 1/2*Psi[2]
                sage: Psi._from_complete_on_generators(3)
                1/6*Psi[1, 1, 1] + 1/3*Psi[1, 2] + 1/6*Psi[2, 1] + 1/3*Psi[3]
            """
            # Equation (58) of NCSF I article
            one = self.base_ring().one()
            I = self._basis_keys([n])
            # TODO: I being trivial, there is no refinement going on here, so
            # one can probably be a bit more explicit / fast
            return self.sum_of_terms((J, one/coeff_pi(J,I)) for J in Compositions(n))

        def _from_complete_on_basis(self, I):
            r"""
            Expand a complete basis element of non-commutative symmetric functions
            in the Psi basis.

            INPUT:

            - ``I`` -- a composition

            OUTPUT:

            - The expansion of the complete function indexed by ``I`` in the
              Psi basis.

            TESTS::

                sage: S = NonCommutativeSymmetricFunctions(QQ).complete()
                sage: Psi = NonCommutativeSymmetricFunctions(QQ).Psi()
                sage: Psi._from_complete_on_basis(Composition([1]))
                Psi[1]
                sage: Psi._from_complete_on_basis(Composition([2]))
                1/2*Psi[1, 1] + 1/2*Psi[2]
                sage: Psi._from_complete_on_basis(Composition([3]))
                1/6*Psi[1, 1, 1] + 1/3*Psi[1, 2] + 1/6*Psi[2, 1] + 1/3*Psi[3]
                sage: Psi._from_complete_on_basis(Composition([2,1]))
                1/2*Psi[1, 1, 1] + 1/2*Psi[2, 1]
                sage: Psi._from_complete_on_basis(Composition([1,2]))
                1/2*Psi[1, 1, 1] + 1/2*Psi[1, 2]
                sage: Psi._from_complete_on_basis(Composition([1,1,1]))
                Psi[1, 1, 1]
            """
            # TODO: make this comment into a reference in the doctest (same thing elsewhere)
            # Proposition 4.5 of NCSF I article
            one = self.base_ring().one()
            return self.sum_of_terms((J, one/coeff_pi(J,I)) for J in I.finer())

        def _to_complete_on_basis(self, I):
            r"""
            Expand a Psi basis element of non-commutative symmetric functions
            in the complete basis.

            INPUT:

            - ``I`` -- a composition

            OUTPUT:

            - The expansion of the Psi function indexed by ``I`` in the
              complete basis.

            TESTS::

                sage: S = NonCommutativeSymmetricFunctions(QQ).complete()
                sage: Psi = NonCommutativeSymmetricFunctions(QQ).Psi()
                sage: Psi._to_complete_on_basis(Composition([1]))
                S[1]
                sage: Psi._to_complete_on_basis(Composition([2]))
                -S[1, 1] + 2*S[2]
                sage: Psi._to_complete_on_basis(Composition([1,1]))
                S[1, 1]
                sage: Psi._to_complete_on_basis(Composition([3]))
                S[1, 1, 1] - 2*S[1, 2] - S[2, 1] + 3*S[3]
                sage: Psi._to_complete_on_basis(Composition([2,1]))
                -S[1, 1, 1] + 2*S[2, 1]
                sage: Psi._to_complete_on_basis(Composition([1,2]))
                -S[1, 1, 1] + 2*S[1, 2]
                sage: Psi._to_complete_on_basis(Composition([1,1,1]))
                S[1, 1, 1]
            """
            # Proposition 4.5 of NCSF I article
            minus_one = -self.base_ring().one()
            complete = self.realization_of().complete()
            return complete.sum_of_terms((J, minus_one**(len(J)-len(I))*coeff_lp(J,I))
                                            for J in I.finer())

        class Element(CombinatorialFreeModule.Element):

            def verschiebung(self, n):
                r"""
                Return the image of the noncommutative symmetric function
                ``self`` under the `n`-th Verschiebung operator.

                The `n`-th Verschiebung operator `\mathbf{V}_n` is defined
                to be the map from the `\mathbf{k}`-algebra of noncommutative
                symmetric functions to itself that sends the complete function
                `S^I` indexed by a composition `I = (i_1, i_2, \ldots , i_k)`
                to `S^{(i_1/n, i_2/n, \ldots , i_k/n)}` if all of the numbers
                `i_1, i_2, \ldots, i_k` are divisible by `n`, and to `0`
                otherwise. This operator `\mathbf{V}_n` is a Hopf algebra
                endomorphism. For every positive integer `r` with `n \mid r`,
                it satisfies

                .. MATH::

                    \mathbf{V}_n(S_r) = S_{r/n},
                    \quad \mathbf{V}_n(\Lambda_r) = (-1)^{r - r/n} \Lambda_{r/n},
                    \quad \mathbf{V}_n(\Psi_r) = n \Psi_{r/n},
                    \quad \mathbf{V}_n(\Phi_r) = n \Phi_{r/n}

                (where `S_r` denotes the `r`-th complete non-commutative
                symmetric function, `\Lambda_r` denotes the `r`-th elementary
                non-commutative symmetric function, `\Psi_r` denotes the `r`-th
                power-sum non-commutative symmetric function of the first kind,
                and `\Phi_r` denotes the `r`-th power-sum non-commutative
                symmetric function of the second kind). For every positive
                integer `r` with `n \nmid r`, it satisfes

                .. MATH::

                    \mathbf{V}_n(S_r) = \mathbf{V}_n(\Lambda_r)
                    = \mathbf{V}_n(\Psi_r) = \mathbf{V}_n(\Phi_r) = 0.

                The `n`-th Verschiebung operator is also called the `n`-th
                Verschiebung endomorphism.

                It is a lift of the `n`-th Verschiebung operator on the ring
                of symmetric functions (
                :meth:`sage.combinat.sf.sfa.SymmetricFunctionAlgebra_generic_Element.verschiebung`
                ) to the ring of noncommutative symmetric functions.

                The action of the `n`-th Verschiebung operator can also be
                described on the ribbon Schur functions. Namely, every
                composition `I` of size `n \ell` satisfies

                .. MATH::

                    \mathbf{V}_n ( R_I )
                    = (-1)^{\ell(I) - \ell(J)} \cdot R_{J / n},

                where `J` denotes the meet of the compositions `I` and
                `(\underbrace{n, n, \ldots, n}_{|I|/n \mbox{ times}})`,
                where `\ell(I)` is the length of `I`, and
                where `J / n` denotes the composition obtained by
                dividing every entry of `J` by `n`.
                For a composition `I` of size not divisible by `n`, we
                have `\mathbf{V}_n ( R_I ) = 0`.

                .. SEEALSO::

                    :meth:`sage.combinat.ncsf_qsym.qsym.NCSF.Bases.ElementMethods.verschiebung`,
                    :meth:`sage.combinat.ncsf_qsym.qsym.QSym.Bases.ElementMethods.frobenius`,
                    :meth:`sage.combinat.sf.sfa.SymmetricFunctionAlgebra_generic_Element.verschiebung`

                INPUT:

                - ``n`` -- a positive integer

                OUTPUT:

                The result of applying the `n`-th Verschiebung operator (on the
                ring of noncommutative symmetric functions) to ``self``.

                EXAMPLES::

                    sage: NSym = NonCommutativeSymmetricFunctions(ZZ)
                    sage: Psi = NSym.Psi()
                    sage: Psi([4,2]).verschiebung(2)
                    4*Psi[2, 1]
                    sage: Psi([2,4]).verschiebung(2)
                    4*Psi[1, 2]
                    sage: Psi([6]).verschiebung(2)
                    2*Psi[3]
                    sage: Psi([2,1]).verschiebung(3)
                    0
                    sage: Psi([3]).verschiebung(2)
                    0
                    sage: Psi([]).verschiebung(2)
                    Psi[]
                    sage: Psi([5, 1]).verschiebung(3)
                    0
                    sage: Psi([5, 1]).verschiebung(6)
                    0
                    sage: Psi([5, 1]).verschiebung(2)
                    0
                    sage: Psi([1, 2, 3, 1]).verschiebung(7)
                    0
                    sage: Psi([7]).verschiebung(7)
                    7*Psi[1]
                    sage: Psi([1, 2, 3, 1]).verschiebung(5)
                    0
                    sage: (Psi[1] - Psi[2] + 2*Psi[3]).verschiebung(1)
                    Psi[1] - Psi[2] + 2*Psi[3]

                TESTS:

                The current implementation on the Psi basis gives the
                same results as the default implementation::

                    sage: S = NSym.S()
                    sage: def test_psi(N, n):
                    ....:     for I in Compositions(N):
                    ....:         if S(Psi[I].verschiebung(n)) != S(Psi[I]).verschiebung(n):
                    ....:             return False
                    ....:     return True
                    sage: test_psi(4, 2)
                    True
                    sage: test_psi(6, 2)
                    True
                    sage: test_psi(6, 3)
                    True
                    sage: test_psi(8, 4)     # long time
                    True
                """
                parent = self.parent()
                C = parent._basis_keys
                return parent.sum_of_terms([(C([i // n for i in I]),
                                            coeff * (n ** len(I)))
                                            for (I, coeff) in self
                                            if all(i % n == 0 for i in I)],
                                           distinct=True)

    class Phi(CombinatorialFreeModule, BindableClass):
        r"""
        The Hopf algebra of non-commutative symmetric functions in the
        Phi basis.

        The Phi basis is defined in Definition 3.4 of [NCSF1]_, where
        it is denoted by `(\Phi^I)_I`. It is a multiplicative basis, and
        is connected to the elementary generators `\Lambda_i` of the ring
        of non-commutative symmetric functions by the following relation:
        Define a non-commutative symmetric function `\Phi_n` for every
        positive integer `n` by the power series identity

        .. MATH::

            \sum_{k\geq 1} t^k \frac{1}{k} \Phi_k
            = -\log \left( \sum_{k \geq 0} (-t)^k \Lambda_k \right),

        with `\Lambda_0` denoting `1`. For every composition
        `(i_1, i_2, \ldots, i_k)`, we have
        `\Phi^{(i_1, i_2, \ldots, i_k)}
        = \Phi_{i_1} \Phi_{i_2} \cdots \Phi_{i_k}`.

        The `\Phi`-basis is well-defined only when the base ring is a
        `\QQ`-algebra. The elements of the `\Phi`-basis are known as the
        "power-sum non-commutative symmetric functions of the second
        kind".
<<<<<<< HEAD
=======

        The generators `\Phi_n` are related to the (first) Eulerian
        idempotents in the descent algebras of the symmetric groups (see
        [NCSF1]_, 5.4 for details).
>>>>>>> 8029bc64

        EXAMPLES::

            sage: NCSF = NonCommutativeSymmetricFunctions(QQ)
            sage: Phi = NCSF.Phi(); Phi
            Non-Commutative Symmetric Functions over the Rational Field in the Phi basis
            sage: Phi.an_element()
            2*Phi[] + 2*Phi[1] + 3*Phi[1, 1]
        """
        def __init__(self, NCSF):
            r"""
            TESTS:

            We include a sanity test to verify the conversion to
            and from the complete basis works the way it should::

                sage: S = NonCommutativeSymmetricFunctions(QQ).complete()
                sage: Phi = NonCommutativeSymmetricFunctions(QQ).Phi(); Phi
                Non-Commutative Symmetric Functions over the Rational Field in the Phi basis
                sage: all(S(Phi(S[comp])) == S[comp] for comp in Compositions(5))
                True
                sage: all(Phi(S(Phi[comp])) == Phi[comp] for comp in Compositions(5))
                True

            """
            CombinatorialFreeModule.__init__(self, NCSF.base_ring(), Compositions(),
                                             prefix='Phi', bracket=False,
                                             category=NCSF.MultiplicativeBasesOnPrimitiveElements())

        def _from_complete_on_basis(self, I):
            r"""
            Expand a complete basis element of non-commutative symmetric
            functions in the Phi basis.

            INPUT:

            - ``I`` -- a composition

            OUTPUT:

            - The expansion of the complete function indexed by ``I`` in the
              Phi basis.

            TESTS::

                sage: S = NonCommutativeSymmetricFunctions(QQ).complete()
                sage: Phi = NonCommutativeSymmetricFunctions(QQ).Phi()
                sage: Phi._from_complete_on_basis(Composition([1]))
                Phi[1]
                sage: Phi._from_complete_on_basis(Composition([2]))
                1/2*Phi[1, 1] + 1/2*Phi[2]
                sage: Phi._from_complete_on_basis(Composition([1,1]))
                Phi[1, 1]
                sage: Phi._from_complete_on_basis(Composition([3]))
                1/6*Phi[1, 1, 1] + 1/4*Phi[1, 2] + 1/4*Phi[2, 1] + 1/3*Phi[3]
                sage: Phi._from_complete_on_basis(Composition([2,1]))
                1/2*Phi[1, 1, 1] + 1/2*Phi[2, 1]
                sage: Phi._from_complete_on_basis(Composition([1,2]))
                1/2*Phi[1, 1, 1] + 1/2*Phi[1, 2]
                sage: Phi._from_complete_on_basis(Composition([1,1,1]))
                Phi[1, 1, 1]
            """
            # Proposition 4.9 of NCSF I article
            one = self.base_ring().one()
            return self.sum_of_terms((J, one / coeff_sp(J,I)) for J in I.finer())

        def _to_complete_on_basis(self, I):
            r"""
            Expand a Phi basis element of non-commutative symmetric functions
            in the complete basis.

            INPUT:

            - ``I`` -- a composition

            OUTPUT:

            - The expansion of the Phi function indexed by ``I`` in the
              complete basis.

            TESTS::

                sage: S = NonCommutativeSymmetricFunctions(QQ).complete()
                sage: Phi = NonCommutativeSymmetricFunctions(QQ).Phi()
                sage: Phi._to_complete_on_basis(Composition([1]))
                S[1]
                sage: Phi._to_complete_on_basis(Composition([2]))
                -S[1, 1] + 2*S[2]
                sage: Phi._to_complete_on_basis(Composition([1,1]))
                S[1, 1]
                sage: Phi._to_complete_on_basis(Composition([3]))
                S[1, 1, 1] - 3/2*S[1, 2] - 3/2*S[2, 1] + 3*S[3]
                sage: Phi._to_complete_on_basis(Composition([2,1]))
                -S[1, 1, 1] + 2*S[2, 1]
                sage: Phi._to_complete_on_basis(Composition([1,2]))
                -S[1, 1, 1] + 2*S[1, 2]
                sage: Phi._to_complete_on_basis(Composition([1,1,1]))
                S[1, 1, 1]
            """
            # Proposition 4.9 of NCSF I article
            minus_one = -self.base_ring().one()
            complete = self.realization_of().complete()
            return complete.sum_of_terms((J, minus_one**(len(J)-len(I)) * prod(I) / coeff_ell(J,I))
                                         for J in I.finer())

        class Element(CombinatorialFreeModule.Element):

            def verschiebung(self, n):
                r"""
                Return the image of the noncommutative symmetric function
                ``self`` under the `n`-th Verschiebung operator.

                The `n`-th Verschiebung operator `\mathbf{V}_n` is defined
                to be the map from the `\mathbf{k}`-algebra of noncommutative
                symmetric functions to itself that sends the complete function
                `S^I` indexed by a composition `I = (i_1, i_2, \ldots , i_k)`
                to `S^{(i_1/n, i_2/n, \ldots , i_k/n)}` if all of the numbers
                `i_1, i_2, \ldots, i_k` are divisible by `n`, and to `0`
                otherwise. This operator `\mathbf{V}_n` is a Hopf algebra
                endomorphism. For every positive integer `r` with `n \mid r`,
                it satisfies

                .. MATH::

                    \mathbf{V}_n(S_r) = S_{r/n},
                    \quad \mathbf{V}_n(\Lambda_r) = (-1)^{r - r/n} \Lambda_{r/n},
                    \quad \mathbf{V}_n(\Psi_r) = n \Psi_{r/n},
                    \quad \mathbf{V}_n(\Phi_r) = n \Phi_{r/n}

                (where `S_r` denotes the `r`-th complete non-commutative
                symmetric function, `\Lambda_r` denotes the `r`-th elementary
                non-commutative symmetric function, `\Psi_r` denotes the `r`-th
                power-sum non-commutative symmetric function of the first kind,
                and `\Phi_r` denotes the `r`-th power-sum non-commutative
                symmetric function of the second kind). For every positive
                integer `r` with `n \nmid r`, it satisfes

                .. MATH::

                    \mathbf{V}_n(S_r) = \mathbf{V}_n(\Lambda_r)
                    = \mathbf{V}_n(\Psi_r) = \mathbf{V}_n(\Phi_r) = 0.

                The `n`-th Verschiebung operator is also called the `n`-th
                Verschiebung endomorphism.

                It is a lift of the `n`-th Verschiebung operator on the ring
                of symmetric functions (
                :meth:`sage.combinat.sf.sfa.SymmetricFunctionAlgebra_generic_Element.verschiebung`
                ) to the ring of noncommutative symmetric functions.

                The action of the `n`-th Verschiebung operator can also be
                described on the ribbon Schur functions. Namely, every
                composition `I` of size `n \ell` satisfies

                .. MATH::

                    \mathbf{V}_n ( R_I )
                    = (-1)^{\ell(I) - \ell(J)} \cdot R_{J / n},

                where `J` denotes the meet of the compositions `I` and
                `(\underbrace{n, n, \ldots, n}_{|I|/n \mbox{ times}})`,
                where `\ell(I)` is the length of `I`, and
                where `J / n` denotes the composition obtained by
                dividing every entry of `J` by `n`.
                For a composition `I` of size not divisible by `n`, we
                have `\mathbf{V}_n ( R_I ) = 0`.

                .. SEEALSO::

                    :meth:`sage.combinat.ncsf_qsym.qsym.NCSF.Bases.ElementMethods.verschiebung`,
                    :meth:`sage.combinat.ncsf_qsym.qsym.QSym.Bases.ElementMethods.frobenius`,
                    :meth:`sage.combinat.sf.sfa.SymmetricFunctionAlgebra_generic_Element.verschiebung`

                INPUT:

                - ``n`` -- a positive integer

                OUTPUT:

                The result of applying the `n`-th Verschiebung operator (on the
                ring of noncommutative symmetric functions) to ``self``.

                EXAMPLES::

                    sage: NSym = NonCommutativeSymmetricFunctions(ZZ)
                    sage: Phi = NSym.Phi()
                    sage: Phi([4,2]).verschiebung(2)
                    4*Phi[2, 1]
                    sage: Phi([2,4]).verschiebung(2)
                    4*Phi[1, 2]
                    sage: Phi([6]).verschiebung(2)
                    2*Phi[3]
                    sage: Phi([2,1]).verschiebung(3)
                    0
                    sage: Phi([3]).verschiebung(2)
                    0
                    sage: Phi([]).verschiebung(2)
                    Phi[]
                    sage: Phi([5, 1]).verschiebung(3)
                    0
                    sage: Phi([5, 1]).verschiebung(6)
                    0
                    sage: Phi([5, 1]).verschiebung(2)
                    0
                    sage: Phi([1, 2, 3, 1]).verschiebung(7)
                    0
                    sage: Phi([7]).verschiebung(7)
                    7*Phi[1]
                    sage: Phi([1, 2, 3, 1]).verschiebung(5)
                    0
                    sage: (Phi[1] - Phi[2] + 2*Phi[3]).verschiebung(1)
                    Phi[1] - Phi[2] + 2*Phi[3]

                TESTS:

                The current implementation on the Phi basis gives the
                same results as the default implementation::

                    sage: S = NSym.S()
                    sage: def test_phi(N, n):
                    ....:     for I in Compositions(N):
                    ....:         if S(Phi[I].verschiebung(n)) != S(Phi[I]).verschiebung(n):
                    ....:             return False
                    ....:     return True
                    sage: test_phi(4, 2)
                    True
                    sage: test_phi(6, 2)
                    True
                    sage: test_phi(6, 3)
                    True
                    sage: test_phi(8, 4)     # long time
                    True
                """
                parent = self.parent()
                C = parent._basis_keys
                return parent.sum_of_terms([(C([i // n for i in I]),
                                            coeff * (n ** len(I)))
                                            for (I, coeff) in self
                                            if all(i % n == 0 for i in I)],
                                           distinct=True)

            def star_involution(self):
                r"""
                Return the image of the noncommutative symmetric function
                ``self`` under the star involution.

                The star involution is defined as the algebra antihomomorphism
                `NCSF \to NCSF` which, for every positive integer `n`, sends
                the `n`-th complete non-commutative symmetric function `S_n` to
                `S_n`. Denoting by `f^{\ast}` the image of an element
                `f \in NCSF` under this star involution, it can be shown that
                every composition `I` satisfies

                .. MATH::

                    (S^I)^{\ast} = S^{I^r}, \quad
                    (\Lambda^I)^{\ast} = \Lambda^{I^r}, \quad
                    R_I^{\ast} = R_{I^r}, \quad
                    (\Phi^I)^{\ast} = \Phi^{I^r},

                where `I^r` denotes the reversed composition of `I`, and
                standard notations for classical bases of `NCSF` are being used
                (`S` for the complete basis, `\Lambda` for the elementary basis,
                `R` for the ribbon basis, and `\Phi` for that of the power-sums
                of the second kind). The star involution is an involution and a
                coalgebra automorphism of `NCSF`. It is an automorphism of the
                graded vector space `NCSF`. Under the canonical isomorphism
                between the `n`-th graded component of `NCSF` and the descent
                algebra of the symmetric group `S_n` (see
                :meth:`to_descent_algebra`), the star involution (restricted to
                the `n`-th graded component) corresponds to the automorphism
                of the descent algebra given by
                `x \mapsto \omega_n x \omega_n`, where `\omega_n` is the
                permutation `(n, n-1, ..., 1) \in S_n` (written here in
                one-line notation). If `\pi` denotes the projection from `NCSF`
                to the ring of symmetric functions
                (:meth:`to_symmetric_function`), then `\pi(f^{\ast}) = \pi(f)`
                for every `f \in NCSF`.

                The star involution on `NCSF` is adjoint to the star involution
                on `QSym` by the standard adjunction between `NCSF` and `QSym`.

                The star involution has been denoted by `\rho` in [LMvW13]_,
                section 3.6.
                See [NCSF2]_, section 2.3 for the properties of this map.

                .. SEEALSO::

                    :meth:`sage.combinat.ncsf_qsym.qsym.NCSF.Bases.ElementMethods.star_involution`,
                    :meth:`sage.combinat.ncsf_qsym.qsym.NCSF.Bases.ElementMethods.psi_involution`,
                    :meth:`sage.combinat.ncsf_qsym.qsym.QSym.Bases.ElementMethods.star_involution`.

                EXAMPLES::

                    sage: NSym = NonCommutativeSymmetricFunctions(QQ)
                    sage: Phi = NSym.Phi()
                    sage: Phi[3,1,1,4].star_involution()
                    Phi[4, 1, 1, 3]
                    sage: Phi[4,2,1].star_involution()
                    Phi[1, 2, 4]
                    sage: (Phi[1,4] - Phi[2,3] + 2*Phi[5,4] - 3*Phi[3] + 4*Phi[[]]).star_involution()
                    4*Phi[] - 3*Phi[3] - Phi[3, 2] + Phi[4, 1] + 2*Phi[4, 5]
                    sage: (Phi[3,3] + 3*Phi[1]).star_involution()
                    3*Phi[1] + Phi[3, 3]
                    sage: Phi([2,1]).star_involution()
                    Phi[1, 2]

                The implementation at hand is tailored to the Phi basis.
                It is equivalent to the generic implementation via the
                complete basis::

                    sage: S = NSym.S()
                    sage: all( S(Phi[I].star_involution()) == S(Phi[I]).star_involution()
                    ....:      for I in Compositions(4) )
                    True
                """
                parent = self.parent()
                dct = {I.reversed(): coeff
                       for (I, coeff) in self.monomial_coefficients().items()}
                return parent._from_dict(dct)

            def psi_involution(self):
                r"""
                Return the image of the noncommutative symmetric function
                ``self`` under the involution `\psi`.

                The involution `\psi` is defined as the linear map
                `NCSF \to NCSF` which, for every composition `I`, sends the
                complete noncommutative symmetric function `S^I` to the
                elementary noncommutative symmetric function `\Lambda^I`.
                It can be shown that every composition `I` satisfies

                .. MATH::

                    \psi(R_I) = R^{I^c}, \quad \psi(S^I) = \Lambda^I, \quad
                    \psi(\Lambda^I) = S^I, \quad
                    \psi(\Phi^I) = (-1)^{|I| - \ell(I)} \Phi^I

                where `I^c` denotes the complement of the composition `I`, and
                `\ell(I)` denotes the length of `I`, and where standard
                notations for classical bases of `NCSF` are being used
                (`S` for the complete basis, `\Lambda` for the elementary basis,
                `\Phi` for the basis of the power sums of the second kind,
                and `R` for the ribbon basis). The map `\psi` is an involution
                and a graded Hopf algebra automorphism of `NCSF`. If `\pi`
                denotes the projection from `NCSF` to the ring of symmetric
                functions (:meth:`to_symmetric_function`), then
                `\pi(\psi(f)) = \omega(\pi(f))` for every `f \in NCSF`, where
                the `\omega` on the right hand side denotes the omega
                automorphism of `Sym`.

                The involution `\psi` of `NCSF` is adjoint to the involution
                `\psi` of `QSym` by the standard adjunction between `NCSF` and
                `QSym`.

                The involution `\psi` has been denoted by `\psi` in [LMvW13]_,
                section 3.6.

                .. SEEALSO::

                    :meth:`sage.combinat.ncsf_qsym.qsym.NCSF.Bases.ElementMethods.psi_involution`,
                    :meth:`sage.combinat.ncsf_qsym.qsym.QSym.Bases.ElementMethods.psi_involution`,
                    :meth:`sage.combinat.ncsf_qsym.qsym.NCSF.Bases.ElementMethods.star_involution`.

                EXAMPLES::

                    sage: NSym = NonCommutativeSymmetricFunctions(QQ)
                    sage: Phi = NSym.Phi()
                    sage: Phi[3,2].psi_involution()
                    -Phi[3, 2]
                    sage: Phi[2,2].psi_involution()
                    Phi[2, 2]
                    sage: Phi[[]].psi_involution()
                    Phi[]
                    sage: (Phi[2,1] - 2*Phi[2]).psi_involution()
                    2*Phi[2] - Phi[2, 1]
                    sage: Phi(0).psi_involution()
                    0

                The implementation at hand is tailored to the Phi basis.
                It is equivalent to the generic implementation via the
                ribbon basis::

                    sage: R = NSym.R()
                    sage: all( R(Phi[I].psi_involution()) == R(Phi[I]).psi_involution()
                    ....:      for I in Compositions(4) )
                    True
                """
                parent = self.parent()
                dct = {I: (-1) ** (I.size() - len(I)) * coeff
                       for (I, coeff) in self.monomial_coefficients().items()}
                return parent._from_dict(dct)

    class Monomial(CombinatorialFreeModule, BindableClass):
        def __init__(self, NCSF):
            r"""
            The monomial basis defined in Tevlin's paper [Tev2007]_. It
            is the basis denoted by `(M^I)_I` in that paper.

            The Monomial basis is well-defined only when the base ring is a
            `\QQ`-algebra.

            TESTS::

                sage: NCSF = NonCommutativeSymmetricFunctions(QQ)
                sage: nM = NCSF.monomial(); nM
                Non-Commutative Symmetric Functions over the Rational Field in the Monomial basis
                sage: nM([1,1])*nM([2])
                3*nM[1, 1, 2] + nM[1, 3] + nM[2, 2]
                sage: R = NCSF.ribbon()
                sage: nM(R[1,3,1])
                11*nM[1, 1, 1, 1, 1] + 8*nM[1, 1, 2, 1] + 8*nM[1, 2, 1, 1] + 5*nM[1, 3, 1] + 8*nM[2, 1, 1, 1] + 5*nM[2, 2, 1] + 5*nM[3, 1, 1] + 2*nM[4, 1]
            """
            CombinatorialFreeModule.__init__(self, NCSF.base_ring(), Compositions(),
                                             prefix='nM', bracket=False,
                                             category=NCSF.Bases())
            category = self.category()

            NCSF = NonCommutativeSymmetricFunctions(self.base_ring())
            S = NCSF.complete()
            Psi = NCSF.Psi()
            to_S = self.module_morphism(
                    on_basis = self._to_complete_on_basis,
                    codomain = S,
                    category = category)
            to_S.register_as_coercion()

            from_psi = Psi.module_morphism(
                        on_basis = self._from_psi_on_basis,
                        codomain = self,
                        category = category)
            from_psi.register_as_coercion()

        def _to_complete_on_basis(self, I):
            r"""
            Expand a Monomial basis element of non-commutative symmetric functions
            in the complete basis.

            INPUT:

            - ``self`` - the Monomial basis of non-commutative symmetric functions
            - ``I`` - a composition

            OUTPUT:

            - The expansion of the Monomial function indexed by ``I`` in the complete
              basis.

            TESTS::

                sage: S = NonCommutativeSymmetricFunctions(QQ).complete()
                sage: nM = NonCommutativeSymmetricFunctions(QQ).nM()
                sage: nM._to_complete_on_basis(Composition([1,1,1]))
                S[1, 1, 1] - S[1, 2] - S[2, 1] + S[3]
                sage: nM._to_complete_on_basis(Composition([1,2]))
                -S[1, 1, 1] + 2*S[1, 2] + 1/2*S[2, 1] - 3/2*S[3]
                sage: nM._to_complete_on_basis(Composition([2,1]))
                -S[1, 1, 1] + S[1, 2] + 3/2*S[2, 1] - 3/2*S[3]
                sage: nM._to_complete_on_basis(Composition([3]))
                S[1, 1, 1] - 2*S[1, 2] - S[2, 1] + 3*S[3]
            """
            S = NonCommutativeSymmetricFunctions(self.base_ring()).S()
            return sum( m_to_s_stat(self.base_ring(),I,K) * S(K) for K in Compositions(sum(I)) )
            # Note: sum(I) works both if I is a list and if I is a composition
            # (although the latter case doesn't work in IPython, cf.
            # :trac:`15163`).

        def _from_psi_on_basis(self, I):
            r"""
            Expand a Psi basis element of non-commutative symmetric functions
            in the Monomial basis.

            INPUT:

            - ``self`` - the Monomial basis of non-commutative symmetric functions
            - ``I`` - a composition

            OUTPUT:

            - The expansion of the Psi function indexed by ``I`` into the Monomial
              basis.

            TESTS::

                sage: nM=NonCommutativeSymmetricFunctions(QQ).nM()
                sage: nM._from_psi_on_basis(Composition([3]))
                nM[3]
                sage: nM._from_psi_on_basis(Composition([1,2]))
                2*nM[1, 2] + nM[3]
                sage: nM._from_psi_on_basis(Composition([2,1]))
                2*nM[2, 1] + nM[3]
                sage: nM._from_psi_on_basis(Composition([1,1,1]))
                6*nM[1, 1, 1] + 2*nM[1, 2] + 4*nM[2, 1] + nM[3]
            """
            M = NonCommutativeSymmetricFunctions(self.base_ring()).nM()
            sum_of_elements = M.zero()
            for J in Compositions(I.size()):
                if I.is_finer(J):
                    len_of_J = len(J)
<<<<<<< HEAD
                    p = [0] + Composition(I).refinement_splitting_lengths(J).partial_sums()
=======
                    p = [0] + self._basis_keys(I).refinement_splitting_lengths(J).partial_sums()
>>>>>>> 8029bc64
                    sum_of_elements += prod( (len_of_J - k)**(p[k+1]-p[k]) for k in range(len_of_J) ) * M(J)
            return sum_of_elements

    nM = monomial = Monomial

    class Immaculate(CombinatorialFreeModule, BindableClass):
        def __init__(self, NCSF):
            r"""
            The immaculate basis of the non-commutative symmetric
            functions. This basis first appears in Berg, Bergeron,
            Saliola, Serrano and Zabrocki's [BBSSZ2012]_.

            EXAMPLES::

                sage: NCSF = NonCommutativeSymmetricFunctions(QQ)
                sage: I = NCSF.I()
                sage: I([1,3,2])*I([1])
                I[1, 3, 2, 1] + I[1, 3, 3] + I[1, 4, 2] + I[2, 3, 2]
                sage: I([1])*I([1,3,2])
                I[1, 1, 3, 2] - I[2, 2, 1, 2] - I[2, 2, 2, 1] - I[2, 2, 3] - I[3, 2, 2]
                sage: I([1,3])*I([1,1])
                I[1, 3, 1, 1] + I[1, 4, 1] + I[2, 3, 1] + I[2, 4]
                sage: I([3,1])*I([2,1])
                I[3, 1, 2, 1] + I[3, 2, 1, 1] + I[3, 2, 2] + I[3, 3, 1] + I[4, 1, 1, 1] + I[4, 1, 2] + 2*I[4, 2, 1] + I[4, 3] + I[5, 1, 1] + I[5, 2]
                sage: R = NCSF.ribbon()
                sage: I(R[1,3,1])
                I[1, 3, 1] + I[2, 2, 1] + I[2, 3] + I[3, 1, 1] + I[3, 2]
                sage: R(I(R([2,1,3])))
                R[2, 1, 3]
            """
            CombinatorialFreeModule.__init__(self, NCSF.base_ring(), Compositions(),
                                             prefix='I', bracket=False,
                                             category=NCSF.Bases())
            category = self.category()
            S = self.realization_of().complete()
            to_S = self.module_morphism(
                    on_basis = self._to_complete_on_basis,
                    codomain = S,
                    category = category)
            to_S.register_as_coercion()

            from_S = S.module_morphism(
                        on_basis = self._from_complete_on_basis,
                        codomain = self,
                        category = category)
            from_S.register_as_coercion()

        def _realization_name(self):
            r"""
            TESTS::

                sage: N = NonCommutativeSymmetricFunctions(QQ)
                sage: I = N.I()
                sage: I._realization_name()
                'Immaculate'
            """
            return "Immaculate"

        def _H(self, alpha):
            r"""
            Return the complete basis element indexed by a list ``alpha`` if
            the list happens to be a composition (possibly with `0`s
            interspersed). Otherwise, return `0`.

            INPUT:

            - ``self`` - The Immaculate basis
            - ``alpha`` - a list

            OUTPUT:

            - the complete basis element indexed by ``alpha`` (with any
              zeroes removed) if all entries of ``alpha`` are nonnegative;
              otherwise, `0`

            EXAMPLES::

                sage: I=NonCommutativeSymmetricFunctions(QQ).I()
                sage: I._H([2,0,1])
                S[2, 1]
                sage: I._H([2,0,1,-1])
                0
                sage: I._H([1,0,2])
                S[1, 2]
            """
            S = NonCommutativeSymmetricFunctions(self.base_ring()).complete()
            if any( d < 0 for d in alpha ):
                return 0
            return S( [ d for d in alpha if d > 0 ] )

        @cached_method
        def _to_complete_on_basis(self, alpha):
            r"""
            Return the expansion of an Immaculate basis element in the
            complete basis.

            INPUT:

            - ``self`` - the Immaculate basis of the non-commutative
              symmetric functions
            - ``alpha`` - a composition

            OUTPUT:

            - The expansion in the complete basis of the basis element
              of the Immaculate basis ``self`` indexed by the
              composition ``alpha``.

            EXAMPLES::

                sage: I=NonCommutativeSymmetricFunctions(QQ).I()
                sage: I._to_complete_on_basis(Composition([]))
                S[]
                sage: I._to_complete_on_basis(Composition([2,1,3]))
                S[2, 1, 3] - S[2, 2, 2] + S[3, 2, 1] - S[3, 3] - S[4, 1, 1] + S[4, 2]
            """
            if alpha == []:
                return self._H([])
            if alpha == [1]:
                return self._H([1])
            return sum( sigma.signature()*self._H( [alpha[i]+sigma[i]-(i+1) for i in range(len(alpha))] ) for sigma in Permutations(len(alpha)))

        @cached_method
        def _from_complete_on_basis(self, comp_content):
            r"""
            Return the expansion of a complete basis element in the
            Immaculate basis.

            INPUT:

            - ``comp_content`` - a composition

            OUTPUT:

            - The expansion in the Immaculate basis of the basis element
              of the complete basis indexed by the composition
<<<<<<< HEAD
              ``comp_content`` .
=======
              ``comp_content``.
>>>>>>> 8029bc64

            EXAMPLES::

                sage: I=NonCommutativeSymmetricFunctions(QQ).I()
                sage: I._from_complete_on_basis(Composition([]))
                I[]
                sage: I._from_complete_on_basis(Composition([2,1,3]))
                I[2, 1, 3] + I[2, 2, 2] + I[2, 3, 1] + I[2, 4] + I[3, 1, 2] + I[3, 2, 1] + 2*I[3, 3] + I[4, 1, 1] + 2*I[4, 2] + 2*I[5, 1] + I[6]
            """
            I = NonCommutativeSymmetricFunctions(self.base_ring()).I()
            if comp_content == []:
                return I([])
            else:
                return sum( number_of_fCT(comp_content,comp_shape) * I(comp_shape) \
<<<<<<< HEAD
                            for comp_shape in Compositions(Composition(comp_content).size()) )
=======
                            for comp_shape in Compositions(sum(comp_content)) )
>>>>>>> 8029bc64

    I = Immaculate<|MERGE_RESOLUTION|>--- conflicted
+++ resolved
@@ -43,11 +43,7 @@
 
 class NonCommutativeSymmetricFunctions(UniqueRepresentation, Parent):
     r"""
-<<<<<<< HEAD
-    The abstract algebra of non-commutative symmetric functions
-=======
     The abstract algebra of non-commutative symmetric functions.
->>>>>>> 8029bc64
 
     We construct the abstract algebra of non-commutative symmetric
     functions over the rational numbers::
@@ -585,13 +581,8 @@
 
                     \mathbf{V}_n(S_r) = S_{r/n},
                     \quad \mathbf{V}_n(\Lambda_r) = (-1)^{r - r/n} \Lambda_{r/n},
-<<<<<<< HEAD
-                    \quad \mathbf{V}_n(\Psi_r) = n \Psi_r,
-                    \quad \mathbf{V}_n(\Phi_r) = n \Phi_r
-=======
                     \quad \mathbf{V}_n(\Psi_r) = n \Psi_{r/n},
                     \quad \mathbf{V}_n(\Phi_r) = n \Phi_{r/n}
->>>>>>> 8029bc64
 
                 (where `S_r` denotes the `r`-th complete non-commutative
                 symmetric function, `\Lambda_r` denotes the `r`-th elementary
@@ -599,11 +590,7 @@
                 power-sum non-commutative symmetric function of the first kind,
                 and `\Phi_r` denotes the `r`-th power-sum non-commutative
                 symmetric function of the second kind). For every positive
-<<<<<<< HEAD
-                integer `r` with `n \not\mid r`, it satisfes
-=======
                 integer `r` with `n \nmid r`, it satisfes
->>>>>>> 8029bc64
 
                 .. MATH::
 
@@ -625,18 +612,10 @@
                 .. MATH::
 
                     \mathbf{V}_n ( R_I )
-<<<<<<< HEAD
-                    = (-1)^{\ell(I) - \ell(J)}
-                    \cdot R_{J/n},
-
-                where `J` denotes the meet of the compositions `I` and
-                `(\underbrace{n, n, \ldots, n}_{\ell\mbox{ times}})`,
-=======
                     = (-1)^{\ell(I) - \ell(J)} \cdot R_{J / n},
 
                 where `J` denotes the meet of the compositions `I` and
                 `(\underbrace{n, n, \ldots, n}_{|I|/n \mbox{ times}})`,
->>>>>>> 8029bc64
                 where `\ell(I)` is the length of `I`, and
                 where `J / n` denotes the composition obtained by dividing
                 every entry of `J` by `n`.
@@ -645,10 +624,7 @@
 
                 .. SEEALSO::
 
-<<<<<<< HEAD
-=======
                     :meth:`sage.combinat.ncsf_qsym.qsym.QSym.Bases.ElementMethods.frobenius`,
->>>>>>> 8029bc64
                     :meth:`sage.combinat.sf.sfa.SymmetricFunctionAlgebra_generic_Element.verschiebung`
 
                 INPUT:
@@ -710,18 +686,12 @@
                 # componentwise, then convert back.
                 parent = self.parent()
                 S = parent.realization_of().S()
-<<<<<<< HEAD
-                dct = {Composition(map(lambda i: i // n, I)): coeff
-=======
                 C = parent._basis_keys
                 dct = {C(map(lambda i: i // n, I)): coeff
->>>>>>> 8029bc64
                        for (I, coeff) in S(self).monomial_coefficients().items()
                        if all(i % n == 0 for i in I)}
                 return parent(S._from_dict(dct))
 
-<<<<<<< HEAD
-=======
             def star_involution(self):
                 r"""
                 Return the image of the noncommutative symmetric function
@@ -979,7 +949,6 @@
                        for (I, coeff) in R(self).monomial_coefficients().items()}
                 return parent(R._from_dict(dct))
 
->>>>>>> 8029bc64
             def to_descent_algebra(self, n):
                 r"""
                 Return the image of the ``n``-th degree homogeneous component
@@ -2092,13 +2061,8 @@
             r"""
             Return the image of the complete non-commutative symmetric function indexed
             by the composition ``I`` in the symmetric group algebra under the canonical
-<<<<<<< HEAD
-            embedding of the non-commutative symmetric functions into the symmetric
-            group algebra.
-=======
             embedding of the degree-`|I|` homogeneous non-commutative symmetric
             functions into the `|I|`-th symmetric group algebra.
->>>>>>> 8029bc64
 
             This embedding sends the complete basis element indexed by the composition
             ``I`` to the sum of all permutations whose descent composition is fatter
@@ -2195,8 +2159,6 @@
             return prod(m.sum_of_terms([(P(A), R(c_num(A) / factorial(n))) for A in SetPartitions(n)], distinct=True)
                         for n in I)
 
-<<<<<<< HEAD
-=======
         class Element(CombinatorialFreeModule.Element):
             """
             An element in the Complete basis.
@@ -2274,7 +2236,6 @@
                                    * parent.alternating_sum_of_finer_compositions(I)
                                    for I, coeff in self._monomial_coefficients.items() )
 
->>>>>>> 8029bc64
     S = complete = Complete
 
     class Elementary(CombinatorialFreeModule, BindableClass):
@@ -2374,8 +2335,6 @@
             n = I.size()
             minus_one = -self.base_ring().one()
             return self.sum_of_terms( (compo, minus_one**(len(compo)-n)) for compo in I.finer() )
-<<<<<<< HEAD
-=======
 
         class Element(CombinatorialFreeModule.Element):
 
@@ -2535,7 +2494,6 @@
                                    * parent.alternating_sum_of_finer_compositions(I)
                                    for I, coeff in
                                    self._monomial_coefficients.items() )
->>>>>>> 8029bc64
 
     L = elementary = Elementary
 
@@ -2571,12 +2529,9 @@
         `\QQ`-algebra (although the `\Psi^I` can be defined over any base
         ring). The elements of the `\Psi`-basis are known as the
         "power-sum non-commutative symmetric functions of the first kind".
-<<<<<<< HEAD
-=======
         The generators `\Psi_n` correspond to the Dynkin
         (quasi-)idempotents in the descent algebras of the symmetric
         groups (see [NCSF1]_, 5.2 for details).
->>>>>>> 8029bc64
 
         EXAMPLES::
 
@@ -2875,13 +2830,10 @@
         `\QQ`-algebra. The elements of the `\Phi`-basis are known as the
         "power-sum non-commutative symmetric functions of the second
         kind".
-<<<<<<< HEAD
-=======
 
         The generators `\Phi_n` are related to the (first) Eulerian
         idempotents in the descent algebras of the symmetric groups (see
         [NCSF1]_, 5.4 for details).
->>>>>>> 8029bc64
 
         EXAMPLES::
 
@@ -3381,11 +3333,7 @@
             for J in Compositions(I.size()):
                 if I.is_finer(J):
                     len_of_J = len(J)
-<<<<<<< HEAD
-                    p = [0] + Composition(I).refinement_splitting_lengths(J).partial_sums()
-=======
                     p = [0] + self._basis_keys(I).refinement_splitting_lengths(J).partial_sums()
->>>>>>> 8029bc64
                     sum_of_elements += prod( (len_of_J - k)**(p[k+1]-p[k]) for k in range(len_of_J) ) * M(J)
             return sum_of_elements
 
@@ -3522,11 +3470,7 @@
 
             - The expansion in the Immaculate basis of the basis element
               of the complete basis indexed by the composition
-<<<<<<< HEAD
-              ``comp_content`` .
-=======
               ``comp_content``.
->>>>>>> 8029bc64
 
             EXAMPLES::
 
@@ -3541,10 +3485,6 @@
                 return I([])
             else:
                 return sum( number_of_fCT(comp_content,comp_shape) * I(comp_shape) \
-<<<<<<< HEAD
-                            for comp_shape in Compositions(Composition(comp_content).size()) )
-=======
                             for comp_shape in Compositions(sum(comp_content)) )
->>>>>>> 8029bc64
 
     I = Immaculate