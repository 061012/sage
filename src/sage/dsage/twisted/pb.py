############################################################################
#
#   DSAGE: Distributed SAGE
#
#       Copyright (C) 2006, 2007 Yi Qiang <yqiang@gmail.com>
#
#  Distributed under the terms of the GNU General Public License (GPL)
#
#    This code is distributed in the hope that it will be useful,
#    but WITHOUT ANY WARRANTY; without even the implied warranty of
#    MERCHANTABILITY or FITNESS FOR A PARTICULAR PURPOSE.  See the GNU
#    General Public License for more details.
#
#  The full text of the GPL is available at:
#
#                  http://www.gnu.org/licenses/
############################################################################

from twisted.spread import pb
from zope.interface import implements
from twisted.cred import portal, credentials
from twisted.cred.credentials import ISSHPrivateKey
from twisted.cred.credentials import Anonymous
from twisted.spread.interfaces import IJellyable
from twisted.spread.pb import IPerspective, AsReferenceable
from twisted.python import log

from sage.dsage.misc.hostinfo import HostInfo
import sage.dsage.server.client_tracker as client_tracker
import sage.dsage.server.worker_tracker as worker_tracker
from sage.dsage.errors.exceptions import BadTypeError, BadJobError

pb.setUnjellyableForClass(HostInfo, HostInfo)

class WorkerPBServerFactory(pb.PBServerFactory):
    def __init__(self, root):
        pb.PBServerFactory.__init__(self, root)

    def clientConnectionMade(self, broker):
        """Keeps a 3-tuple of connected workers.
        tuple[0] - the broker
        tuple[1] - the worker ip
        tuple[2] - the worker port

        """

        broker.notifyOnDisconnect(self.clientConnectionLost)
        worker_tracker.add((broker,
                            broker.transport.getPeer().host,
                            broker.transport.getPeer().port))

    def clientConnectionLost(self):
        for broker, host, port in worker_tracker.worker_list:
            if broker.transport.disconnected:
                worker_tracker.remove((broker, host, port))

class PBClientFactory(pb.PBClientFactory):
    r"""
    Custom implementation of the PBClientFactory that supports logging in
    with public key as well as anonymous credentials.

    """

    def login(self, creds, mind=None):
        if ISSHPrivateKey.providedBy(creds):
            d = self.getRootObject()
            d.addCallback(self._cbSendUsername,
                          creds.username,
                          creds.algName,
                          creds.blob,
                          creds.sigData,
                          creds.signature,
                          mind)

            return d
        else:
            d = self.getRootObject()
            d.addCallback(self._cbAnonymousLogin, mind)
            return d

    def _cbSendUsername(self, root, username, alg_name, blob, sig_data,
                        signature, mind):
        d = root.callRemote("login", username, alg_name, blob, sig_data,
                                signature, mind)
        return d

    def _cbAnonymousLogin(self, root, mind):
        d = root.callRemote("login_anonymous", mind)

        return d

class _SSHKeyPortalRoot(pb._PortalRoot):
    def rootObject(self, broker):
        return _SSHKeyPortalWrapper(self.portal, broker)

class _SSHKeyPortalWrapper(pb._PortalWrapper):
    def remote_login(self, username, alg_name, blob, data, signature, mind):
        pubkey_cred = credentials.SSHPrivateKey(username,
                                                alg_name,
                                                blob,
                                                data,
                                                signature)

        d = self.portal.login(pubkey_cred, mind, IPerspective)
        d.addCallback(self._loggedIn)

        return d

    def remote_login_anonymous(self, mind):
        d = self.portal.login(Anonymous(), mind, IPerspective)
        d.addCallback(self._loggedIn)

        return d

    def _loggedIn(self, (interface, perspective, logout)):
        if not IJellyable.providedBy(perspective):
            perspective = AsReferenceable(perspective, "perspective")
        self.broker.notifyOnDisconnect(logout)

        return perspective

class DefaultPerspective(pb.Avatar):
    r"""
    Custom implementation of pb.Avatar so we can keep track of the broker.

    """

    current_connections = 0

    def __init__(self, DSageServer, avatarID):
        self.DSageServer = DSageServer
        self.avatarID = avatarID

        log.msg('%s connected' % self.avatarID)

    def perspectiveMessageReceived(self, broker, message, args, kw):
        self.broker = broker

        return pb.Avatar.perspectiveMessageReceived(self, broker,
                                                    message, args, kw)

    def attached(self, avatar, mind):
        self.current_connections += 1
        if isinstance(mind, tuple):
            self.mind = mind
            host_info = mind[1]
            host_info['ip'] = mind[0].broker.transport.getPeer().host
            host_info['port'] = mind[0].broker.transport.getPeer().port
            uuid = host_info['uuid']
            worker_tracker.add((mind[0].broker, host_info))
            if self.DSageServer.monitordb.get_monitor(uuid) is None:
                self.DSageServer.monitordb.add_monitor(host_info)
            self.DSageServer.monitordb.set_connected(uuid, connected=True)
        else:
            client_tracker.add((avatar, mind))

    def detached(self, avatar, mind):
        self.current_connections -= 1
        if mind:
            # This will remove all disconnected clients, not just the one that
            # just disconnected.
            for broker, host_info in worker_tracker.worker_list:
                if broker.transport.disconnected:
                    worker_tracker.remove((broker, host_info))
            self.DSageServer.monitordb.set_connected(host_info['uuid'],
                                                    connected=False)
        else:
            client_tracker.remove((avatar, mind))

class AnonymousMonitorPerspective(DefaultPerspective):
    r"""
    Defines the perspective of an anonymous worker.

    """

    def __init__(self, DSageServer, avatarID):
        DefaultPerspective.__init__(self, DSageServer, avatarID)

    def perspective_get_job(self):
        r"""
        Returns jobs only marked as doable by anonymous workers.

        """

<<<<<<< HEAD
    def perspective_get_job(self):
        return self.DSageServer.get_job()

    def perspective_get_next_job_id(self):
        job_id = self.DSageServer.get_next_job_id()
=======
        uuid = self.mind[1]['uuid']
        jdict = self.DSageServer.get_job(anonymous=True)
        if jdict is not None:
            self.DSageServer.set_job_uuid(jdict['job_id'], uuid)
            self.DSageServer.set_busy(uuid, busy=True)
        else:
            self.DSageServer.set_busy(uuid, busy=False)

        return jdict
>>>>>>> 4d856a10

    def perspective_get_killed_jobs_list(self):
        return self.DSageServer.get_killed_jobs_list()

<<<<<<< HEAD
    def perspective_get_job_by_id(self, jobID):
        if not isinstance(jobID, str):
            raise BadTypeError()
            print 'Bad jobID passed to get_job_by_id'
        log.msg('Returning job %s to %s' % (jobID, self.avatarID))
        job = self.DSageServer.get_job_by_id(jobID)
=======
    def perspective_job_done(self, job_id, output,
                             result, completed, worker_info):
        if not (isinstance(job_id, str) or isinstance(completed, bool)):
            print 'Bad job_id passed to perspective_job_done'
            raise BadTypeError()
>>>>>>> 4d856a10

        return self.DSageServer.job_done(job_id, output, result,
                                         completed, worker_info)

class MonitorPerspective(DefaultPerspective):
    r"""
    Defines the perspective of an authenticated worker to the server.

    """
    def __init__(self, DSageServer, avatarID):
        DefaultPerspective.__init__(self, DSageServer, avatarID)

    def perspective_get_job(self):
        r"""
        Returns jobs to authenticated workers.

        """

<<<<<<< HEAD
    def perspective_get_jobs_by_author(self, author, job_name, is_active):
        if not (isinstance(author, str) or
                isinstance(is_active, bool) or
                isinstance(job_name, str)):
            print 'Bad jobID passed to perspective_get_jobs_by_author'
            raise BadTypeError()

        jobs = self.DSageServer.get_jobs_by_author(author, job_name, is_active)
=======
        uuid = self.mind[1]['uuid']
        jdict = self.DSageServer.get_job(anonymous=False, uuid=uuid)
        if jdict is not None:
            self.DSageServer.set_job_uuid(jdict['job_id'], uuid)
            self.DSageServer.set_busy(uuid, busy=True)
        else:
            self.DSageServer.set_busy(uuid, busy=False)

        return jdict

    def perspective_job_done(self, job_id, output, result,
                            completed, worker_info):
        if not (isinstance(job_id, str) or isinstance(completed, bool)):
            print 'Bad job_id passed to perspective_job_done'
            print 'job_id: %s' % (job_id)
            print 'output: %s' % (output)
            print 'result: %s' % (result)
            print 'completed: %s' % (completed)
            print 'worker_info: %s' % (worker_info)
            raise BadTypeError()

        return self.DSageServer.job_done(job_id, output, result,
                                  completed, worker_info)
>>>>>>> 4d856a10

    def perspective_job_failed(self, job_id):
        if not isinstance(job_id, str):
            print 'Bad job_id passed to perspective_job_failed'
            raise BadTypeError()

        return self.DSageServer.job_failed(job_id)

<<<<<<< HEAD
    def perspective_get_job_result_by_id(self, jobID):
        if not isinstance(jobID, str):
            print 'Bad jobID passed to perspective_get_job_result_by_id'
=======
    def perspective_submit_host_info(self, hostinfo):
        if not isinstance(hostinfo, dict):
>>>>>>> 4d856a10
            raise BadTypeError()
        return self.DSageServer.submit_host_info(hostinfo)

<<<<<<< HEAD
        return self.DSageServer.get_job_result_by_id(jobID)

    def perspective_get_job_output_by_id(self, jobID):
        if not isinstance(jobID, str):
            print 'Bad jobID passed to get_job_output_by_id'
=======
    def perspective_get_killed_jobs_list(self):
        return self.DSageServer.get_killed_jobs_list()

class UserPerspective(DefaultPerspective):
    r"""
    Defines the perspective of a regular user to the server.

    """
    def __init__(self, DSageServer, avatarID):
        DefaultPerspective.__init__(self, DSageServer, avatarID)

    def perspective_get_job_by_id(self, job_id):
        if not isinstance(job_id, str):
>>>>>>> 4d856a10
            raise BadTypeError()
            print 'Bad job_id passed to get_job_by_id'
        # log.msg('Returning job %s to %s' % (job_id, self.avatarID))
        job = self.DSageServer.get_job_by_id(job_id)

<<<<<<< HEAD
        return self.DSageServer.get_job_output_by_id(jobID)

    def perspective_sync_job(self, jobID):
        if not isinstance(jobID, str):
            return None

        return self.DSageServer.sync_job(jobID)

    def perspective_submit_job(self, pickled_job):
        return self.DSageServer.submit_job(pickled_job)

    def perspective_job_done(self, jobID, output, result,
                            completed, worker_info):
        if not (isinstance(jobID, str) or isinstance(completed, bool)):
            print 'Bad jobID passed to perspective_job_done'
            raise BadTypeError()

        return self.DSageServer.job_done(jobID, output, result,
                                  completed, worker_info)

    def perspective_job_failed(self, jobID):
        if not isinstance(jobID, str):
            print 'Bad jobID passed to perspective_job_failed'
            raise BadTypeError()

        return self.DSageServer.job_failed(jobID)

    def perspective_kill_job(self, jobID, reason=None):
        if not isinstance(jobID, str):
            print 'Bad jobID passed to perspective_kill_job'
            raise BadTypeError()

        return self.DSageServer.kill_job(jobID, reason)
=======
        return job

    def perspective_get_jobs_by_user_id(self, user_id):
        if not (isinstance(user_id, str)):
            print 'Bad job_id passed to perspective_get_jobs_by_user_id'
            raise BadTypeError()

        jobs = self.DSageServer.get_jobs_by_user_id(user_id)

        return jobs

    def perspective_get_job_result_by_id(self, job_id):
        if not isinstance(job_id, str):
            print 'Bad job_id passed to perspective_get_job_result_by_id'
            raise BadTypeError()

        return self.DSageServer.get_job_result_by_id(job_id)

    def perspective_get_job_output_by_id(self, job_id):
        if not isinstance(job_id, str):
            print 'Bad job_id passed to get_job_output_by_id'
            raise BadTypeError()

        return self.DSageServer.get_job_output_by_id(job_id)

    def perspective_sync_job(self, job_id):
        if not isinstance(job_id, str):
            return None

        return self.DSageServer.sync_job(job_id)

    def perspective_submit_job(self, jdict):
        if jdict is None:
            raise BadJobError()
        return self.DSageServer.submit_job(jdict)

    def perspective_kill_job(self, job_id, reason=None):
        if not isinstance(job_id, str):
            print 'Bad job_id passed to perspective_kill_job'
            raise BadTypeError()

        return self.DSageServer.kill_job(job_id, reason)
>>>>>>> 4d856a10

    def perspective_get_cluster_speed(self):
        return self.DSageServer.get_cluster_speed()

<<<<<<< HEAD
    def perspective_get_worker_list(self):
        return [x[1:] for x in self.DSageServer.get_worker_list()]
=======
    def perspective_get_monitor_list(self):
        # return [x[1] for x in self.DSageServer.get_worker_list()]
        return self.DSageServer.get_monitor_list()
>>>>>>> 4d856a10

    def perspective_get_client_list(self):
        return [avatar[0].avatarID for avatar in
                self.DSageServer.get_client_list()]
<<<<<<< HEAD
=======

    def perspective_submit_host_info(self, hostinfo):
        if not isinstance(hostinfo, dict):
            raise BadTypeError()
        return self.DSageServer.submit_host_info(hostinfo)

    def perspective_get_killed_jobs_list(self):
        return self.DSageServer.get_killed_jobs_list()
>>>>>>> 4d856a10

class AdminPerspective(UserPerspective):
    r"""
    Defines the perspective of the admin.

    """

    def __init__(self, DSageServer, avatarID):
        UserPerspective.__init__(self, DSageServer, avatarID)

class Realm(object):
    implements(portal.IRealm)

    def __init__(self, DSageServer):
        self.DSageServer = DSageServer

    def requestAvatar(self, avatarID, mind, *interfaces):
        if not pb.IPerspective in interfaces:
            raise NotImplementedError, "No supported avatar interface."
        else:
            if avatarID == 'admin':
                avatar = AdminPerspective(self.DSageServer, avatarID)
            elif avatarID == 'Anonymous' and mind:
                avatar = AnonymousMonitorPerspective(self.DSageServer,
                                                     avatarID)
            elif mind:
                avatar = MonitorPerspective(self.DSageServer, avatarID)
            else:
                avatar = UserPerspective(self.DSageServer, avatarID)
        avatar.attached(avatar, mind)
        return pb.IPerspective, avatar, lambda a=avatar:a.detached(avatar,
                                                                   mind)<|MERGE_RESOLUTION|>--- conflicted
+++ resolved
@@ -182,13 +182,6 @@
 
         """
 
-<<<<<<< HEAD
-    def perspective_get_job(self):
-        return self.DSageServer.get_job()
-
-    def perspective_get_next_job_id(self):
-        job_id = self.DSageServer.get_next_job_id()
-=======
         uuid = self.mind[1]['uuid']
         jdict = self.DSageServer.get_job(anonymous=True)
         if jdict is not None:
@@ -198,25 +191,15 @@
             self.DSageServer.set_busy(uuid, busy=False)
 
         return jdict
->>>>>>> 4d856a10
 
     def perspective_get_killed_jobs_list(self):
         return self.DSageServer.get_killed_jobs_list()
 
-<<<<<<< HEAD
-    def perspective_get_job_by_id(self, jobID):
-        if not isinstance(jobID, str):
-            raise BadTypeError()
-            print 'Bad jobID passed to get_job_by_id'
-        log.msg('Returning job %s to %s' % (jobID, self.avatarID))
-        job = self.DSageServer.get_job_by_id(jobID)
-=======
     def perspective_job_done(self, job_id, output,
                              result, completed, worker_info):
         if not (isinstance(job_id, str) or isinstance(completed, bool)):
             print 'Bad job_id passed to perspective_job_done'
             raise BadTypeError()
->>>>>>> 4d856a10
 
         return self.DSageServer.job_done(job_id, output, result,
                                          completed, worker_info)
@@ -235,16 +218,6 @@
 
         """
 
-<<<<<<< HEAD
-    def perspective_get_jobs_by_author(self, author, job_name, is_active):
-        if not (isinstance(author, str) or
-                isinstance(is_active, bool) or
-                isinstance(job_name, str)):
-            print 'Bad jobID passed to perspective_get_jobs_by_author'
-            raise BadTypeError()
-
-        jobs = self.DSageServer.get_jobs_by_author(author, job_name, is_active)
-=======
         uuid = self.mind[1]['uuid']
         jdict = self.DSageServer.get_job(anonymous=False, uuid=uuid)
         if jdict is not None:
@@ -268,7 +241,6 @@
 
         return self.DSageServer.job_done(job_id, output, result,
                                   completed, worker_info)
->>>>>>> 4d856a10
 
     def perspective_job_failed(self, job_id):
         if not isinstance(job_id, str):
@@ -277,24 +249,11 @@
 
         return self.DSageServer.job_failed(job_id)
 
-<<<<<<< HEAD
-    def perspective_get_job_result_by_id(self, jobID):
-        if not isinstance(jobID, str):
-            print 'Bad jobID passed to perspective_get_job_result_by_id'
-=======
     def perspective_submit_host_info(self, hostinfo):
         if not isinstance(hostinfo, dict):
->>>>>>> 4d856a10
             raise BadTypeError()
         return self.DSageServer.submit_host_info(hostinfo)
 
-<<<<<<< HEAD
-        return self.DSageServer.get_job_result_by_id(jobID)
-
-    def perspective_get_job_output_by_id(self, jobID):
-        if not isinstance(jobID, str):
-            print 'Bad jobID passed to get_job_output_by_id'
-=======
     def perspective_get_killed_jobs_list(self):
         return self.DSageServer.get_killed_jobs_list()
 
@@ -308,47 +267,11 @@
 
     def perspective_get_job_by_id(self, job_id):
         if not isinstance(job_id, str):
->>>>>>> 4d856a10
             raise BadTypeError()
             print 'Bad job_id passed to get_job_by_id'
         # log.msg('Returning job %s to %s' % (job_id, self.avatarID))
         job = self.DSageServer.get_job_by_id(job_id)
 
-<<<<<<< HEAD
-        return self.DSageServer.get_job_output_by_id(jobID)
-
-    def perspective_sync_job(self, jobID):
-        if not isinstance(jobID, str):
-            return None
-
-        return self.DSageServer.sync_job(jobID)
-
-    def perspective_submit_job(self, pickled_job):
-        return self.DSageServer.submit_job(pickled_job)
-
-    def perspective_job_done(self, jobID, output, result,
-                            completed, worker_info):
-        if not (isinstance(jobID, str) or isinstance(completed, bool)):
-            print 'Bad jobID passed to perspective_job_done'
-            raise BadTypeError()
-
-        return self.DSageServer.job_done(jobID, output, result,
-                                  completed, worker_info)
-
-    def perspective_job_failed(self, jobID):
-        if not isinstance(jobID, str):
-            print 'Bad jobID passed to perspective_job_failed'
-            raise BadTypeError()
-
-        return self.DSageServer.job_failed(jobID)
-
-    def perspective_kill_job(self, jobID, reason=None):
-        if not isinstance(jobID, str):
-            print 'Bad jobID passed to perspective_kill_job'
-            raise BadTypeError()
-
-        return self.DSageServer.kill_job(jobID, reason)
-=======
         return job
 
     def perspective_get_jobs_by_user_id(self, user_id):
@@ -391,25 +314,17 @@
             raise BadTypeError()
 
         return self.DSageServer.kill_job(job_id, reason)
->>>>>>> 4d856a10
 
     def perspective_get_cluster_speed(self):
         return self.DSageServer.get_cluster_speed()
 
-<<<<<<< HEAD
-    def perspective_get_worker_list(self):
-        return [x[1:] for x in self.DSageServer.get_worker_list()]
-=======
     def perspective_get_monitor_list(self):
         # return [x[1] for x in self.DSageServer.get_worker_list()]
         return self.DSageServer.get_monitor_list()
->>>>>>> 4d856a10
 
     def perspective_get_client_list(self):
         return [avatar[0].avatarID for avatar in
                 self.DSageServer.get_client_list()]
-<<<<<<< HEAD
-=======
 
     def perspective_submit_host_info(self, hostinfo):
         if not isinstance(hostinfo, dict):
@@ -418,7 +333,6 @@
 
     def perspective_get_killed_jobs_list(self):
         return self.DSageServer.get_killed_jobs_list()
->>>>>>> 4d856a10
 
 class AdminPerspective(UserPerspective):
     r"""
