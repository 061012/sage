############################################################################
#
#   DSAGE: Distributed SAGE
#
#       Copyright (C) 2006, 2007 Yi Qiang <yqiang@gmail.com>
#
#  Distributed under the terms of the GNU General Public License (GPL)
#
#    This code is distributed in the hope that it will be useful,
#    but WITHOUT ANY WARRANTY; without even the implied warranty of
#    MERCHANTABILITY or FITNESS FOR A PARTICULAR PURPOSE.  See the GNU
#    General Public License for more details.
#
#  The full text of the GPL is available at:
#
#                  http://www.gnu.org/licenses/
############################################################################

import unittest
import datetime

from sage.dsage.database.job import Job


class JobTestCase(unittest.TestCase):

    def testcreate_job(self):
        job = Job()
        self.assert_(isinstance(job, Job))

<<<<<<< HEAD
        job = Job(id=10, name='test', file='test', parent='test',
                  author='test', type_='test')
=======
        job = Job(id_=10, name='test', code='test', parent='test',
                  user_id='test', type_='test')
>>>>>>> 4d856a10
        self.assert_(isinstance(job, Job))

    def testjob_id(self):
        job = Job()
        self.assertRaises(TypeError, job.id, 5)

    def testjobFile(self):
        job = Job()
        self.assertRaises(TypeError, job.code, 1)

    def testjobCreationTime(self):
        job = Job()
        self.assert_(isinstance(job.creation_time, datetime.datetime))
        self.assertRaises(TypeError, job.creation_time, 'test')

    def testjobFinishTime(self):
        job = Job()
        self.assert_(job.finish_time == None)
        self.assertRaises(TypeError, job.finish_time, 'test')

    def testjobUpdateTime(self):
        job = Job()
        self.assertEquals(job.update_time, None)
        self.assertRaises(TypeError, job.update_time, 'test')

    def testjobStatus(self):
        job = Job()
        self.assertRaises(TypeError, job.status, 'test')

    def testjobFailures(self):
        job = Job()
        self.assertRaises(TypeError, job.failures, 'test')

    def testjobResult(self):
        job = Job()
        job.result = 'woot'
        self.assertEquals(job.result, 'woot')

    def testjobKilled(self):
        job = Job()
        self.assertRaises(TypeError, job.killed, 'test')

<|MERGE_RESOLUTION|>--- conflicted
+++ resolved
@@ -28,13 +28,8 @@
         job = Job()
         self.assert_(isinstance(job, Job))
 
-<<<<<<< HEAD
-        job = Job(id=10, name='test', file='test', parent='test',
-                  author='test', type_='test')
-=======
         job = Job(id_=10, name='test', code='test', parent='test',
                   user_id='test', type_='test')
->>>>>>> 4d856a10
         self.assert_(isinstance(job, Job))
 
     def testjob_id(self):
