"""
Projective curves.

EXAMPLES:

We can construct curves in either a projective plane::

    sage: P.<x,y,z> = ProjectiveSpace(QQ, 2)
    sage: C = Curve([y*z^2 - x^3], P); C
    Projective Plane Curve over Rational Field defined by -x^3 + y*z^2

or in higher dimensional projective spaces::

    sage: P.<x,y,z,w> = ProjectiveSpace(QQ, 3)
    sage: C = Curve([y*w^3 - x^4, z*w^3 - x^4], P); C
    Projective Curve over Rational Field defined by -x^4 + y*w^3, -x^4 + z*w^3

AUTHORS:

- William Stein (2005-11-13)

- David Joyner (2005-11-13)

- David Kohel (2006-01)

- Moritz Minzlaff (2010-11)
"""

#*****************************************************************************
#       Copyright (C) 2005 William Stein <wstein@gmail.com>
#
#  Distributed under the terms of the GNU General Public License (GPL)
#
#  The full text of the GPL is available at:
#
#                  http://www.gnu.org/licenses/
#*****************************************************************************

from sage.categories.fields import Fields
from sage.categories.homset import Hom
from sage.interfaces.all import singular
from sage.misc.all import add, sage_eval
from sage.rings.all import degree_lowest_rational_function
from sage.schemes.affine.affine_space import AffineSpace

from sage.schemes.generic.algebraic_scheme import AlgebraicScheme_subscheme_projective
from sage.schemes.projective.projective_space import is_ProjectiveSpace

from curve import Curve_generic

class ProjectiveCurve(Curve_generic, AlgebraicScheme_subscheme_projective):
    def _repr_type(self):
        r"""
        Return a string representation of the type of this curve.

        EXAMPLES::

            sage: P.<x,y,z,w> = ProjectiveSpace(QQ, 3)
            sage: C = Curve([y^3 - z^3 - w^3, z*x^3 - y^4])
            sage: C._repr_type()
            'Projective'
        """
        return "Projective"

    def __init__(self, A, X):
        r"""
        Initialization function.

        EXMAPLES::

            sage: P.<x,y,z,w,u> = ProjectiveSpace(GF(7), 4)
            sage: C = Curve([y*u^2 - x^3, z*u^2 - x^3, w*u^2 - x^3, y^3 - x^3], P); C
            Projective Curve over Finite Field of size 7 defined by -x^3 + y*u^2,
            -x^3 + z*u^2, -x^3 + w*u^2, -x^3 + y^3

        ::

            sage: K.<u> = CyclotomicField(11)
            sage: P.<x,y,z,w> = ProjectiveSpace(K, 3)
            sage: C = Curve([y*w - u*z^2 - x^2, x*w - 3*u^2*z*w], P); C
            Projective Curve over Cyclotomic Field of order 11 and degree 10 defined
            by -x^2 + (-u)*z^2 + y*w, x*w + (-3*u^2)*z*w
        """
        if not is_ProjectiveSpace(A):
            raise TypeError("A (=%s) must be a projective space"%A)
        Curve_generic.__init__(self, A, X)
        d = self.dimension()
        if d != 1:
            raise ValueError("defining equations (=%s) define a scheme of dimension %s != 1"%(X,d))

    def affine_patch(self, i, AA=None):
        r"""
        Return the i-th affine patch of this projective curve.

        INPUT:

        - ``i`` -- affine coordinate chart of the projective ambient space of this curve to compute affine patch
          with respect to.

        - ``AA`` -- (default: None) ambient affine space, this is constructed if it is not given.

        OUTPUT:

        - a curve in affine space.

        EXAMPLES::

            sage: P.<x,y,z,w> = ProjectiveSpace(CC, 3)
            sage: C = Curve([y*z - x^2, w^2 - x*y], P)
            sage: C.affine_patch(0)
            Affine Curve over Complex Field with 53 bits of precision defined by
            x0*x1 - 1.00000000000000, x2^2 - x0

        ::

            sage: P.<x,y,z> = ProjectiveSpace(QQ, 2)
            sage: C = Curve(x^3 - x^2*y + y^3 - x^2*z, P)
            sage: C.affine_patch(1)
            Affine Plane Curve over Rational Field defined by x0^3 - x0^2*x1 - x0^2 + 1

        ::

            sage: A.<x,y> = AffineSpace(QQ, 2)
            sage: P.<u,v,w> = ProjectiveSpace(QQ, 2)
            sage: C = Curve([u^2 - v^2], P)
            sage: C.affine_patch(1, A).ambient_space() == A
            True
        """
        from constructor import Curve
        return Curve(AlgebraicScheme_subscheme_projective.affine_patch(self, i, AA))

<<<<<<< HEAD
    def is_complete_intersection(self):
        r"""
        Return whether this projective curve is or is not a complete intersection.

        OUTPUT: Boolean.

        EXAMPLES::

            sage: P.<x,y,z,w> = ProjectiveSpace(QQ, 3)
            sage: C = Curve([y*w - x^2, z*w^2 - x^3], P)
            sage: C.is_complete_intersection()
            False

        ::

            sage: P.<x,y,z,w,u> = ProjectiveSpace(QQ, 4)
            sage: C = Curve([y - z - w, y^3 - x*w*u, u^2 - x^2 - y^2], P)
            sage: C.is_complete_intersection()
            True

            sage: P.<x,y,z,w> = ProjectiveSpace(QQ, 3)
            sage: X = Curve([x*z - y^2, z*(y*w - z^2) - w*(x*w - y*z)])
            sage: X.is_complete_intersection()
            False
        """
        singular.lib("sing.lib")
        I = singular.simplify(self.defining_ideal(), 10)
        L = singular.is_ci(I).sage()
        return len(self.ambient_space().gens()) - len(I.sage().gens()) == L[-1]

    def intersection_multiplicity(self, C, P):
        r"""
        Return the intersection multiplicity of this curve and the curve ``C`` at the point ``P``.

        This is computed by computing the corresponding multiplicity of the intersection of affine patches
        of this curve and ``C`` at ``P``.

        INPUT:

        - ``C`` -- curve in the ambient space of this curve.

        - ``P`` -- a point in the intersection of this curve with ``C``.

        OUTPUT: An integer.

        EXAMPLES::

            sage: P.<x,y,z,w> = ProjectiveSpace(QQ, 3)
            sage: C = Curve([x^2 - z^2, y^3 - w*x^2], P)
            sage: D = Curve([w^2 - 2*x*y + z^2, y^2 - w^2], P)
            sage: Q = P([1,1,-1,1])
            sage: C.intersection_multiplicity(D, Q)
            1

        ::

            sage: P.<x,y,z> = ProjectiveSpace(GF(5), 2)
            sage: C = Curve([x^4 - z^2*y^2], P)
            sage: D = Curve([y^4*z - x^5 - x^3*z^2], P)
            sage: Q1 = P([0,1,0])
            sage: C.intersection_multiplicity(D, Q1)
            4
            sage: Q2 = P([0,0,1])
            sage: C.intersection_multiplicity(D, Q2)
            6
        """
        if not self.intersects_at(C, P):
            raise TypeError("(=%s) must be a point in the intersection of this curve with (=%s)"%(P, C))
        # Find an affine chart of the ambient space of this curve that contains P
        n = self.ambient_space().dimension_relative()
        for i in range(n + 1):
            if P[i] != 0:
                break
        C1 = self.affine_patch(i)
        C2 = C.affine_patch(i)
        Q = list(P)
        t = Q.pop(i)
        Q = [1/t*Q[j] for j in range(n)]
        return C1.intersection_multiplicity(C2, Q)
=======
    def multiplicity(self, P):
        r"""
        Return the multiplicity of this projective curve at the point ``P``.

        This is computed as the corresponding multiplicity of an affine patch of this curve that
        contains the point. This curve must be defined over a field. An error is returned if ``P``
        not a point on this curve.

        INPUT:

        - ``P`` -- a point in the ambient space of this curve.

        OUTPUT:

        An integer.

        EXAMPLES::

            sage: P.<x,y,z> = ProjectiveSpace(QQ, 2)
            sage: C = Curve([y^4 - x^3*z - x^2*z^2], P)
            sage: Q = P([0,0,1])
            sage: C.multiplicity(Q)
            2

        ::

            sage: P.<x,y,z,w> = ProjectiveSpace(RR, 3)
            sage: C = Curve([y^8 - x^2*z*w^5, w^2 - 2*y^2 - x*z], P)
            sage: Q1 = P([-1,-1,1,1])
            sage: C.multiplicity(Q1)
            1
            sage: Q2 = P([1,0,0,0])
            sage: C.multiplicity(Q2)
            7
            sage: Q3 = P([0,0,1,0])
            sage: C.multiplicity(Q3)
            8

        ::

            sage: P.<x,y,z,w> = ProjectiveSpace(GF(29), 3)
            sage: C = Curve([y^17 - x^5*w^4*z^8, x*y - z^2], P)
            sage: Q = P([3,0,0,1])
            sage: C.multiplicity(Q)
            8

        ::

            sage: P.<x,y,z> = ProjectiveSpace(QQ, 2)
            sage: C = P.curve([y^2*z^5 - x^7])
            sage: Q = P([-1,-1,1])
            sage: C.multiplicity(Q)
            Traceback (most recent call last):
            ...
            TypeError: (=(-1 : -1 : 1)) is not a point on (=Projective Plane Curve
            over Rational Field defined by -x^7 + y^2*z^5)
        """
        if not self.base_ring() in Fields():
            raise TypeError("curve must be defined over a field")

        # Check whether P is a point on this curve
        try:
            P = self(P)
        except TypeError:
            raise TypeError("(=%s) is not a point on (=%s)"%(P,self))

        # Find an affine chart of the ambient space of self that contains P
        i = 0
        while(P[i] == 0):
            i = i + 1
        C = self.affine_patch(i)
        Q = list(P)
        t = Q.pop(i)
        Q = [1/t*Q[j] for j in range(self.ambient_space().dimension_relative())]
        return C.multiplicity(C.ambient_space()(Q))
>>>>>>> 4282a4ff

class ProjectivePlaneCurve(ProjectiveCurve):
    def __init__(self, A, f):
        r"""
        Initialization function.

        EXAMPLES::

            sage: P.<x,y,z> = ProjectiveSpace(QQbar, 2)
            sage: C = Curve([y*z - x^2 - QQbar.gen()*z^2], P); C
            Projective Plane Curve over Algebraic Field defined by
            -x^2 + y*z + (-I)*z^2

        ::

            sage: P.<x,y,z> = ProjectiveSpace(GF(5^2, 'v'), 2)
            sage: C = Curve([y^2*z - x*z^2 - z^3], P); C
            Projective Plane Curve over Finite Field in v of size 5^2 defined by y^2*z - x*z^2 - z^3
        """
        if not (is_ProjectiveSpace(A) and A.dimension != 2):
            raise TypeError("Argument A (= %s) must be a projective plane."%A)
        Curve_generic.__init__(self, A, [f])

    def _repr_type(self):
        r"""
        Return a string representation of the type of this curve.

        EXAMPLES::

            sage: P.<x,y,z> = ProjectiveSpace(QQ, 2)
            sage: C = Curve([y*z^3 - 5/7*x^4 + 4*x^3*z - 9*z^4], P)
            sage: C._repr_type()
            'Projective Plane'
        """
        return "Projective Plane"

    def arithmetic_genus(self):
        r"""
        Return the arithmetic genus of this curve.

        This is the arithmetic genus `g_a(C)` as defined in
        Hartshorne. If the curve has degree `d` then this is simply
        `(d-1)(d-2)/2`. It need *not* equal the geometric genus
        (the genus of the normalization of the curve).

        EXAMPLE::

            sage: x,y,z = PolynomialRing(GF(5), 3, 'xyz').gens()
            sage: C = Curve(y^2*z^7 - x^9 - x*z^8); C
            Projective Plane Curve over Finite Field of size 5 defined by -x^9 + y^2*z^7 - x*z^8
            sage: C.arithmetic_genus()
            28
            sage: C.genus()
            4
        """
        d = self.defining_polynomial().total_degree()
        return int((d-1)*(d-2)/2)

    def divisor_of_function(self, r):
        """
        Return the divisor of a function on a curve.

        INPUT: r is a rational function on X

        OUTPUT:


        -  ``list`` - The divisor of r represented as a list of
           coefficients and points. (TODO: This will change to a more
           structural output in the future.)


        EXAMPLES::

            sage: FF = FiniteField(5)
            sage: P2 = ProjectiveSpace(2, FF, names = ['x','y','z'])
            sage: R = P2.coordinate_ring()
            sage: x, y, z = R.gens()
            sage: f = y^2*z^7 - x^9 - x*z^8
            sage: C = Curve(f)
            sage: K = FractionField(R)
            sage: r = 1/x
            sage: C.divisor_of_function(r)     # todo: not implemented  !!!!
            [[-1, (0, 0, 1)]]
            sage: r = 1/x^3
            sage: C.divisor_of_function(r)     # todo: not implemented  !!!!
            [[-3, (0, 0, 1)]]
        """
        F = self.base_ring()
        f = self.defining_polynomial()
        x, y, z = f.parent().gens()
        pnts = self.rational_points()
        divf = []
        for P in pnts:
            if P[2] != F(0):
                # What is the '5' in this line and the 'r()' in the next???
                lcs = self.local_coordinates(P,5)
                ldg = degree_lowest_rational_function(r(lcs[0],lcs[1]),z)
                if ldg[0] != 0:
                    divf.append([ldg[0],P])
        return divf


    def local_coordinates(self, pt, n):
        r"""
        Return local coordinates to precision n at the given point.

            Behaviour is flaky - some choices of `n` are worst that
            others.


        INPUT:


        -  ``pt`` - an F-rational point on X which is not a
           point of ramification for the projection (x,y) - x.

        -  ``n`` - the number of terms desired


        OUTPUT: x = x0 + t y = y0 + power series in t

        EXAMPLES::

            sage: FF = FiniteField(5)
            sage: P2 = ProjectiveSpace(2, FF, names = ['x','y','z'])
            sage: x, y, z = P2.coordinate_ring().gens()
            sage: C = Curve(y^2*z^7-x^9-x*z^8)
            sage: pt = C([2,3,1])
            sage: C.local_coordinates(pt,9)     # todo: not implemented  !!!!
                  [2 + t, 3 + 3*t^2 + t^3 + 3*t^4 + 3*t^6 + 3*t^7 + t^8 + 2*t^9 + 3*t^11 + 3*t^12]
        """

        f = self.defining_polynomial()
        R = f.parent()
        F = self.base_ring()
        p = F.characteristic()
        x0 = F(pt[0])
        y0 = F(pt[1])
        astr = ["a"+str(i) for i in range(1,2*n)]
        x,y = R.gens()
        R0 = PolynomialRing(F,2*n+2,names = [str(x),str(y),"t"]+astr)
        vars0 = R0.gens()
        t = vars0[2]
        yt = y0*t**0 + add([vars0[i]*t**(i-2) for i in range(3,2*n+2)])
        xt = x0+t
        ft = f(xt,yt)
        S = singular
        S.eval('ring s = '+str(p)+','+str(R0.gens())+',lp;')
        S.eval('poly f = '+str(ft))
        cmd = 'matrix c = coeffs ('+str(ft)+',t)'
        S.eval(cmd)
        N = int(S.eval('size(c)'))
        b = ["c["+str(i)+",1]," for i in range(2,N/2-4)]
        b = ''.join(b)
        b = b[:len(b)-1] #to cut off the trailing comma
        cmd = 'ideal I = '+b
        S.eval(cmd)
        c = S.eval('slimgb(I)')
        d = c.split("=")
        d = d[1:]
        d[len(d)-1] += "\n"
        e = [x[:x.index("\n")] for x in d]
        vals = []
        for x in e:
            for y in vars0:
                if str(y) in x:
                    if len(x.replace(str(y),"")) != 0:
                        i = x.find("-")
                        if i>0:
                            vals.append([eval(x[1:i]),x[:i],F(eval(x[i+1:]))])
                        i = x.find("+")
                        if i>0:
                            vals.append([eval(x[1:i]),x[:i],-F(eval(x[i+1:]))])
                    else:
                        vals.append([eval(str(y)[1:]),str(y),F(0)])
        vals.sort()
        k = len(vals)
        v = [x0+t,y0+add([vals[i][2]*t**(i+1) for i in range(k)])]
        return v

    def plot(self, *args, **kwds):
        """
        Plot the real points of an affine patch of this projective
        plane curve.


        INPUT:


        -  ``self`` - an affine plane curve

        -  ``patch`` - (optional) the affine patch to be plotted; if not
           specified, the patch corresponding to the last projective
           coordinate being nonzero

        -  ``*args`` - optional tuples (variable, minimum, maximum) for
           plotting dimensions

        -  ``**kwds`` - optional keyword arguments passed on to
           ``implicit_plot``


        EXAMPLES:

        A cuspidal curve::

            sage: R.<x, y, z> = QQ[]
            sage: C = Curve(x^3 - y^2*z)
            sage: C.plot()
            Graphics object consisting of 1 graphics primitive

        The other affine patches of the same curve::

            sage: C.plot(patch=0)
            Graphics object consisting of 1 graphics primitive
            sage: C.plot(patch=1)
            Graphics object consisting of 1 graphics primitive

        An elliptic curve::

            sage: E = EllipticCurve('101a')
            sage: C = Curve(E)
            sage: C.plot()
            Graphics object consisting of 1 graphics primitive
            sage: C.plot(patch=0)
            Graphics object consisting of 1 graphics primitive
            sage: C.plot(patch=1)
            Graphics object consisting of 1 graphics primitive

        A hyperelliptic curve::

            sage: P.<x> = QQ[]
            sage: f = 4*x^5 - 30*x^3 + 45*x - 22
            sage: C = HyperellipticCurve(f)
            sage: C.plot()
            Graphics object consisting of 1 graphics primitive
            sage: C.plot(patch=0)
            Graphics object consisting of 1 graphics primitive
            sage: C.plot(patch=1)
            Graphics object consisting of 1 graphics primitive
        """
        # if user hasn't specified a favourite affine patch, take the
        # one avoiding "infinity", i.e. the one corresponding to the
        # last projective coordinate being nonzero
        patch = kwds.pop('patch', self.ngens() - 1)
        from constructor import Curve
        C = Curve(self.affine_patch(patch))
        return C.plot(*args, **kwds)

    def is_singular(self, P=None):
        r"""
        Return whether this curve is singular or not, or if a point ``P`` is provided,
        whether ``P`` is a singular point of this curve.

        INPUT:

        - ``P`` -- (default: None) a point on this curve.

        OUTPUT:

        - Boolean. If no point ``P`` is provided, returns True of False depending on whether
          this curve is singular or not. If a point ``P`` is provided, returns True or False
          depending on whether ``P`` is or is not a singular point of this curve.

        EXAMPLES:

        Over `\QQ`::

            sage: F = QQ
            sage: P2.<X,Y,Z> = ProjectiveSpace(F,2)
            sage: C = Curve(X^3-Y^2*Z)
            sage: C.is_singular()
            True

        Over a finite field::

            sage: F = GF(19)
            sage: P2.<X,Y,Z> = ProjectiveSpace(F,2)
            sage: C = Curve(X^3+Y^3+Z^3)
            sage: C.is_singular()
            False
            sage: D = Curve(X^4-X*Z^3)
            sage: D.is_singular()
            True
            sage: E = Curve(X^5+19*Y^5+Z^5)
            sage: E.is_singular()
            True
            sage: E = Curve(X^5+9*Y^5+Z^5)
            sage: E.is_singular()
            False

        Over `\CC`::

            sage: F = CC
            sage: P2.<X,Y,Z> = ProjectiveSpace(F,2)
            sage: C = Curve(X)
            sage: C.is_singular()
            False
            sage: D = Curve(Y^2*Z-X^3)
            sage: D.is_singular()
            True
            sage: E = Curve(Y^2*Z-X^3+Z^3)
            sage: E.is_singular()
            False

        Showing that ticket #12187 is fixed::

            sage: F.<X,Y,Z> = GF(2)[]
            sage: G = Curve(X^2+Y*Z)
            sage: G.is_singular()
            False

        ::

            sage: P.<x,y,z> = ProjectiveSpace(CC, 2)
            sage: C = Curve([y^4 - x^3*z], P)
            sage: Q = P([0,0,1])
            sage: C.is_singular()
            True
        """
        if P is None:
            poly = self.defining_polynomial()
            return poly.parent().ideal(poly.gradient()+[poly]).dimension() > 0
        else:
            return not self.is_smooth(P)

    def tangents(self, P):
            r"""
            Return the tangents of this projective plane curve at the point ``P``.

            These are found by homogenizing the tangents of an affine patch of this curve
            containing ``P``. The point ``P`` must be a point on this curve.

            INPUT:

            - ``P`` -- a point on this curve.

            OUTPUT:

            - a list of polynomials in the coordinate ring of the ambient space of this curve.

            EXAMPLES::

                sage: P.<x,y,z> = ProjectiveSpace(QQ,2)
                sage: C = P.curve([x^2*y^3*z^4 - y^6*z^3 - 4*x^2*y^4*z^3 - 4*x^4*y^2*z^3 + 3*y^7*z^2 +\
                10*x^2*y^5*z^2 + 9*x^4*y^3*z^2 + 5*x^6*y*z^2 - 3*y^8*z - 9*x^2*y^6*z - 11*x^4*y^4*z -\
                7*x^6*y^2*z - 2*x^8*z + y^9 + 2*x^2*y^7 + 3*x^4*y^5 + 4*x^6*y^3 + 2*x^8*y])
                sage: Q = P([0,1,1])
                sage: C.tangents(Q)
                [-y + z, -3*x^2 + y^2 - 2*y*z + z^2]

            ::

                sage: P.<x,y,z> = ProjectiveSpace(QQ, 2)
                sage: C = P.curve([z^3*x + y^4 - x^2*z^2])
                sage: Q = P([1,1,1])
                sage: C.tangents(Q)
                Traceback (most recent call last):
                ...
                TypeError: (=(1 : 1 : 1)) is not a point on (=Projective Plane Curve
                over Rational Field defined by y^4 - x^2*z^2 + x*z^3)
            """
            # Check whether P is a point on this curve
            try:
                P = self(P)
            except TypeError:
                raise TypeError("(=%s) is not a point on (=%s)"%(P,self))
    
            # Find an affine chart of the ambient space of self that contains P
            i = 0
            while(P[i] == 0):
                i = i + 1
            C = self.affine_patch(i)
            Q = list(P)
            t = Q.pop(i)
            L = C.tangents(C.ambient_space()([1/t*Q[j] for j in range(self.ambient_space().dimension_relative())]))
            R = self.ambient_space().coordinate_ring()
            H = Hom(C.ambient_space().coordinate_ring(), R)
            G = list(R.gens())
            x = G.pop(i)
            phi = H(G)
            return [phi(g).homogenize(x) for g in L]

    def is_ordinary_singularity(self, P):
        r"""
        Return whether the singular point ``P`` of this projective plane curve is an ordinary singularity.

        The point ``P`` is an ordinary singularity of this curve if it is a singular point, and
        if the tangents of this curve at ``P`` are distinct.

        INPUT:

        - ``P`` -- a point on this curve.

        OUTPUT:

        - Boolean. True or False depending on whether ``P`` is or is not an ordinary singularity of this
          curve, respectively. An error is raised if ``P`` is not a singular point of this curve.

        EXAMPLES::

            sage: P.<x,y,z> = ProjectiveSpace(QQ, 2)
            sage: C = Curve([y^2*z^3 - x^5], P)
            sage: Q = P([0,0,1])
            sage: C.is_ordinary_singularity(Q)
            False

        ::

            sage: R.<a> = QQ[]
            sage: K.<b> = NumberField(a^2 - 3)
            sage: P.<x,y,z> = ProjectiveSpace(K, 2)
            sage: C = P.curve([x^2*y^3*z^4 - y^6*z^3 - 4*x^2*y^4*z^3 - 4*x^4*y^2*z^3 + 3*y^7*z^2 + 10*x^2*y^5*z^2\
            + 9*x^4*y^3*z^2 + 5*x^6*y*z^2 - 3*y^8*z - 9*x^2*y^6*z - 11*x^4*y^4*z - 7*x^6*y^2*z - 2*x^8*z + y^9 +\
            2*x^2*y^7 + 3*x^4*y^5 + 4*x^6*y^3 + 2*x^8*y])
            sage: Q = P([0,1,1])
            sage: C.is_ordinary_singularity(Q)
            True

        ::

            sage: P.<x,y,z> = ProjectiveSpace(QQ, 2)
            sage: C = P.curve([z^5 - y^5 + x^5 + x*y^2*z^2])
            sage: Q = P([0,1,1])
            sage: C.is_ordinary_singularity(Q)
            Traceback (most recent call last):
            ...
            TypeError: (=(0 : 1 : 1)) is not a singular point of (=Projective Plane
            Curve over Rational Field defined by x^5 - y^5 + x*y^2*z^2 + z^5)
        """
        r = self.multiplicity(P)
        if r < 2:
            raise TypeError("(=%s) is not a singular point of (=%s)"%(P,self))

        T = self.tangents(P)

        # when there is a tangent of higher multiplicity
        if len(T) < r:
            return False

<<<<<<< HEAD
    def is_transverse(self, C, P):
        r"""
        Return whether the intersection of this curve with the curve ``C`` at the point ``P`` is transverse.

        INPUT:

        - ``C`` -- a curve in the ambient space of this curve.

        - ``P`` -- a point in the intersection of both curves that is not a singular point of either curve.

        OUPUT: Boolean.

        EXAMPLES::

            
        """
        if not self.intersects_at(C, P):
            raise TypeError("(=%s) must be a point in the intersection of (=%s) and this curve"%(P,C))
        if self.is_singular(P) or C.is_singular(P):
            raise TypeError("(=%s) must be a nonsingular point of both (=%s) and this curve"%(P,C))

        # there is only one tangent at a nonsingular point of a plane curve
        return not self.tangents(P)[0] == C.tangents(P)[0]
=======
        # otherwise they are distinct
        return True
>>>>>>> 4282a4ff

class ProjectivePlaneCurve_finite_field(ProjectivePlaneCurve):
    def rational_points_iterator(self):
        r"""
        Return a generator object for the rational points on this curve.

        INPUT:

        - ``self`` -- a projective curve

        OUTPUT:

        A generator of all the rational points on the curve defined over its base field.

        EXAMPLE::

            sage: F = GF(37)
            sage: P2.<X,Y,Z> = ProjectiveSpace(F,2)
            sage: C = Curve(X^7+Y*X*Z^5*55+Y^7*12)
            sage: len(list(C.rational_points_iterator()))
            37

        ::

            sage: F = GF(2)
            sage: P2.<X,Y,Z> = ProjectiveSpace(F,2)
            sage: C = Curve(X*Y*Z)
            sage: a = C.rational_points_iterator()
            sage: next(a)
            (1 : 0 : 0)
            sage: next(a)
            (0 : 1 : 0)
            sage: next(a)
            (1 : 1 : 0)
            sage: next(a)
            (0 : 0 : 1)
            sage: next(a)
            (1 : 0 : 1)
            sage: next(a)
            (0 : 1 : 1)
            sage: next(a)
            Traceback (most recent call last):
            ...
            StopIteration

        ::

            sage: F = GF(3^2,'a')
            sage: P2.<X,Y,Z> = ProjectiveSpace(F,2)
            sage: C = Curve(X^3+5*Y^2*Z-33*X*Y*X)
            sage: b = C.rational_points_iterator()
            sage: next(b)
            (0 : 1 : 0)
            sage: next(b)
            (0 : 0 : 1)
            sage: next(b)
            (2*a + 2 : a : 1)
            sage: next(b)
            (2 : a + 1 : 1)
            sage: next(b)
            (a + 1 : 2*a + 1 : 1)
            sage: next(b)
            (1 : 2 : 1)
            sage: next(b)
            (2*a + 2 : 2*a : 1)
            sage: next(b)
            (2 : 2*a + 2 : 1)
            sage: next(b)
            (a + 1 : a + 2 : 1)
            sage: next(b)
            (1 : 1 : 1)
            sage: next(b)
            Traceback (most recent call last):
            ...
            StopIteration

        """
        g = self.defining_polynomial()
        K = g.parent().base_ring()
        from sage.rings.polynomial.all import PolynomialRing
        R = PolynomialRing(K,'X')
        X = R.gen()
        one = K.one()
        zero = K.zero()

        # the point with  Z = 0 = Y
        try:
            t = self.point([one,zero,zero])
            yield(t)
        except TypeError:
            pass

        # points with Z = 0, Y = 1
        g10 = R(g(X,one,zero))
        if g10.is_zero():
            for x in K:
                yield(self.point([x,one,zero]))
        else:
            for x in g10.roots(multiplicities=False):
                yield(self.point([x,one,zero]))

        # points with Z = 1
        for y in K:
            gy1 = R(g(X,y,one))
            if gy1.is_zero():
                for x in K:
                    yield(self.point([x,y,one]))
            else:
                for x in gy1.roots(multiplicities=False):
                    yield(self.point([x,y,one]))

    def rational_points(self, algorithm="enum", sort=True):
        r"""
        Return the rational points on this curve computed via enumeration.


        INPUT:

        - ``algorithm`` (string, default: 'enum') -- the algorithm to
          use.  Currently this is ignored.

        - ``sort`` (boolean, default ``True``) -- whether the output
          points should be sorted.  If False, the order of the output
          is non-deterministic.

        OUTPUT:

        A list of all the rational points on the curve defined over
        its base field, possibly sorted.

        .. note::

           This is a slow Python-level implementation.


        EXAMPLES::

            sage: F = GF(7)
            sage: P2.<X,Y,Z> = ProjectiveSpace(F,2)
            sage: C = Curve(X^3+Y^3-Z^3)
            sage: C.rational_points()
            [(0 : 1 : 1), (0 : 2 : 1), (0 : 4 : 1), (1 : 0 : 1), (2 : 0 : 1), (3 : 1 : 0), (4 : 0 : 1), (5 : 1 : 0), (6 : 1 : 0)]


        ::

            sage: F = GF(1237)
            sage: P2.<X,Y,Z> = ProjectiveSpace(F,2)
            sage: C = Curve(X^7+7*Y^6*Z+Z^4*X^2*Y*89)
            sage: len(C.rational_points())
            1237

        ::

            sage: F = GF(2^6,'a')
            sage: P2.<X,Y,Z> = ProjectiveSpace(F,2)
            sage: C = Curve(X^5+11*X*Y*Z^3 + X^2*Y^3 - 13*Y^2*Z^3)
            sage: len(C.rational_points())
            104

        ::

            sage: R.<x,y,z> = GF(2)[]
            sage: f = x^3*y + y^3*z + x*z^3
            sage: C = Curve(f); pts = C.rational_points()
            sage: pts
            [(0 : 0 : 1), (0 : 1 : 0), (1 : 0 : 0)]

        """
        points = list(self.rational_points_iterator())
        if sort:
            points.sort()
        return points

class ProjectivePlaneCurve_prime_finite_field(ProjectivePlaneCurve_finite_field):
    def _points_via_singular(self, sort=True):
        r"""
        Return all rational points on this curve, computed using Singular's
        Brill-Noether implementation.

        INPUT:


        -  ``sort`` - bool (default: True), if True return the
           point list sorted. If False, returns the points in the order
           computed by Singular.


        EXAMPLE::

            sage: x, y, z = PolynomialRing(GF(5), 3, 'xyz').gens()
            sage: f = y^2*z^7 - x^9 - x*z^8
            sage: C = Curve(f); C
            Projective Plane Curve over Finite Field of size 5 defined by
            -x^9 + y^2*z^7 - x*z^8
            sage: C._points_via_singular()
            [(0 : 0 : 1), (0 : 1 : 0), (2 : 2 : 1), (2 : 3 : 1),
             (3 : 1 : 1), (3 : 4 : 1)]
            sage: C._points_via_singular(sort=False)     #random
            [(0 : 1 : 0), (3 : 1 : 1), (3 : 4 : 1), (2 : 2 : 1),
             (0 : 0 : 1), (2 : 3 : 1)]


        .. note::

           The Brill-Noether package does not always work (i.e., the
           'bn' algorithm. When it fails a RuntimeError exception is
           raised.
        """
        f = self.defining_polynomial()._singular_()
        singular = f.parent()
        singular.lib('brnoeth')
        try:
            X1 = f.Adj_div()
        except (TypeError, RuntimeError) as s:
            raise RuntimeError(str(s) + "\n\n ** Unable to use the\
                                          Brill-Noether Singular package to\
                                          compute all points (see above).")

        X2 = singular.NSplaces(1, X1)
        R = X2[5][1][1]
        singular.set_ring(R)

        # We use sage_flattened_str_list since iterating through
        # the entire list through the sage/singular interface directly
        # would involve hundreds of calls to singular, and timing issues with
        # the expect interface could crop up.  Also, this is vastly
        # faster (and more robust).
        v = singular('POINTS').sage_flattened_str_list()
        pnts = [self(int(v[3*i]), int(v[3*i+1]), int(v[3*i+2]))
                for i in range(len(v)//3)]
        # singular always dehomogenizes with respect to the last variable
        # so if this variable divides the curve equation, we need to add
        # points at infinity
        F = self.defining_polynomial()
        z = F.parent().gens()[-1]
        if z.divides(F):
            pnts += [self(1,a,0) for a in self.base_ring()]
            pnts += [self(0,1,0)]
        # remove multiple points
        pnts = list(set(pnts))
        if sort:
            pnts.sort()
        return pnts

    def riemann_roch_basis(self, D):
        r"""
        Return a basis for the Riemann-Roch space corresponding to
        `D`.

        This uses Singular's Brill-Noether implementation.

        INPUT:

        -  ``D`` - a divisor

        OUTPUT:

        A list of function field elements that form a basis of the Riemann-Roch space

        EXAMPLE::

            sage: R.<x,y,z> = GF(2)[]
            sage: f = x^3*y + y^3*z + x*z^3
            sage: C = Curve(f); pts = C.rational_points()
            sage: D = C.divisor([ (4, pts[0]), (4, pts[2]) ])
            sage: C.riemann_roch_basis(D)
            [x/y, 1, z/y, z^2/y^2, z/x, z^2/(x*y)]

        ::

            sage: R.<x,y,z> = GF(5)[]
            sage: f = x^7 + y^7 + z^7
            sage: C = Curve(f); pts = C.rational_points()
            sage: D = C.divisor([ (3, pts[0]), (-1,pts[1]), (10, pts[5]) ])
            sage: C.riemann_roch_basis(D)
            [(-2*x + y)/(x + y), (-x + z)/(x + y)]


        .. NOTE::

            Currently this only works over prime field and divisors
            supported on rational points.
        """
        f = self.defining_polynomial()._singular_()
        singular = f.parent()
        singular.lib('brnoeth')
        try:
            X1 = f.Adj_div()
        except (TypeError, RuntimeError) as s:
            raise RuntimeError(str(s) + "\n\n ** Unable to use the Brill-Noether Singular package to compute all points (see above).")
        X2 = singular.NSplaces(1, X1)
        # retrieve list of all computed closed points (possibly of degree >1)
        v = X2[3].sage_flattened_str_list()    # We use sage_flattened_str_list since iterating through
                                               # the entire list through the sage/singular interface directly
                                               # would involve hundreds of calls to singular, and timing issues with
                                               # the expect interface could crop up.  Also, this is vastly
                                               # faster (and more robust).
        v = [ v[i].partition(',') for i in range(len(v)) ]
        pnts = [ ( int(v[i][0]), int(v[i][2])-1 ) for i in range(len(v))]
        # retrieve coordinates of rational points
        R = X2[5][1][1]
        singular.set_ring(R)
        v = singular('POINTS').sage_flattened_str_list()
        coords = [self(int(v[3*i]), int(v[3*i+1]), int(v[3*i+2])) for i in range(len(v)//3)]
        # build correct representation of D for singular
        Dsupport = D.support()
        Dcoeffs = []
        for x in pnts:
            if x[0] == 1:
                Dcoeffs.append(D.coefficient(coords[x[1]]))
            else:
                Dcoeffs.append(0)
        Dstr = str(tuple(Dcoeffs))
        G = singular(','.join([str(x) for x in Dcoeffs]), type='intvec')
        # call singular's brill noether routine and return
        T = X2[1][2]
        T.set_ring()
        LG = G.BrillNoether(X2)
        LG = [X.split(',\n') for X in LG.sage_structured_str_list()]
        x,y,z = self.ambient_space().coordinate_ring().gens()
        vars = {'x':x, 'y':y, 'z':z}
        V = [(sage_eval(a, vars)/sage_eval(b, vars)) for a, b in LG]
        return V

    def rational_points(self, algorithm="enum", sort=True):
        r"""
        INPUT:


        -  ``algorithm`` - string:

        -  ``'enum'`` - straightforward enumeration

        -  ``'bn'`` - via Singular's brnoeth package.


        EXAMPLE::

            sage: x, y, z = PolynomialRing(GF(5), 3, 'xyz').gens()
            sage: f = y^2*z^7 - x^9 - x*z^8
            sage: C = Curve(f); C
            Projective Plane Curve over Finite Field of size 5 defined by
            -x^9 + y^2*z^7 - x*z^8
            sage: C.rational_points()
            [(0 : 0 : 1), (0 : 1 : 0), (2 : 2 : 1), (2 : 3 : 1),
             (3 : 1 : 1), (3 : 4 : 1)]
            sage: C = Curve(x - y + z)
            sage: C.rational_points()
            [(0 : 1 : 1), (1 : 1 : 0), (1 : 2 : 1), (2 : 3 : 1),
             (3 : 4 : 1), (4 : 0 : 1)]
            sage: C = Curve(x*z+z^2)
            sage: C.rational_points('all')
            [(0 : 1 : 0), (1 : 0 : 0), (1 : 1 : 0), (2 : 1 : 0),
             (3 : 1 : 0), (4 : 0 : 1), (4 : 1 : 0), (4 : 1 : 1),
             (4 : 2 : 1), (4 : 3 : 1), (4 : 4 : 1)]

        .. note::

           The Brill-Noether package does not always work (i.e., the
           'bn' algorithm. When it fails a RuntimeError exception is
           raised.
        """
        if algorithm == "enum":

            return ProjectivePlaneCurve_finite_field.rational_points(self,
                                                                algorithm="enum",
                                                                sort=sort)

        elif algorithm == "bn":

            return self._points_via_singular(sort=sort)

        elif algorithm == "all":

            S_enum = self.rational_points(algorithm = "enum")
            S_bn = self.rational_points(algorithm = "bn")
            if S_enum != S_bn:
                raise RuntimeError("Bug in rational_points -- different\
                                     algorithms give different answers for\
                                     curve %s!"%self)
            return S_enum

        else:

            raise ValueError("No algorithm '%s' known"%algorithm)

def Hasse_bounds(q, genus=1):
    r"""
    Return the Hasse-Weil bounds for the cardinality of a nonsingular
    curve defined over `\GF{q}` of given ``genus``.

    INPUT:

    - ``q`` (int) -- a prime power

    - ``genus`` (int, default 1) -- a non-negative integer,

    OUTPUT:

    (tuple)  The Hasse bounds (lb,ub) for the cardinality of a curve of
    genus ``genus`` defined over `\GF{q}`.

    EXAMPLES::

        sage: Hasse_bounds(2)
        (1, 5)
        sage: Hasse_bounds(next_prime(10^30))
        (999999999999998000000000000058, 1000000000000002000000000000058)
    """
    if genus==1:
        rq = (4*q).isqrt()
    else:
        rq = (4*(genus**2)*q).isqrt()
    return (q+1-rq,q+1+rq)

# Fix pickles from changing class names and plane_curves folder name
from sage.structure.sage_object import register_unpickle_override
register_unpickle_override('sage.schemes.plane_curves.projective_curve',
                           'ProjectiveCurve_generic', ProjectivePlaneCurve)<|MERGE_RESOLUTION|>--- conflicted
+++ resolved
@@ -129,7 +129,82 @@
         from constructor import Curve
         return Curve(AlgebraicScheme_subscheme_projective.affine_patch(self, i, AA))
 
-<<<<<<< HEAD
+    def multiplicity(self, P):
+        r"""
+        Return the multiplicity of this projective curve at the point ``P``.
+
+        This is computed as the corresponding multiplicity of an affine patch of this curve that
+        contains the point. This curve must be defined over a field. An error is returned if ``P``
+        not a point on this curve.
+
+        INPUT:
+
+        - ``P`` -- a point in the ambient space of this curve.
+
+        OUTPUT:
+
+        An integer.
+
+        EXAMPLES::
+
+            sage: P.<x,y,z> = ProjectiveSpace(QQ, 2)
+            sage: C = Curve([y^4 - x^3*z - x^2*z^2], P)
+            sage: Q = P([0,0,1])
+            sage: C.multiplicity(Q)
+            2
+
+        ::
+
+            sage: P.<x,y,z,w> = ProjectiveSpace(RR, 3)
+            sage: C = Curve([y^8 - x^2*z*w^5, w^2 - 2*y^2 - x*z], P)
+            sage: Q1 = P([-1,-1,1,1])
+            sage: C.multiplicity(Q1)
+            1
+            sage: Q2 = P([1,0,0,0])
+            sage: C.multiplicity(Q2)
+            7
+            sage: Q3 = P([0,0,1,0])
+            sage: C.multiplicity(Q3)
+            8
+
+        ::
+
+            sage: P.<x,y,z,w> = ProjectiveSpace(GF(29), 3)
+            sage: C = Curve([y^17 - x^5*w^4*z^8, x*y - z^2], P)
+            sage: Q = P([3,0,0,1])
+            sage: C.multiplicity(Q)
+            8
+
+        ::
+
+            sage: P.<x,y,z> = ProjectiveSpace(QQ, 2)
+            sage: C = P.curve([y^2*z^5 - x^7])
+            sage: Q = P([-1,-1,1])
+            sage: C.multiplicity(Q)
+            Traceback (most recent call last):
+            ...
+            TypeError: (=(-1 : -1 : 1)) is not a point on (=Projective Plane Curve
+            over Rational Field defined by -x^7 + y^2*z^5)
+        """
+        if not self.base_ring() in Fields():
+            raise TypeError("curve must be defined over a field")
+
+        # Check whether P is a point on this curve
+        try:
+            P = self(P)
+        except TypeError:
+            raise TypeError("(=%s) is not a point on (=%s)"%(P,self))
+
+        # Find an affine chart of the ambient space of self that contains P
+        i = 0
+        while(P[i] == 0):
+            i = i + 1
+        C = self.affine_patch(i)
+        Q = list(P)
+        t = Q.pop(i)
+        Q = [1/t*Q[j] for j in range(self.ambient_space().dimension_relative())]
+        return C.multiplicity(C.ambient_space()(Q))
+
     def is_complete_intersection(self):
         r"""
         Return whether this projective curve is or is not a complete intersection.
@@ -209,83 +284,6 @@
         t = Q.pop(i)
         Q = [1/t*Q[j] for j in range(n)]
         return C1.intersection_multiplicity(C2, Q)
-=======
-    def multiplicity(self, P):
-        r"""
-        Return the multiplicity of this projective curve at the point ``P``.
-
-        This is computed as the corresponding multiplicity of an affine patch of this curve that
-        contains the point. This curve must be defined over a field. An error is returned if ``P``
-        not a point on this curve.
-
-        INPUT:
-
-        - ``P`` -- a point in the ambient space of this curve.
-
-        OUTPUT:
-
-        An integer.
-
-        EXAMPLES::
-
-            sage: P.<x,y,z> = ProjectiveSpace(QQ, 2)
-            sage: C = Curve([y^4 - x^3*z - x^2*z^2], P)
-            sage: Q = P([0,0,1])
-            sage: C.multiplicity(Q)
-            2
-
-        ::
-
-            sage: P.<x,y,z,w> = ProjectiveSpace(RR, 3)
-            sage: C = Curve([y^8 - x^2*z*w^5, w^2 - 2*y^2 - x*z], P)
-            sage: Q1 = P([-1,-1,1,1])
-            sage: C.multiplicity(Q1)
-            1
-            sage: Q2 = P([1,0,0,0])
-            sage: C.multiplicity(Q2)
-            7
-            sage: Q3 = P([0,0,1,0])
-            sage: C.multiplicity(Q3)
-            8
-
-        ::
-
-            sage: P.<x,y,z,w> = ProjectiveSpace(GF(29), 3)
-            sage: C = Curve([y^17 - x^5*w^4*z^8, x*y - z^2], P)
-            sage: Q = P([3,0,0,1])
-            sage: C.multiplicity(Q)
-            8
-
-        ::
-
-            sage: P.<x,y,z> = ProjectiveSpace(QQ, 2)
-            sage: C = P.curve([y^2*z^5 - x^7])
-            sage: Q = P([-1,-1,1])
-            sage: C.multiplicity(Q)
-            Traceback (most recent call last):
-            ...
-            TypeError: (=(-1 : -1 : 1)) is not a point on (=Projective Plane Curve
-            over Rational Field defined by -x^7 + y^2*z^5)
-        """
-        if not self.base_ring() in Fields():
-            raise TypeError("curve must be defined over a field")
-
-        # Check whether P is a point on this curve
-        try:
-            P = self(P)
-        except TypeError:
-            raise TypeError("(=%s) is not a point on (=%s)"%(P,self))
-
-        # Find an affine chart of the ambient space of self that contains P
-        i = 0
-        while(P[i] == 0):
-            i = i + 1
-        C = self.affine_patch(i)
-        Q = list(P)
-        t = Q.pop(i)
-        Q = [1/t*Q[j] for j in range(self.ambient_space().dimension_relative())]
-        return C.multiplicity(C.ambient_space()(Q))
->>>>>>> 4282a4ff
 
 class ProjectivePlaneCurve(ProjectiveCurve):
     def __init__(self, A, f):
@@ -727,34 +725,8 @@
         if len(T) < r:
             return False
 
-<<<<<<< HEAD
-    def is_transverse(self, C, P):
-        r"""
-        Return whether the intersection of this curve with the curve ``C`` at the point ``P`` is transverse.
-
-        INPUT:
-
-        - ``C`` -- a curve in the ambient space of this curve.
-
-        - ``P`` -- a point in the intersection of both curves that is not a singular point of either curve.
-
-        OUPUT: Boolean.
-
-        EXAMPLES::
-
-            
-        """
-        if not self.intersects_at(C, P):
-            raise TypeError("(=%s) must be a point in the intersection of (=%s) and this curve"%(P,C))
-        if self.is_singular(P) or C.is_singular(P):
-            raise TypeError("(=%s) must be a nonsingular point of both (=%s) and this curve"%(P,C))
-
-        # there is only one tangent at a nonsingular point of a plane curve
-        return not self.tangents(P)[0] == C.tangents(P)[0]
-=======
         # otherwise they are distinct
         return True
->>>>>>> 4282a4ff
 
 class ProjectivePlaneCurve_finite_field(ProjectivePlaneCurve):
     def rational_points_iterator(self):
