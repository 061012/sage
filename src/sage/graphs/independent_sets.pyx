--- conflicted
+++ resolved
@@ -180,11 +180,7 @@
         self.vertex_to_int = {v: i for i, v in enumerate(self.vertices)}
         self.n = G.order()
         self.maximal = maximal
-<<<<<<< HEAD
-        self.vertex_to_int = dense_graph_init(self.g, G, translation=True)
-=======
         dense_graph_init(self.g, G, translation=self.vertex_to_int)
->>>>>>> 9db4320e
 
         # If we must consider the graph's complement instead
         if complement:
@@ -236,13 +232,8 @@
 
             while True:
 
-<<<<<<< HEAD
-            # If i is in current_set
-            if bitset_in(current_set, i):
-=======
                 # If i is in current_set
                 if bitset_in(current_set, i):
->>>>>>> 9db4320e
 
                     # We have found an independent set !
                     if bitset_are_disjoint(self.g.rows[i], current_set):
@@ -250,20 +241,6 @@
                         # Saving that set
                         bitset_copy(tmp, current_set)
 
-<<<<<<< HEAD
-                    # Preparing for the next set, except if we set the last bit.
-                    if i < self.n - 1:
-
-                        # Adding (i+1)th bit
-                        bitset_add(current_set, i + 1)
-                        i += 1
-                    else:
-                        bitset_discard(current_set, i)
-
-                    # Returning the result if necessary ...
-                    if self.maximal and not ismaximal(self.g, self.n, tmp):
-                        continue
-=======
                         # Preparing for the next set, except if we set the last bit.
                         if i < self.n - 1:
 
@@ -276,19 +253,12 @@
                         # Returning the result if necessary ...
                         if self.maximal and not ismaximal(self.g, self.n, tmp):
                             continue
->>>>>>> 9db4320e
 
                         count += 1
 
-<<<<<<< HEAD
-                    if not self.count_only:
-                        yield [self.vertices[j] for j in range(i + 1) if bitset_in(tmp,j)]
-                        continue
-=======
                         if not self.count_only:
                             yield [self.vertices[j] for j in range(i + 1) if bitset_in(tmp,j)]
                             continue
->>>>>>> 9db4320e
 
                     else:
                         # Removing the ith bit
@@ -301,30 +271,8 @@
 
                 # Not already included in the set
                 else:
-<<<<<<< HEAD
-                    # Removing the ith bit
-                    bitset_discard(current_set, i)
-
-                    # Preparing for the next set !
-                    if i < self.n - 1:
-                        bitset_add(current_set, i + 1)
-                        i += 1
-
-            # Not already included in the set
-            else:
-                if i == 0:
-                    break
-
-                # Going backward, we explored all we could there !
-                if bitset_in(current_set,i-1):
-                    bitset_discard(current_set, i-1)
-                    bitset_add(current_set,i)
-                else:
-                    i -= 1
-=======
                     if not i:
                         break
->>>>>>> 9db4320e
 
                     # Going backward, we explored all we could there !
                     if bitset_in(current_set, i - 1):
@@ -409,11 +357,7 @@
         Same with maximal independent sets::
 
             sage: IS = IndependentSets(graphs.PetersenGraph(), maximal=True)
-<<<<<<< HEAD
-            sage: S = Subsets(G.vertices())
-=======
             sage: S = Subsets(G)
->>>>>>> 9db4320e
             sage: all(s in IS for s in IS)
             True
             sage: IS2 = [x for x in subsets(G) if x in IS]
@@ -434,17 +378,6 @@
         cdef bitset_t s
         bitset_init(s, self.n)
 
-<<<<<<< HEAD
-        bitset_init(s, self.n)
-        bitset_set_first_n(s, 0)
-
-        cdef int i
-        for I in S:
-            try:
-                i = self.vertex_to_int[I]
-            except KeyError:
-                raise ValueError(str(I) + " is not a vertex of the graph")
-=======
         try:
             bitset_set_first_n(s, 0)
 
@@ -456,7 +389,6 @@
 
                 # Adding the new vertex to s
                 bitset_add(s, i)
->>>>>>> 9db4320e
 
                 # Checking that the set s is independent
                 if not bitset_are_disjoint(self.g.rows[i], s):
@@ -465,12 +397,7 @@
             if self.maximal and not ismaximal(self.g, self.n, s):
                 return False
 
-<<<<<<< HEAD
-        if self.maximal and not ismaximal(self.g, self.n, s):
-            return False
-=======
             return True
->>>>>>> 9db4320e
 
         finally:
             bitset_free(s)