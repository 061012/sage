--- conflicted
+++ resolved
@@ -2173,7 +2173,6 @@
     G.relabel()
     return G
 
-<<<<<<< HEAD
 def AffinePolarGraph(d,q,sign="+"):
     r"""
     Returns the affine polar graph `VO^+(d,q),VO^-(d,q)` or `VO(d,q)`.
@@ -2260,7 +2259,8 @@
 
     G.name("Affine Polar Graph VO^"+str('+' if s == 1 else '-')+"("+str(d)+","+str(q)+")")
     G.relabel()
-=======
+    return G
+
 def OrthogonalPolarGraph(m, q, sign="+"):
     r"""
     Returns the Orthogonal Polar Graph `O^{\epsilon}(m,q)`.
@@ -2342,5 +2342,4 @@
 
     G.relabel()
     G.name("Orthogonal Polar Graph O" + ("^" + sign if sign else "") + str((m, q)))
->>>>>>> 0089d6c9
     return G