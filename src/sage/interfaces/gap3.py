r"""
Interface to GAP3

This module implements an interface to GAP3.

AUTHORS:

-  Franco Saliola (February 2010)
-  Christian Stump (March 2016)

.. WARNING::

    The experimental package for GAP3 is Jean Michel's pre-packaged GAP3,
    which is a minimal GAP3 distribution containing packages that have
    no equivalent in GAP4, see :trac:20107 and also 

        https://webusers.imj-prg.fr/~jean.michel/gap3/

Obtaining GAP3
--------------

Instead of installing the experimental GAP3 package, one can as well install
by hand either of the following two versions of GAP3:

- Frank Luebeck maintains a GAP3 Linux executable, optimized
  for i686 and statically linked for jobs of 2 GByte or more:

    http://www.math.rwth-aachen.de/~Frank.Luebeck/gap/GAP3

- or you can download GAP3 from the GAP website below. Since GAP3
  is no longer supported, it may not be easy to install this version.

    http://www.gap-system.org/Gap3/Download3/download.html

Changing which GAP3 is used
---------------------------

<<<<<<< HEAD
.. WARNING::

    There is a bug in the pexpect module (see :trac:`8471`) that
    prevents the following from working correctly. For now, just make sure
    that ``gap3`` is in your ``PATH``.

=======
>>>>>>> 7696a2c2
Sage assumes that GAP3 can be launched with the command ``gap3``; that is,
Sage assumes that the command ``gap3`` is in your ``PATH``. If this is not
the case, then you can start GAP3 using the following command::

    sage: gap3 = Gap3(command='/usr/local/bin/gap3')               #not tested

Functionality and Examples
--------------------------

The interface to GAP3 offers the following functionality.

#.  ``gap3(expr)`` - Evaluation of arbitrary GAP3 expressions, with the
    result returned as a Sage object wrapping the corresponding GAP3 element::

        sage: a = gap3('3+2')                              #optional - gap3
        sage: a                                            #optional - gap3
        5
        sage: type(a)                                      #optional - gap3
        <class 'sage.interfaces.gap3.GAP3Element'>

    ::

        sage: S5 = gap3('SymmetricGroup(5)')               #optional - gap3
        sage: S5                                           #optional - gap3
        Group( (1,5), (2,5), (3,5), (4,5) )
        sage: type(S5)                                     #optional - gap3
        <class 'sage.interfaces.gap3.GAP3Record'>

    This provides a Pythonic interface to GAP3. If ``gap_function`` is the
    name of a GAP3 function, then the syntax ``gap_element.gap_function()``
    returns the ``gap_element`` obtained by evaluating the command
    ``gap_function(gap_element)`` in GAP3::

        sage: S5.Size()                                    #optional - gap3
        120
        sage: S5.CharTable()                               #optional - gap3
        CharTable( Group( (1,5), (2,5), (3,5), (4,5) ) )

    Alternatively, you can instead use the syntax
    ``gap3.gap_function(gap_element)``::

        sage: gap3.DerivedSeries(S5)                       #optional - gap3
        [ Group( (1,5), (2,5), (3,5), (4,5) ),
          Subgroup( Group( (1,5), (2,5), (3,5), (4,5) ),
                    [ (1,2,5), (1,3,5), (1,4,5) ] ) ]

    If ``gap_element`` corresponds to a GAP3 record, then
    ``gap_element.recfield`` provides a means to access the record element
    corresponding to the field ``recfield``::

        sage: S5.IsRec()                                   #optional - gap3
        true
        sage: S5.recfields()                               #optional - gap3
        ['isDomain', 'isGroup', 'identity', 'generators', 'operations',
        'isPermGroup', 'isFinite', '1', '2', '3', '4', 'degree']
        sage: S5.identity                                  #optional - gap3
        ()
        sage: S5.degree                                    #optional - gap3
        5
        sage: S5.1                                         #optional - gap3
        (1,5)
        sage: S5.2                                         #optional - gap3
        (2,5)

#.  By typing ``%gap3`` or ``gap3.interact()`` at the command-line, you can
    interact directly with the underlying GAP3 session.

    ::

        sage: gap3.interact()                              #not tested

          --> Switching to Gap3 <--

        gap3:

#.  You can start a new GAP3 session as follows::

        sage: gap3.console()                               #not tested

                     ########            Lehrstuhl D fuer Mathematik
                   ###    ####           RWTH Aachen
                  ##         ##
                 ##          #             #######            #########
                ##                        #      ##          ## #     ##
                ##           #           #       ##             #      ##
                ####        ##           ##       #             #      ##
                 #####     ###           ##      ##             ##    ##
                   ######### #            #########             #######
                             #                                  #
                            ##           Version 3              #
                           ###           Release 4.4            #
                          ## #           18 Apr 97              #
                         ##  #
                        ##   #  Alice Niemeyer, Werner Nickel,  Martin Schoenert
                       ##    #  Johannes Meier, Alex Wegner,    Thomas Bischops
                      ##     #  Frank Celler,   Juergen Mnich,  Udo Polis
                      ###   ##  Thomas Breuer,  Goetz Pfeiffer, Hans U. Besche
                       ######   Volkmar Felsch, Heiko Theissen, Alexander Hulpke
                                Ansgar Kaup,    Akos Seress,    Erzsebet Horvath
                                Bettina Eick
                                For help enter: ?<return>
        gap>

#.  The interface also has access to the GAP3 help system::

        sage: gap3.help('help', pager=False)               #not tested
        Help _______________________________________________________...

        This  section describes  together with  the following sections the   GAP
        help system.  The help system lets you read the manual interactively...

Common Pitfalls
---------------

#.  If you want to pass a string to GAP3, then you need to wrap it in
    single quotes as follows::

        sage: gap3('"This is a GAP3 string"')              #optional - gap3
        "This is a GAP3 string"

    This is particularly important when a GAP3 package is loaded via the
    ``RequirePackage`` method (note that one can instead use the
    ``load_package`` method)::

        sage: gap3.RequirePackage('"chevie"')             #optional - gap3
        W...  to  the  CHEVIE  package, ...

Examples
--------

Load a GAP3 package::

    sage: gap3.load_package("chevie")                      #optional - gap3
    sage: gap3.version() # random                          #optional - gap3
    'lib: v3r4p4 1997/04/18, src: v3r4p0 1994/07/10, sys: usg gcc ansi'

Working with GAP3 lists. Note that GAP3 lists are 1-indexed::

    sage: L = gap3([1,2,3])                                #optional - gap3
    sage: L[1]                                             #optional - gap3
    1
    sage: L[2]                                             #optional - gap3
    2
    sage: 3 in L                                           #optional - gap3
    True
    sage: 4 in L                                           #optional - gap3
    False
    sage: m = gap3([[1,2],[3,4]])                          #optional - gap3
    sage: m[2,1]                                           #optional - gap3
    3
    sage: [1,2] in m                                       #optional - gap3
    True
    sage: [3,2] in m                                       #optional - gap3
    False
    sage: gap3([1,2]) in m                                 #optional - gap3
    True

Controlling variable names used by GAP3::

    sage: gap3('2', name='x')                              #optional - gap3
    2
    sage: gap3('x')                                        #optional - gap3
    2
    sage: gap3.unbind('x')                                 #optional - gap3
    sage: gap3('x')                                        #optional - gap3
    Traceback (most recent call last):
    ...
    TypeError: Gap3 produced error output
    Error, Variable: 'x' must have a value
    ...
"""

#*****************************************************************************
#       Copyright (C) 2010 Franco Saliola <saliola@gmail.com>
#
#  Distributed under the terms of the GNU General Public License (GPL)
#
#    This code is distributed in the hope that it will be useful,
#    but WITHOUT ANY WARRANTY; without even the implied warranty of
#    MERCHANTABILITY or FITNESS FOR A PARTICULAR PURPOSE.  See the GNU
#    General Public License for more details.
#
#  The full text of the GPL is available at:
#
#                  http://www.gnu.org/licenses/
#*****************************************************************************

from sage.misc.cachefunc import cached_method
from sage.interfaces.expect import Expect
from sage.interfaces.gap import Gap_generic, GapElement_generic

# gap3_cmd should point to the gap3 executable
gap3_cmd = 'gap3'

class Gap3(Gap_generic):
    r"""
    A simple Expect interface to GAP3.

    EXAMPLES::

        sage: from sage.interfaces.gap3 import Gap3
        sage: gap3 = Gap3(command='gap3')

    TESTS::

        sage: gap3(2) == gap3(3)                           #optional - gap3
        False
        sage: gap3(2) == gap3(2)                           #optional - gap3
        True
        sage: gap3._tab_completion()                       #optional - gap3
        []

    We test the interface behaves correctly after a keyboard interrupt::

        sage: gap3(2)                                      #optional - gap3
        2
        sage: try:
        ....:     gap3._keyboard_interrupt()
        ....: except KeyboardInterrupt:
        ....:     pass
        sage: gap3(2)                                      #optional - gap3
        2

    We test that the interface busts out of GAP3's break loop correctly::

        sage: f = gap3('function(L) return L[0]; end;;')   #optional - gap3
        sage: f([1,2,3])                                   #optional - gap3
        Traceback (most recent call last):
        ...
        RuntimeError: Gap3 produced error output
        Error, List Element: <position> must be a positive integer at
        return L[0] ...

    AUTHORS:

    - Franco Saliola (Feb 2010)
    """
    _identical_function = "IsIdentical"

    def __init__(self, command=gap3_cmd):
        r"""
        Initialize the GAP3 interface and start a session.

        INPUT:

        -  command - string (default "gap3"); points to the gap3
           executable on your system; by default, it is assumed the
           executable is in your path.

        EXAMPLES::

            sage: gap3 = Gap3()                            #optional - gap3
            sage: gap3.is_running()
            False
            sage: gap3._start()                            #optional - gap3
            sage: gap3.is_running()                        #optional - gap3
            True
        """
        self.__gap3_command_string = command
        # Explanation of additional command-line options passed to gap3:
        #
        #     -p invokes the internal programmatic interace, which is how Sage
        #     talks to GAP4. This allows reuse some of the GAP4 interface code.
        #
        #     -y -- sets the number of lines of the terminal; controls how many
        #     lines of text are output by GAP3 before the pager is invoked.
        #     This option is useful in dealing with the GAP3 help system.
        Expect.__init__(self,
             name='gap3',
             prompt='gap> ',
             command=self.__gap3_command_string + " -p -y 500",
             server=None,
             ulimit=None,
             script_subdirectory=None,
             restart_on_ctrlc=True,
             verbose_start=False,
             init_code=[],
             max_startup_time=None,
             logfile=None,
             eval_using_file_cutoff=100,
             do_cleaner=True,
             remote_cleaner=False,
             path=None)

    def _start(self):
        r"""
        EXAMPLES::

            sage: gap3 = Gap3()                            #optional - gap3
            sage: gap3.is_running()
            False
            sage: gap3._start()                            #optional - gap3
            sage: gap3.is_running()                        #optional - gap3
            True
            sage: gap3.quit()                              #optional - gap3
        """
        Expect._start(self)
        # The -p command-line option to GAP3 produces the following
        # funny-looking patterns in the interface. We compile the patterns
        # now, and use them later for interpreting interface messages.
        self._compiled_full_pattern = self._expect.compile_pattern_list([
            '@p\d+\.','@@','@[A-Z]','@[123456!"#$%&][^+]*\+', '@e','@c',
            '@f','@h','@i','@m','@n','@r','@s\d','@w.*\+','@x','@z'])
        self._compiled_small_pattern = self._expect.compile_pattern_list('@J')

    def _object_class(self):
        r"""
        Return the class used for constructing GAP3 elements.

        TESTS::

            sage: gap3._object_class()
            <class 'sage.interfaces.gap3.GAP3Element'>
        """
        return GAP3Element

    def _execute_line(self, line, wait_for_prompt=True, expect_eof=False):
        r"""
        Execute a line of code in GAP3 and parse the output.

        TESTS:

        Test that syntax errors are handled correctly::

            sage: gap3('syntax error', name='x')               #optional - gap3
            Traceback (most recent call last):
            ...
            TypeError: Gap3 produced error output
            Syntax error: ; expected
            x:=syntax error;
                          ^
            gap>
            ...

        Test that error messages are detected and reported correctly::

            sage: gap3.SymmetricGroup(5,3)                     #optional - gap3
            Traceback (most recent call last):
            ...
            RuntimeError: Gap3 produced error output
            Error, Record: left operand must be a record at
            return arg[1].operations.SymmetricGroup( arg[1], arg[2] ) ... in
            SymmetricGroup( ..., ... ) called from
            main loop
            brk> quit;
            ...

        Test that break loops are detected and exited properly::

            sage: f = gap3('function(L) return L[0]; end;;')   #optional - gap3
            sage: f([1,2,3])                                   #optional - gap3
            Traceback (most recent call last):
            ...
            RuntimeError: Gap3 produced error output
            Error, List Element: <position> must be a positive integer at
            return L[0] ... in
            ... called from
            main loop
            brk> quit;
            ...
        """
        # It seems that GAP3 does not classify syntax errors as regular error
        # messages, so the generic GAP interface processing code does not
        # detect it. So we test for a syntax error explicitly.
        normal_output, error_output = \
            super(Gap3, self)._execute_line(line, wait_for_prompt=True, expect_eof=False)
        if normal_output.startswith("Syntax error:"):
            normal_output, error_output = "", normal_output
        return (normal_output, error_output)

    def help(self, topic, pager=True):
        r"""
        Print help on the given topic.

        INPUT:

        - ``topic`` -- string

        EXAMPLES::

            sage: gap3.help('help', pager=False)           #optional - gap3
            Help _______________________________________________________...
            <BLANKLINE>
            This  section describes  together with  the following sectio...
            help system.  The help system lets you read the manual inter...

        ::

            sage: gap3.help('SymmetricGroup', pager=False) #optional - gap3
            no section with this name was found

        TESTS::

            sage: m = gap3([[1,2,3],[4,5,6]]); m           #optional - gap3
            [ [ 1, 2, 3 ], [ 4, 5, 6 ] ]
            sage: gap3.help('help', pager=False)           #optional - gap3
            Help _______________________________________________________...
            sage: m                                        #optional - gap3
            [ [ 1, 2, 3 ], [ 4, 5, 6 ] ]
            sage: m.Print()                                #optional - gap3
            [ [ 1, 2, 3 ], [ 4, 5, 6 ] ]
            sage: gap3.help('Group', pager=False)          #optional - gap3
            Group ______________________________________________________...
            sage: m                                        #optional - gap3
            [ [ 1, 2, 3 ], [ 4, 5, 6 ] ]
            sage: m.Print()                                #optional - gap3
            [ [ 1, 2, 3 ], [ 4, 5, 6 ] ]
        """

        import pexpect
        if self._expect is None:
            self._start()
        E = self._expect
        helptext = []

        # we request the help document
        E.sendline("? %s" % topic)
        # it seems necessary to skip TWO echoes (as is done in the GAP4 interface)
        E.expect("\r\n")
        E.expect("\r\n")

        # next we process the help document; translating special characters, etc.
        while True:
            try:
                x = E.expect_list(self._compiled_full_pattern, timeout=2)
            except pexpect.TIMEOUT:
                break
            if x == 1:
                # matched @@; replace with @
                helptext.append('@')
                helptext.append(E.before)
            elif x == 2:
                # matched a special char; convert and insert
                helptext.append(chr(ord(E.after[1:2])-ord('A')+1))
                helptext.append(E.before)
            elif x == 10:
                # matched @n (normal input mode); it seems we're done
                break
            elif x==11:
                # matched @r (echoing input); skip to end of line
                E.expect_list(self._compiled_small_pattern)

        # merge the help text into one string and print it.
        helptext = "".join(helptext).strip()
        if pager is True:
            from sage.misc.pager import pager as pag
            pag()(helptext)
        else:
            print helptext

    def cputime(self, t=None):
        r"""
        Returns the amount of CPU time that the GAP session has used in
        seconds. If ``t`` is not None, then it returns the difference
        between the current CPU time and ``t``.

        EXAMPLES::

            sage: t = gap3.cputime()                       #optional - gap3
            sage: t  #random                               #optional - gap3
            0.02
            sage: gap3.SymmetricGroup(5).Size()            #optional - gap3
            120
            sage: gap3.cputime()  #random                  #optional - gap3
            0.14999999999999999
            sage: gap3.cputime(t)  #random                 #optional - gap3
            0.13
        """
        if t is not None:
            return self.cputime() - t
        else:
            return eval(self.eval('Runtime();'))/1000.0

    def console(self):
        r"""
        Spawn a new GAP3 command-line session.

        EXAMPLES::

            sage: gap3.console()                               #not tested

                         ########            Lehrstuhl D fuer Mathematik
                       ###    ####           RWTH Aachen
                      ##         ##
                     ##          #             #######            #########
                    ##                        #      ##          ## #     ##
                    ##           #           #       ##             #      ##
                    ####        ##           ##       #             #      ##
                     #####     ###           ##      ##             ##    ##
                       ######### #            #########             #######
                                 #                                  #
                                ##           Version 3              #
                               ###           Release 4.4            #
                              ## #           18 Apr 97              #
                             ##  #
                            ##   #  Alice Niemeyer, Werner Nickel,  Martin Schoenert
                           ##    #  Johannes Meier, Alex Wegner,    Thomas Bischops
                          ##     #  Frank Celler,   Juergen Mnich,  Udo Polis
                          ###   ##  Thomas Breuer,  Goetz Pfeiffer, Hans U. Besche
                           ######   Volkmar Felsch, Heiko Theissen, Alexander Hulpke
                                    Ansgar Kaup,    Akos Seress,    Erzsebet Horvath
                                    Bettina Eick
                                    For help enter: ?<return>
            gap>
        """
        os.system(self.__gap3_command_string)

    def _install_hints(self):
        r"""

        TESTS::

            sage: gap3 = Gap3(command='/wrongpath/gap3')
            sage: gap3('3+2')
            Traceback (most recent call last):
            ...
            TypeError: unable to start gap3 because the command '/wrongpath/gap3 -p -y 500' failed: The command was not found or was not executable: /wrongpath/gap3.
            <BLANKLINE>
                Your attempt to start GAP3 failed, either because you do not have
                have GAP3 installed, or because it is not configured correctly.
            <BLANKLINE>
                - If you do not have GAP3 installed, then you must download ...
            sage: print gap3._install_hints()
            <BLANKLINE>
                Your attempt to start GAP3 failed, either because you do not have
                have GAP3 installed, or because it is not configured correctly.
            <BLANKLINE>
                - If you do not have GAP3 installed, then you must download ...
        """
        return r"""
    Your attempt to start GAP3 failed, either because you do not have
    have GAP3 installed, or because it is not configured correctly.

    - If you do not have GAP3 installed, then you must either install
      the optional package, see :trac:20107, or you download and
      install it yourself.
      Here are two other ways to obtain GAP3:

        - Frank Luebeck maintains a GAP3 Linux executable, optimized
          for i686 and statically linked for jobs of 2 GByte or more:
            http://www.math.rwth-aachen.de/~Frank.Luebeck/gap/GAP3

        - Finally, you can download GAP3 from the GAP website below. Since
          GAP3 is no longer an officially supported distribution of GAP, it
          may not be easy to install this version.
            http://www.gap-system.org/Gap3/Download3/download.html

    - If you have GAP3 installed, then perhaps it is not configured
      correctly. Sage assumes that you can start GAP3 with the command
      %s. Alternatively, you can use the following command
      to point Sage to the correct command for your system.

          gap3 = Gap3(command='/usr/local/bin/gap3')
        """ % self.__gap3_command_string

    @cached_method
    def _tab_completion(self):
        """
        Return additional tab completion entries

        Currently this is empty

        OUTPUT:

        List of strings

        EXAMPLES::

            sage: gap3._tab_completion()
            []
        """
        return []

    
gap3 = Gap3()

class GAP3Element(GapElement_generic):
    r"""
    A GAP3 element

    .. NOTE::

        If the corresponding GAP3 element is a GAP3 record,
        then the class is changed to a ``GAP3Record``.

    INPUT:

    - ``parent`` -- the GAP3 session

    - ``value`` -- the GAP3 command as a string

    - ``is_name`` -- bool (default: False); if True, then ``value`` is
      the variable name for the object

    - ``name`` -- str (default: ``None``); the variable name to use for the
      object. If ``None``, then a variable name is generated.

    .. NOTE::

        If you pass ``E``, ``X`` or ``Z`` for ``name``, then an error is
        raised because these are sacred variable names in GAP3 that should
        never be redefined. Sage raises an error because GAP3 does not!

    EXAMPLES::

        sage: from sage.interfaces.gap3 import GAP3Element   #optional - gap3
        sage: gap3 = Gap3()                                  #optional - gap3
        sage: GAP3Element(gap3, value='3+2')                 #optional - gap3
        5
        sage: GAP3Element(gap3, value='sage0', is_name=True) #optional - gap3
        5

    TESTS::

        sage: GAP3Element(gap3, value='3+2', is_name=False, name='X') #optional - gap3
        Traceback (most recent call last):
        ...
        ValueError: you are attempting to redefine X; but you should never redefine E, X or Z in gap3 (because things will break!)

    AUTHORS:

    - Franco Saliola (Feb 2010)
    """
    def __init__(self, parent, value, is_name=False, name=None):
        r"""
        See ``GAP3Element`` for full documentation.

        EXAMPLES::

            sage: from sage.interfaces.gap3 import GAP3Element   #optional - gap3
            sage: gap3 = Gap3()                                  #optional - gap3
            sage: GAP3Element(gap3, value='3+2')                 #optional - gap3
            5
            sage: GAP3Element(gap3, value='sage0', is_name=True) #optional - gap3
            5

        TESTS::

            sage: GAP3Element(gap3, value='3+2', is_name=False, name='X') #optional - gap3
            Traceback (most recent call last):
            ...
            ValueError: you are attempting to redefine X; but you should never redefine E, X or Z in gap3 (because things will break!)
        """
        # Warning: One should not redefine E, X or Z in gap3, because
        # things will break, but gap3 raises no errors if one does this!
        if name in ["E","X","Z"]:
            raise ValueError("you are attempting to redefine %s; but you should never redefine E, X or Z in gap3 (because things will break!)" % name)

        # initialize the superclass
        super(GAP3Element, self).__init__(parent, value, is_name, name)

        # check for a GAP record; if so then change the class
        parent._synchronize()
        if parent.eval("IsRec(%s)" % self._name) == "true":
            self.__class__ = GAP3Record

    def __getitem__(self, n):
        r"""
        EXAMPLES::

            sage: l = gap3('[1,2,3]')                      #optional - gap3
            sage: l[1]                                     #optional - gap3
            1
            sage: a = gap3([1,2,3])                        #optional - gap3
            sage: a[1]                                     #optional - gap3
            1
            sage: m = gap3([[1,2,3],[4,5,6],[7,8,9]])      #optional - gap3
            sage: m[1,3]                                   #optional - gap3
            3
            sage: m[2][1]                                  #optional - gap3
            4
        """
        gap3_session = self._check_valid()
        if not isinstance(n, tuple):
            return gap3_session.new('%s[%s]'%(self.name(), n))
        else:
            return gap3_session.new('%s%s'%(self.name(), ''.join(['[%s]'%x for x in n])))

    def _latex_(self):
        r"""
        EXAMPLES::

            sage: s = gap("[[1,2], [3/4, 5/6]]")
            sage: s._latex_()
            '\\left(\\begin{array}{rr} 1&2\\\\ 3/4&\\frac{5}{6}\\\\ \\end{array}\\right)'
            sage: latex(s)
            \left(\begin{array}{rr} 1&2\\ 3/4&\frac{5}{6}\\ \end{array}\right)
        """
        gap3_session = self._check_valid()
        try:
            s = gap3_session.eval('FormatLaTeX(%s)'%self.name())
            s = s.replace('\\\\','\\').replace('"','')
            s = s.replace('%\\n',' ')
            return s
        except RuntimeError:
            return str(self)

class GAP3Record(GAP3Element):
    r"""
    A GAP3 record

    .. NOTE::

        This class should not be called directly, use GAP3Element instead.
        If the corresponding GAP3 element is a GAP3 record, then the class
        is changed to a ``GAP3Record``.

    AUTHORS:

    - Franco Saliola (Feb 2010)
    """
    def recfields(self):
        r"""
        Return a list of the fields for the record. (Record fields are akin
        to object attributes in Sage.)

        OUTPUT:

        - list of strings - the field records

        EXAMPLES::

            sage: S5 = gap3.SymmetricGroup(5)              #optional - gap3
            sage: S5.recfields()                           #optional - gap3
            ['isDomain', 'isGroup', 'identity', 'generators',
             'operations', 'isPermGroup', 'isFinite', '1', '2',
             '3', '4', 'degree']
            sage: S5.degree                                      #optional - gap3
            5
        """
        gap3_session = self._check_valid()
        if not hasattr(self, "_gap_recfields"):
            s = str(gap3_session.eval("RecFields(%s)" % self._name))
            s = s.strip('[] ').replace('\n','')
            self._gap_recfields = [ss.strip('" ') for ss in s.split(',')]
        return getattr(self,"_gap_recfields")

    def operations(self):
        r"""
        Return a list of the GAP3 operations for the record.

        OUTPUT:

        - list of strings - operations of the record

        EXAMPLES::

            sage: S5 = gap3.SymmetricGroup(5)              #optional - gap3
            sage: S5.operations()                          #optional - gap3
            [..., 'NormalClosure', 'NormalIntersection', 'Normalizer',
            'NumberConjugacyClasses', 'PCore', 'Radical', 'SylowSubgroup',
            'TrivialSubgroup', 'FusionConjugacyClasses', 'DerivedSeries', ...]
            sage: S5.DerivedSeries()                       #optional - gap3
            [ Group( (1,5), (2,5), (3,5), (4,5) ),
              Subgroup( Group( (1,5), (2,5), (3,5), (4,5) ),
                        [ (1,2,5), (1,3,5), (1,4,5) ] ) ]
        """
        gap3_session = self._check_valid()
        if not hasattr(self,"_gap_operations"):
            s = str(gap3_session.eval("RecFields(%s.operations)" % self._name))
            s = s.strip('[] ').replace('\n','')
            self._gap_operations = [ss.strip('" ') for ss in s.split(',')]
        return getattr(self,"_gap_operations")

    def __getattr__(self, attrname):
        r"""
        OUTPUT:

        - ``GAP3Record`` -- if ``attrname`` is a field of the GAP record

        - ``ExpectFunction`` -- if ``attrname`` is the name of a GAP3 function

        EXAMPLES::

            sage: S5 = gap3.SymmetricGroup(5)              #optional - gap3
            sage: S5.__getattr__('Size')                   #optional - gap3
            Size
            sage: gap3.IsFunc(S5.__getattr__('Size'))      #optional - gap3
            true
            sage: S5.__getattr__('generators')             #optional - gap3
            [ (1,5), (2,5), (3,5), (4,5) ]
        """
        gap3_session = self._check_valid()
        if attrname[:1] == "_":
            raise AttributeError
        if attrname in self.recfields():
            return gap3_session.new('%s.%s' % (self.name(), attrname))
        return gap3_session._function_element_class()(self, attrname)

    def _tab_completion(self):
        r"""
        Defines the list of methods and attributes that will appear for tab
        completion.

        OUTPUT:

        - list of strings -- the available fields and operations of the
          record

        EXAMPLES::

            sage: S5 = gap3.SymmetricGroup(5)              #optional - gap3
            sage: S5._tab_completion()                     #optional - gap3
            [..., 'ConjugacyClassesTry', 'ConjugateSubgroup', 'ConjugateSubgroups',
            'Core', 'DegreeOperation', 'DerivedSeries', 'DerivedSubgroup',
            'Difference', 'DimensionsLoewyFactors', 'DirectProduct', ...]
        """
        names = self.recfields() + self.operations()
        names.sort()
        return names


import os
def gap3_console():
    r"""
    Spawn a new GAP3 command-line session.

    EXAMPLES::

        sage: gap3.console()                               #not tested

                     ########            Lehrstuhl D fuer Mathematik
                   ###    ####           RWTH Aachen
                  ##         ##
                 ##          #             #######            #########
                ##                        #      ##          ## #     ##
                ##           #           #       ##             #      ##
                ####        ##           ##       #             #      ##
                 #####     ###           ##      ##             ##    ##
                   ######### #            #########             #######
                             #                                  #
                            ##           Version 3              #
                           ###           Release 4.4            #
                          ## #           18 Apr 97              #
                         ##  #
                        ##   #  Alice Niemeyer, Werner Nickel,  Martin Schoenert
                       ##    #  Johannes Meier, Alex Wegner,    Thomas Bischops
                      ##     #  Frank Celler,   Juergen Mnich,  Udo Polis
                      ###   ##  Thomas Breuer,  Goetz Pfeiffer, Hans U. Besche
                       ######   Volkmar Felsch, Heiko Theissen, Alexander Hulpke
                                Ansgar Kaup,    Akos Seress,    Erzsebet Horvath
                                Bettina Eick
                                For help enter: ?<return>
        gap>
    """
    from sage.repl.rich_output.display_manager import get_display_manager
    if not get_display_manager().is_in_terminal():
        raise RuntimeError('Can use the console only in the terminal. Try %%gap3 magics instead.')
    os.system(gap3_cmd)

def gap3_version():
    r"""
    Return the version of GAP3 that you have in your PATH on your computer.

    EXAMPLES::

        sage: gap3_version()                                           # random, optional - gap3
        'lib: v3r4p4 1997/04/18, src: v3r4p0 1994/07/10, sys: usg gcc ansi'
    """
    return gap3.eval('VERSION')[1:-1]<|MERGE_RESOLUTION|>--- conflicted
+++ resolved
@@ -35,15 +35,12 @@
 Changing which GAP3 is used
 ---------------------------
 
-<<<<<<< HEAD
 .. WARNING::
 
     There is a bug in the pexpect module (see :trac:`8471`) that
     prevents the following from working correctly. For now, just make sure
     that ``gap3`` is in your ``PATH``.
 
-=======
->>>>>>> 7696a2c2
 Sage assumes that GAP3 can be launched with the command ``gap3``; that is,
 Sage assumes that the command ``gap3`` is in your ``PATH``. If this is not
 the case, then you can start GAP3 using the following command::
