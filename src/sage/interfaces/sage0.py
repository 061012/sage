--- conflicted
+++ resolved
@@ -426,11 +426,7 @@
 
 class SageElement(ExpectElement):
 
-<<<<<<< HEAD
-    def _graphics_(self, **kwds):
-=======
     def _rich_repr_(self, display_manager, **kwds):
->>>>>>> 819000f6
         """
         Disable rich output
 
@@ -441,11 +437,7 @@
 
             sage: from sage.repl.rich_output import get_display_manager
             sage: m = sage0(4)
-<<<<<<< HEAD
-            sage: m._graphics_() is None
-=======
             sage: m._rich_repr_(get_display_manager()) is None
->>>>>>> 819000f6
             True
         """
         return None
