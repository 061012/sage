"""
Eisenstein Series (optimized compiled functions)
"""
include 'sage/ext/stdsage.pxi'
include 'sage/ext/interrupt.pxi'
<<<<<<< HEAD
include 'sage/ext/gmp.pxi'
=======
>>>>>>> 698579c2

from sage.rings.rational_field import QQ
from sage.rings.power_series_ring import PowerSeriesRing
from sage.rings.integer cimport Integer
from sage.rings.arith import primes, bernoulli
from sage.rings.fast_arith cimport prime_range
<<<<<<< HEAD
from sage.libs.flint.fmpz_poly cimport *
=======

from cpython.list cimport PyList_GET_ITEM
from sage.libs.flint.fmpz_poly cimport *
from sage.libs.gmp.mpz cimport *
from sage.libs.flint.fmpz_poly cimport Fmpz_poly
>>>>>>> 698579c2

cpdef Ek_ZZ(int k, int prec=10):
    """
    Return list of prec integer coefficients of the weight k
    Eisenstein series of level 1, normalized so the coefficient of q
    is 1, except that the 0th coefficient is set to 1 instead of its
    actual value.

    INPUT:

    - `k` -- int
    - ``prec`` -- int

    OUTPUT:

    - list of Sage Integers.

    EXAMPLES::

        sage: from sage.modular.modform.eis_series_cython import Ek_ZZ
        sage: Ek_ZZ(4,10)
        [1, 1, 9, 28, 73, 126, 252, 344, 585, 757]
        sage: [sigma(n,3) for n in [1..9]]
        [1, 9, 28, 73, 126, 252, 344, 585, 757]
        sage: Ek_ZZ(10,10^3) == [1] + [sigma(n,9) for n in range(1,10^3)]
        True
    """
    cdef Integer pp
    cdef mpz_t q, current_sum, q_plus_one

    cdef unsigned long p
    cdef Py_ssize_t i, ind
    cdef bint continue_flag

    cdef list power_sum_ls

    cdef unsigned long max_power_sum, temp_index
    cdef unsigned long remainder, prev_index
    cdef unsigned long additional_p_powers

    mpz_init(q)
    mpz_init(current_sum)
    mpz_init(q_plus_one)

    # allocate the list for the result
    cdef list val = []
    for i from 0 <= i < prec:
        pp = <Integer>(PY_NEW(Integer))
        mpz_set_si(pp.value, 1)
        val.append(pp)

    # no need to reallocate this list every time -- just reuse the
    # Integers in it
    power_sum_ls = []
    max_power_sum = prec
    while max_power_sum:
        max_power_sum >>= 1
        pp = <Integer>(PY_NEW(Integer))
        mpz_set_si(pp.value, 1)
        power_sum_ls.append(pp)

    for pp in prime_range(prec):
        p = mpz_get_ui((<Integer>pp).value)
        mpz_ui_pow_ui(q, p, k - 1)
        mpz_add_ui(q_plus_one, q, 1)
        mpz_set(current_sum, q_plus_one)

        # NOTE: I (wstein) did benchmarks, and the use of
        # PyList_GET_ITEM in the code below is worth it since it leads
        # to a significant speedup by not doing bounds checking.

        # set power_sum_ls[1] = q+1
        mpz_set((<Integer>(PyList_GET_ITEM(power_sum_ls, 1))).value,
                current_sum)
        max_power_sum = 1

        ind = 0
        while True:
            continue_flag = 0
            # do the first p-1
            for i from 0 < i < p:
                ind += p
                if (ind >= prec):
                    continue_flag = 1
                    break
                mpz_mul((<Integer>(PyList_GET_ITEM(val, ind))).value,
                        (<Integer>(PyList_GET_ITEM(val, ind))).value,
                        q_plus_one)
            ind += p
            if (ind >= prec or continue_flag):
                break

            # now do the pth one, which is harder.

            # compute the valuation of n at p
            additional_p_powers = 0
            temp_index = ind / p
            remainder = 0
            while not remainder:
                additional_p_powers += 1
                prev_index = temp_index
                temp_index = temp_index / p
                remainder = prev_index - p*temp_index

            # if we need a new sum, it has to be the next uncomputed one.
            if (additional_p_powers > max_power_sum):
                mpz_mul(current_sum, current_sum, q)
                mpz_add_ui(current_sum, current_sum, 1)
                max_power_sum += 1

                mpz_set((<Integer>(PyList_GET_ITEM(power_sum_ls,
                                                   max_power_sum))).value,
                        current_sum)

            # finally, set the coefficient
            mpz_mul((<Integer>(PyList_GET_ITEM(val, ind))).value,
                    (<Integer>(PyList_GET_ITEM(val, ind))).value,
                    (<Integer>(PyList_GET_ITEM(power_sum_ls,
                                               additional_p_powers))).value)

    mpz_clear(q)
    mpz_clear(current_sum)
    mpz_clear(q_plus_one)

    return val


cpdef eisenstein_series_poly(int k, int prec = 10) :
    r"""
    Return the q-expansion up to precision ``prec`` of the weight `k`
    Eisenstein series, as a FLINT :class:`~sage.libs.flint.fmpz_poly.Fmpz_poly`
    object, normalised so the coefficients are integers with no common factor.

    Used internally by the functions
    :func:`~sage.modular.modform.eis_series.eisenstein_series_qexp` and
    :func:`~sage.modular.modform.vm_basis.victor_miller_basis`; see the
    docstring of the former for further details.

    EXAMPLES::

        sage: from sage.modular.modform.eis_series_cython import eisenstein_series_poly
        sage: eisenstein_series_poly(12, prec=5)
        5  691 65520 134250480 11606736960 274945048560
    """
    cdef mpz_t *val = <mpz_t *>sage_malloc(prec * sizeof(mpz_t))
    cdef mpz_t one, mult, term, last, term_m1, last_m1
    cdef unsigned long int expt
    cdef long ind, ppow, int_p
    cdef int i
    cdef Fmpz_poly res = Fmpz_poly.__new__(Fmpz_poly)

    if k%2 or k < 2:
        raise ValueError, "k (=%s) must be an even positive integer"%k
    if prec < 0:
        raise ValueError, "prec (=%s) must be an even nonnegative integer"%prec
    if (prec == 0):
        return Fmpz_poly.__new__(Fmpz_poly)

    sig_on()

    mpz_init(one)
    mpz_init(term)
    mpz_init(last)
    mpz_init(mult)
    mpz_init(term_m1)
    mpz_init(last_m1)

    for i from 0 <= i < prec :
        mpz_init(val[i])
        mpz_set_si(val[i], 1)

    mpz_set_si(one, 1)

    expt = <unsigned long int>(k - 1)
    a0 = - bernoulli(k) / (2*k)

    for p in primes(1,prec) :
        int_p = int(p)
        ppow = <long int>int_p

        mpz_set_si(mult, int_p)
        mpz_pow_ui(mult, mult, expt)
        mpz_mul(term, mult, mult)
        mpz_set(last, mult)

        while (ppow < prec):
            ind = ppow
            mpz_sub(term_m1, term, one)
            mpz_sub(last_m1, last, one)
            while (ind < prec):
                mpz_mul(val[ind], val[ind], term_m1)
                mpz_fdiv_q(val[ind], val[ind], last_m1)
                ind += ppow
            ppow *= int_p
            mpz_set(last, term)
            mpz_mul(term, term, mult)

    mpz_clear(one)
    mpz_clear(term)
    mpz_clear(last)
    mpz_clear(mult)
    mpz_clear(term_m1)
    mpz_clear(last_m1)

    fmpz_poly_set_coeff_mpz(res.poly, prec-1, val[prec-1])
    for i from 1 <= i < prec - 1 :
        fmpz_poly_set_coeff_mpz(res.poly, i, val[i])

    fmpz_poly_scalar_mul_mpz(res.poly, res.poly, (<Integer>(a0.denominator())).value)
    fmpz_poly_set_coeff_mpz(res.poly, 0, (<Integer>(a0.numerator())).value)

    sage_free(val)

    sig_off()

    return res<|MERGE_RESOLUTION|>--- conflicted
+++ resolved
@@ -3,25 +3,17 @@
 """
 include 'sage/ext/stdsage.pxi'
 include 'sage/ext/interrupt.pxi'
-<<<<<<< HEAD
-include 'sage/ext/gmp.pxi'
-=======
->>>>>>> 698579c2
 
 from sage.rings.rational_field import QQ
 from sage.rings.power_series_ring import PowerSeriesRing
 from sage.rings.integer cimport Integer
 from sage.rings.arith import primes, bernoulli
 from sage.rings.fast_arith cimport prime_range
-<<<<<<< HEAD
-from sage.libs.flint.fmpz_poly cimport *
-=======
 
 from cpython.list cimport PyList_GET_ITEM
 from sage.libs.flint.fmpz_poly cimport *
 from sage.libs.gmp.mpz cimport *
 from sage.libs.flint.fmpz_poly cimport Fmpz_poly
->>>>>>> 698579c2
 
 cpdef Ek_ZZ(int k, int prec=10):
     """
