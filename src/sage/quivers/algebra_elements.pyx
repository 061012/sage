--- conflicted
+++ resolved
@@ -13,16 +13,10 @@
 #  Distributed under the terms of the GNU General Public License (GPL)
 #  as published by the Free Software Foundation; either version 2 of
 #  the License, or (at your option) any later version.
-<<<<<<< HEAD
 #                  https://www.gnu.org/licenses/
 # ****************************************************************************
-from __future__ import division, print_function
-=======
-#                  http://www.gnu.org/licenses/
-#*****************************************************************************
->>>>>>> ae1f7f45
-
 include "algebra_elements.pxi"
+
 from sage.misc.cachefunc import cached_method
 from sage.misc.misc import repr_lincomb
 from sage.structure.richcmp cimport richcmp_not_equal, rich_to_bool
