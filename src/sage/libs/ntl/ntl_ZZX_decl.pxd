from sage.libs.gmp.types cimport mpz_t
from sage.libs.ntl.ntl_ZZ_decl cimport vec_ZZ_c
from sage.libs.ntl.ntl_ZZ_decl cimport ZZ_c

<<<<<<< HEAD
cdef extern from "sage/libs/ntl/ntl_wrap.cpp":
=======
cdef extern from "sage/libs/ntl/ntlwrap.cpp":
>>>>>>> 0bd4c02e
    # really, this is from NTL/ZZX.h
    ctypedef struct ZZX_c "struct ZZX":
        vec_ZZ_c rep

    ctypedef struct pair_ZZX_long_c "pair_ZZX_long":
        ZZX_c a
        long b

    ctypedef struct vec_pair_ZZX_long_c "vec_pair_ZZX_long":
        pair_ZZX_long_c RawGet(long i)
        long length()

    # Some boiler-plate
    ZZX_c* ZZX_new "New<ZZX>"()
    ZZX_c* ZZX_construct "Construct<ZZX>"(void *mem)
    void ZZX_destruct "Destruct<ZZX>"(ZZX_c *mem)
    void ZZX_swap "swap"(ZZX_c x, ZZX_c y)
    void ZZX_delete "Delete<ZZX>"(ZZX_c *mem)
    void ZZX_from_str "_from_str<ZZX>"(ZZX_c* dest, char* s)
    object ZZX_to_PyString "_to_PyString<ZZX>"(ZZX_c *x)
    int ZZX_equal "_equal<ZZX>"(ZZX_c x, ZZX_c y)

    void ZZX_PseudoRem "PseudoRem"(ZZX_c x, ZZX_c a, ZZX_c b)
    ZZ_c ZZX_LeadCoeff "LeadCoeff"(ZZX_c x)
    ZZ_c ZZX_ConstTerm "ConstTerm"(ZZX_c x)
    ZZ_c ZZX_coeff "coeff"(ZZX_c a, long i)
    void ZZX_SetCoeff "SetCoeff"(ZZX_c x, long i, ZZ_c a)
    void ZZX_SetCoeff_long "SetCoeff"(ZZX_c x, long i, long a)
    long IsZero_ZZX "IsZero"(ZZX_c a)
    # f must be monic!
    void ZZX_MulMod "MulMod"(ZZX_c x, ZZX_c a, ZZX_c b, ZZX_c f)
    void ZZX_mul_long "mul"( ZZX_c x, ZZX_c a, long b)
    void ZZX_mul_ZZ "mul"( ZZX_c x, ZZX_c a, ZZ_c b)
    void ZZX_mul "mul"( ZZX_c x, ZZX_c a, ZZX_c b)
    void ZZX_add "add"( ZZX_c x, ZZX_c a, ZZX_c b)
    void ZZX_sub "sub"( ZZX_c x, ZZX_c a, ZZX_c b)
    void ZZX_negate "NTL::negate"( ZZX_c x, ZZX_c a)
    void ZZX_div_ZZ "div"( ZZX_c x, ZZX_c a, ZZ_c b)
    long ZZX_deg "deg"( ZZX_c x )
    void ZZX_rem "rem"(ZZX_c r, ZZX_c a, ZZX_c b)
    void ZZX_XGCD "XGCD"(ZZ_c r, ZZX_c s, ZZX_c t, ZZX_c a, ZZX_c b, long deterministic)
    void ZZX_content "content"(ZZ_c d, ZZX_c f)
    void ZZX_factor "factor"(ZZ_c c, vec_pair_ZZX_long_c factors, ZZX_c f, long verbose, long bnd)

    void ZZX_squarefree_decomposition(ZZX_c*** v, long** e, long* n, ZZX_c* x)

    char* ZZX_repr(ZZX_c* x)
    ## for cleaning up after ZZX_repr:
    void cpp_delete_array "delete []"(char *str)
    ZZX_c* ZZX_copy(ZZX_c* x)
    ZZX_c* ZZX_div(ZZX_c* x, ZZX_c* y, int* divisible)
    void ZZX_quo_rem(ZZX_c* x, ZZX_c* other, ZZX_c** r, ZZX_c** q)
    ZZX_c* ZZX_square(ZZX_c* x)
    int ZZX_IsZero "IsZero"(ZZX_c x)
    int ZZX_IsOne "IsOne"(ZZX_c x)
    int ZZX_is_monic(ZZX_c* x)
    ZZX_c* ZZX_neg(ZZX_c* x)
    ZZX_c* ZZX_left_shift(ZZX_c* x, long n)
    ZZX_c* ZZX_right_shift(ZZX_c* x, long n)
    ZZX_c* ZZX_primitive_part(ZZX_c* x)
    void ZZX_pseudo_quo_rem(ZZX_c* x, ZZX_c* y, ZZX_c** r, ZZX_c** q)
    ZZX_c* ZZX_gcd(ZZX_c* x, ZZX_c* y)
    ZZX_c* ZZX_xgcd(ZZX_c* x, ZZX_c* y, ZZ_c** r, ZZX_c** s, ZZX_c** t, int proof)
    void ZZX_set_x(ZZX_c* x)
    int ZZX_is_x(ZZX_c* x)
    ZZX_c* ZZX_derivative(ZZX_c* x)
    ZZX_c* ZZX_reverse(ZZX_c* x)
    ZZX_c* ZZX_reverse_hi(ZZX_c* x, long hi)
    ZZX_c* ZZX_truncate(ZZX_c* x, long m)
    ZZX_c* ZZX_multiply_and_truncate(ZZX_c* x, ZZX_c* y, long m)
    ZZX_c* ZZX_square_and_truncate(ZZX_c* x, long m)
    ZZX_c* ZZX_invert_and_truncate(ZZX_c* x, long m)
    ZZX_c* ZZX_multiply_mod(ZZX_c* x, ZZX_c* y,  ZZX_c* modulus)
    ZZ_c* ZZX_trace_mod(ZZX_c* x, ZZX_c* y)
    char* ZZX_trace_list(ZZX_c* x)
    ZZ_c* ZZX_resultant(ZZX_c* x, ZZX_c* y, int proof)
    ZZ_c* ZZX_norm_mod(ZZX_c* x, ZZX_c* y, int proof)
    ZZ_c* ZZX_discriminant(ZZX_c* x, int proof)
    ZZ_c* ZZX_polyeval(ZZX_c* x, ZZ_c* a)
    ZZX_c* ZZX_charpoly_mod(ZZX_c* x, ZZX_c* y, int proof)
    ZZX_c* ZZX_minpoly_mod(ZZX_c* x, ZZX_c* y)
    void ZZX_clear(ZZX_c* x)
    void ZZX_preallocate_space(ZZX_c* x, long n)
    void ZZX_getitem_as_mpz(mpz_t output, ZZX_c* x, long i)
    cdef void ZZX_setitem_from_int(ZZX_c* x, long i, int value)
    cdef int ZZX_getitem_as_int(ZZX_c* x, long i)<|MERGE_RESOLUTION|>--- conflicted
+++ resolved
@@ -2,11 +2,7 @@
 from sage.libs.ntl.ntl_ZZ_decl cimport vec_ZZ_c
 from sage.libs.ntl.ntl_ZZ_decl cimport ZZ_c
 
-<<<<<<< HEAD
-cdef extern from "sage/libs/ntl/ntl_wrap.cpp":
-=======
 cdef extern from "sage/libs/ntl/ntlwrap.cpp":
->>>>>>> 0bd4c02e
     # really, this is from NTL/ZZX.h
     ctypedef struct ZZX_c "struct ZZX":
         vec_ZZ_c rep
