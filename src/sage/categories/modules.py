r"""
Modules
"""
#*****************************************************************************
#  Copyright (C) 2005      David Kohel <kohel@maths.usyd.edu>
#                          William Stein <wstein@math.ucsd.edu>
#                2008      Teresa Gomez-Diaz (CNRS) <Teresa.Gomez-Diaz@univ-mlv.fr>
#                2008-2011 Nicolas M. Thiery <nthiery at users.sf.net>
#
#  Distributed under the terms of the GNU General Public License (GPL)
#                  http://www.gnu.org/licenses/
#******************************************************************************

from sage.misc.cachefunc import cached_method
from sage.misc.lazy_import import LazyImport
from sage.categories.category_with_axiom import CategoryWithAxiom_over_base_ring
from sage.categories.category import HomCategory
<<<<<<< HEAD
from category import JoinCategory
=======
from category import Category, JoinCategory
>>>>>>> aa015914
from category_types import Category_module, Category_over_base_ring
from tensor import TensorProductsCategory
from dual import DualObjectsCategory
from sage.categories.sets_cat import Sets
from sage.categories.bimodules import Bimodules
from sage.categories.fields import Fields
_Fields = Fields()

class Modules(Category_module):
    r"""
    The category of all modules over a base ring `R`.
<<<<<<< HEAD

    An `R`-module `M` is a left and right `R`-module over a
    commutative ring `R` such that:

    .. MATH::

=======

    An `R`-module `M` is a left and right `R`-module over a
    commutative ring `R` such that:

    .. MATH::

>>>>>>> aa015914
        r*(x*s) = (r*x)*s \qquad  \forall r,s \in R \text{ and } x \in M

    INPUT:

    - ``base_ring`` -- a ring `R` or subcategory of ``Rings()``
    - ``dispatch`` -- a boolean (for internal use; default: ``True``)

    When the base ring is a field, the category of vector spaces is
    returned instead (unless ``dispatch == False``).

    .. WARNING::

        Outside of the context of symmetric modules over a commutative
        ring, the specifications of this category are fuzzy and not
        yet set in stone (see below). The code in this category and
        its subcategories is therefore prone to bugs or arbitrary
        limitations in this case.

    EXAMPLES::

        sage: Modules(ZZ)
        Category of modules over Integer Ring
        sage: Modules(QQ)
        Category of vector spaces over Rational Field

        sage: Modules(Rings())
        Category of modules over rings
        sage: Modules(FiniteFields())
        Category of vector spaces over finite fields

        sage: Modules(Integers(9))
        Category of modules over Ring of integers modulo 9

        sage: Modules(Integers(9)).super_categories()
        [Category of bimodules over Ring of integers modulo 9 on the left and Ring of integers modulo 9 on the right]

        sage: Modules(ZZ).super_categories()
        [Category of bimodules over Integer Ring on the left and Integer Ring on the right]

        sage: Modules == RingModules
        True

        sage: Modules(ZZ[x]).is_abelian()   # see #6081
        True

    TESTS::

        sage: TestSuite(Modules(ZZ)).run()

    .. TODO::

        - Clarify the distinction, if any, with ``BiModules(R, R)``.
          In particular, if `R` is a commutative ring (e.g. a field),
          some pieces of the code possibly assume that `M` is a
          *symmetric `R`-`R`-bimodule*:

          .. MATH::

              r*x = x*r \qquad  \forall r \in R \text{ and } x \in M

        - Make sure that non symmetric modules are properly supported
          by all the code, and advertise it.

        - Make sure that non commutative rings are properly supported
          by all the code, and advertise it.

        - Add support for base semirings.

        - Implement a ``FreeModules(R)`` category, when so prompted by a
          concrete use case: e.g.  modeling a free module with several
          bases (using :meth:`Sets.SubcategoryMethods.Realizations`)
          or with an atlas of local maps (see e.g. :trac:`15916`).
    """

    @staticmethod
    def __classcall_private__(cls, base_ring, dispatch = True):
        r"""
        Implement the dispatching of ``Modules(field)`` to
        ``VectorSpaces(field)``.

        This feature will later be extended, probably as a covariant
        functorial construction, to support modules over various kinds
        of rings (principal ideal domains, ...), or even over semirings.

        TESTS::

            sage: C = Modules(ZZ); C
            Category of modules over Integer Ring
            sage: C is Modules(ZZ, dispatch = False)
            True
            sage: C is Modules(ZZ, dispatch = True)
            True
            sage: C._reduction
            (<class 'sage.categories.modules.Modules'>, (Integer Ring,), {'dispatch': False})
            sage: TestSuite(C).run()

            sage: Modules(QQ) is VectorSpaces(QQ)
            True
            sage: Modules(QQ, dispatch = True) is VectorSpaces(QQ)
            True

            sage: C = Modules(NonNegativeIntegers()); C   # todo: not implemented
            Category of semiring modules over Non negative integers

            sage: C = Modules(QQ, dispatch = False); C
            Category of modules over Rational Field
            sage: C._reduction
            (<class 'sage.categories.modules.Modules'>, (Rational Field,), {'dispatch': False})
            sage: TestSuite(C).run()
        """
        if dispatch:
<<<<<<< HEAD
            if base_ring in _Fields:
=======
            if base_ring in _Fields or (isinstance(base_ring, Category)
                                        and base_ring.is_subcategory(_Fields)):
>>>>>>> aa015914
                from vector_spaces import VectorSpaces
                return VectorSpaces(base_ring, check=False)
        result = super(Modules, cls).__classcall__(cls, base_ring)
        result._reduction[2]['dispatch'] = False
        return result

    def super_categories(self):
        """
        EXAMPLES::

            sage: Modules(ZZ).super_categories()
            [Category of bimodules over Integer Ring on the left and Integer Ring on the right]

        Nota bene::

            sage: Modules(QQ)
            Category of vector spaces over Rational Field
            sage: Modules(QQ).super_categories()
            [Category of modules over Rational Field]
        """
        R = self.base_ring()
        return [Bimodules(R,R)]

    class SubcategoryMethods:

        @cached_method
        def base_ring(self):
            """
<<<<<<< HEAD
            Return the base ring for ``self``.
=======
            Return the base ring (category) for ``self``.
>>>>>>> aa015914

            This implements a ``base_ring`` method for join categories
            which are subcategories of some ``Modules(K)``.

<<<<<<< HEAD
=======
            .. TODO:: handle base being a category

>>>>>>> aa015914
            .. NOTE::

                - This uses the fact that join categories are
                  flattened; thus some direct subcategory of
                  ``self`` should be a category over a base ring.
                - Generalize this to any :class:`Category_over_base_ring`.
                - Should this code be in :class:`JoinCategory`?
                - This assumes that a subcategory of a
                  :class`~.category_types.Category_over_base_ring` is a
                  :class:`~.category.JoinCategory` or a
                  :class`~.category_types.Category_over_base_ring`.

            EXAMPLES::

                sage: C = Modules(QQ) & Semigroups(); C
                Join of Category of semigroups and Category of vector spaces over Rational Field
                sage: C.base_ring()
                Rational Field
                sage: C.base_ring.__module__
                'sage.categories.modules'
            """
            assert isinstance(self, JoinCategory)
            for x in self.super_categories():
                if isinstance(x, Category_over_base_ring):
                    return x.base_ring()
            assert False, "some subcategory of {} should be a category over base ring".format(self)

        def TensorProducts(self):
            r"""
            Return the full subcategory of objects of ``self`` constructed
            as tensor products.

            .. SEEALSO::

                - :class:`.tensor.TensorProductsCategory`
                - :class:`~.covariant_functorial_construction.RegressiveCovariantFunctorialConstruction`.

            EXAMPLES::

                sage: ModulesWithBasis(QQ).TensorProducts()
                Category of tensor products of modules with basis over Rational Field
            """
            return TensorProductsCategory.category_of(self)

        @cached_method
        def DualObjects(self):
            r"""
            Return the category of spaces constructed as duals of
            spaces of ``self``.

            The *dual* of a vector space `V` is the space consisting of
            all linear functionals on `V` (see :wikipedia:`Dual_space`).
            Additional structure on `V` can endow its dual with
            additional structure; for example, if `V` is a finite
            dimensional algebra, then its dual is a coalgebra.

            This returns the category of spaces constructed as dual of
            spaces in ``self``, endowed with the appropriate
            additional structure.

            .. WARNING::

                - This semantic of ``dual`` and ``DualObject`` is
                  imposed on all subcategories, in particular to make
                  ``dual`` a covariant functorial construction.

                  A subcategory that defines a different notion of
                  dual needs to use a different name.

                - Typically, the category of graded modules should
                  define a separate ``graded_dual`` construction (see
                  :trac:`15647`). For now the two constructions are
                  not distinguished which is an oversimplified model.

            .. SEEALSO::

                - :class:`.dual.DualObjectsCategory`
                - :class:`~.covariant_functorial_construction.CovariantFunctorialConstruction`.

            EXAMPLES::

                sage: VectorSpaces(QQ).DualObjects()
                Category of duals of vector spaces over Rational Field

            The dual of a vector space is a vector space::

                sage: VectorSpaces(QQ).DualObjects().super_categories()
                [Category of vector spaces over Rational Field]

            The dual of an algebra is a coalgebra::

                sage: sorted(Algebras(QQ).DualObjects().super_categories(), key=str)
                [Category of coalgebras over Rational Field,
                 Category of duals of vector spaces over Rational Field]

            The dual of a coalgebra is an algebra::

                sage: sorted(Coalgebras(QQ).DualObjects().super_categories(), key=str)
                [Category of algebras over Rational Field,
                 Category of duals of vector spaces over Rational Field]

            As a shorthand, this category can be accessed with the
            :meth:`~Modules.SubcategoryMethods.dual` method::

                sage: VectorSpaces(QQ).dual()
                Category of duals of vector spaces over Rational Field

            TESTS::

                sage: C = VectorSpaces(QQ).DualObjects()
                sage: C.base_category()
                Category of vector spaces over Rational Field
                sage: C.super_categories()
                [Category of vector spaces over Rational Field]
                sage: latex(C)
                \mathbf{DualObjects}(\mathbf{VectorSpaces}_{\Bold{Q}})
                sage: TestSuite(C).run()
            """
            return DualObjectsCategory.category_of(self)

        dual = DualObjects

        @cached_method
        def FiniteDimensional(self):
            r"""
            Return the full subcategory of the finite dimensional objects of ``self``.

            EXAMPLES::

                sage: Modules(ZZ).FiniteDimensional()
                Category of finite dimensional modules over Integer Ring
                sage: Coalgebras(QQ).FiniteDimensional()
                Category of finite dimensional coalgebras over Rational Field
                sage: AlgebrasWithBasis(QQ).FiniteDimensional()
                Category of finite dimensional algebras with basis over Rational Field

            TESTS::

                sage: TestSuite(Modules(ZZ).FiniteDimensional()).run()
                sage: Coalgebras(QQ).FiniteDimensional.__module__
                'sage.categories.modules'
            """
            return self._with_axiom("FiniteDimensional")

        @cached_method
        def Graded(self, base_ring=None):
            r"""
            Return the subcategory of the graded objects of ``self``.

            INPUT::

            - ``base_ring`` -- this is ignored

            EXAMPLES::

                sage: Modules(ZZ).Graded()
                Category of graded modules over Integer Ring

                sage: Coalgebras(QQ).Graded()
                Join of Category of graded modules over Rational Field and Category of coalgebras over Rational Field

                sage: AlgebrasWithBasis(QQ).Graded()
                Category of graded algebras with basis over Rational Field

            .. TODO::

                - Explain why this does not commute with :meth:`WithBasis`
                - Improve the support for covariant functorial
                  constructions categories over a base ring so as to
                  get rid of the ``base_ring`` argument.

            TESTS::

                sage: Coalgebras(QQ).Graded.__module__
                'sage.categories.modules'
            """
            assert base_ring is None or base_ring is self.base_ring()
            from sage.categories.graded_modules import GradedModulesCategory
            return GradedModulesCategory.category_of(self)

        @cached_method
        def WithBasis(self):
            r"""
            Return the full subcategory of the objects of ``self`` with
            a distinguished basis.

            EXAMPLES::

                sage: Modules(ZZ).WithBasis()
                Category of modules with basis over Integer Ring
                sage: Coalgebras(QQ).WithBasis()
                Category of coalgebras with basis over Rational Field
                sage: AlgebrasWithBasis(QQ).WithBasis()
                Category of algebras with basis over Rational Field

            TESTS::

                sage: TestSuite(Modules(ZZ).WithBasis()).run()
                sage: Coalgebras(QQ).WithBasis.__module__
                'sage.categories.modules'
            """
            return self._with_axiom("WithBasis")

    class FiniteDimensional(CategoryWithAxiom_over_base_ring):

        def extra_super_categories(self):
            """
            Implements the fact that a finite dimensional module
            over a finite ring is finite.

            EXAMPLES::

                sage: Modules(IntegerModRing(4)).FiniteDimensional().extra_super_categories()
                [Category of finite sets]
                sage: Modules(ZZ).FiniteDimensional().extra_super_categories()
                []
                sage: Modules(GF(5)).FiniteDimensional().is_subcategory(Sets().Finite())
                True
                sage: Modules(ZZ).FiniteDimensional().is_subcategory(Sets().Finite())
                False
            """
            if self.base_ring() in Sets().Finite():
                return [Sets().Finite()]
            else:
                return []

    Graded = LazyImport('sage.categories.graded_modules', 'GradedModules')
    WithBasis = LazyImport('sage.categories.modules_with_basis', 'ModulesWithBasis')

    class ParentMethods:
        pass

    class ElementMethods:

        def __mul__(left, right):
            """
            TESTS::

                sage: F = CombinatorialFreeModule(QQ, ["a", "b"])
                sage: x = F.monomial("a")
                sage: x * int(2)
                2*B['a']

            TODO: make a better unit test once Modules().example() is implemented
            """
            from sage.structure.element import get_coercion_model
            import operator
            return get_coercion_model().bin_op(left, right, operator.mul)

        def __rmul__(right, left):
            """
            TESTS::

                sage: F = CombinatorialFreeModule(QQ, ["a", "b"])
                sage: x = F.monomial("a")
                sage: int(2) * x
                2*B['a']

            TODO: make a better unit test once Modules().example() is implemented
            """
            from sage.structure.element import get_coercion_model
            import operator
            return get_coercion_model().bin_op(left, right, operator.mul)


    class HomCategory(HomCategory):
        """
        The category of homomorphism sets `\hom(X,Y)` for `X`, `Y` modules.
        """

        def extra_super_categories(self):
            """
            EXAMPLES::

                sage: Modules(ZZ).hom_category().extra_super_categories()
                [Category of modules over Integer Ring]
            """
            return [Modules(self.base_category.base_ring())]

        class ParentMethods:

            @cached_method
            def base_ring(self):
                """
                Return the base ring of ``self``

                EXAMPLES::

                """
                return self.domain().base_ring()

            @cached_method
            def zero(self):
                """
                EXAMPLES::

                    sage: E = CombinatorialFreeModule(ZZ, [1,2,3])
                    sage: F = CombinatorialFreeModule(ZZ, [2,3,4])
                    sage: H = Hom(E, F)
                    sage: f = H.zero()
                    sage: f
                    Generic morphism:
                      From: Free module generated by {1, 2, 3} over Integer Ring
                      To:   Free module generated by {2, 3, 4} over Integer Ring
                    sage: f(E.monomial(2))
                    0
                    sage: f(E.monomial(3)) == F.zero()
                    True

                TESTS:

                We check that ``H.zero()`` is picklable::

                    sage: loads(dumps(f.parent().zero()))
                    Generic morphism:
                      From: Free module generated by {1, 2, 3} over Integer Ring
                      To:   Free module generated by {2, 3, 4} over Integer Ring
                """
                from sage.misc.constant_function import ConstantFunction
                return self(ConstantFunction(self.codomain().zero()))

    class EndCategory(HomCategory):
        """
        The category of endomorphism sets `End(X)` for `X` module (this is
        not used yet)
        """

        def extra_super_categories(self):
            """
            EXAMPLES::

                sage: Hom(ZZ^3, ZZ^3).category().extra_super_categories() # todo: not implemented
                [Category of algebras over Integer Ring]
            """
            from algebras import Algebras
            return [Algebras(self.base_category.base_ring())]
<|MERGE_RESOLUTION|>--- conflicted
+++ resolved
@@ -15,11 +15,7 @@
 from sage.misc.lazy_import import LazyImport
 from sage.categories.category_with_axiom import CategoryWithAxiom_over_base_ring
 from sage.categories.category import HomCategory
-<<<<<<< HEAD
-from category import JoinCategory
-=======
 from category import Category, JoinCategory
->>>>>>> aa015914
 from category_types import Category_module, Category_over_base_ring
 from tensor import TensorProductsCategory
 from dual import DualObjectsCategory
@@ -31,21 +27,12 @@
 class Modules(Category_module):
     r"""
     The category of all modules over a base ring `R`.
-<<<<<<< HEAD
 
     An `R`-module `M` is a left and right `R`-module over a
     commutative ring `R` such that:
 
     .. MATH::
 
-=======
-
-    An `R`-module `M` is a left and right `R`-module over a
-    commutative ring `R` such that:
-
-    .. MATH::
-
->>>>>>> aa015914
         r*(x*s) = (r*x)*s \qquad  \forall r,s \in R \text{ and } x \in M
 
     INPUT:
@@ -157,12 +144,8 @@
             sage: TestSuite(C).run()
         """
         if dispatch:
-<<<<<<< HEAD
-            if base_ring in _Fields:
-=======
             if base_ring in _Fields or (isinstance(base_ring, Category)
                                         and base_ring.is_subcategory(_Fields)):
->>>>>>> aa015914
                 from vector_spaces import VectorSpaces
                 return VectorSpaces(base_ring, check=False)
         result = super(Modules, cls).__classcall__(cls, base_ring)
@@ -191,20 +174,13 @@
         @cached_method
         def base_ring(self):
             """
-<<<<<<< HEAD
-            Return the base ring for ``self``.
-=======
             Return the base ring (category) for ``self``.
->>>>>>> aa015914
 
             This implements a ``base_ring`` method for join categories
             which are subcategories of some ``Modules(K)``.
 
-<<<<<<< HEAD
-=======
             .. TODO:: handle base being a category
 
->>>>>>> aa015914
             .. NOTE::
 
                 - This uses the fact that join categories are
