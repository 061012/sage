--- conflicted
+++ resolved
@@ -223,11 +223,7 @@
             endowed with a distinguished finite set of
             (multiplicative) magma generators.
 
-<<<<<<< HEAD
-            EXAMPLES::
-=======
             EXAMPLES:
->>>>>>> ef01ef02
 
             This is a shorthand for :meth:`FinitelyGeneratedAsMagma`,
             which see::
