r"""
Elements of the ring `\ZZ` of integers

AUTHORS:

- William Stein (2005): initial version

- Gonzalo Tornaria (2006-03-02): vastly improved python/GMP
  conversion; hashing

- Didier Deshommes (2006-03-06): numerous examples
  and docstrings

- William Stein (2006-03-31): changes to reflect GMP bug fixes

- William Stein (2006-04-14): added GMP factorial method (since it's
  now very fast).

- David Harvey (2006-09-15): added nth_root, exact_log

- David Harvey (2006-09-16): attempt to optimise Integer constructor

- Rishikesh (2007-02-25): changed quo_rem so that the rem is positive

- David Harvey, Martin Albrecht, Robert Bradshaw (2007-03-01):
  optimized Integer constructor and pool

- Pablo De Napoli (2007-04-01): multiplicative_order should return
  +infinity for non zero numbers

- Robert Bradshaw (2007-04-12): is_perfect_power, Jacobi symbol (with
  Kronecker extension).  Convert some methods to use GMP directly
  rather than PARI, Integer(), PY_NEW(Integer)

- David Roe (2007-03-21): sped up valuation and is_square, added
  val_unit, is_power, is_power_of and divide_knowing_divisible_by

- Robert Bradshaw (2008-03-26): gamma function, multifactorials

- Robert Bradshaw (2008-10-02): bounded squarefree part

- David Loeffler (2011-01-15): fixed bug #10625 (inverse_mod should accept an ideal as argument)

- Vincent Delecroix (2010-12-28): added unicode in Integer.__init__

- David Roe (2012-03): deprecate :meth:`~sage.rings.integer.Integer.is_power`
  in favour of :meth:`~sage.rings.integer.Integer.is_perfect_power` (see
  :trac:`12116`)

EXAMPLES:

Add 2 integers::

    sage: a = Integer(3) ; b = Integer(4)
    sage: a + b == 7
    True

Add an integer and a real number::

    sage: a + 4.0
    7.00000000000000

Add an integer and a rational number::

    sage: a + Rational(2)/5
    17/5

Add an integer and a complex number::

    sage: b = ComplexField().0 + 1.5
    sage: loads((a+b).dumps()) == a+b
    True

    sage: z = 32
    sage: -z
    -32
    sage: z = 0; -z
    0
    sage: z = -0; -z
    0
    sage: z = -1; -z
    1

Multiplication::

    sage: a = Integer(3) ; b = Integer(4)
    sage: a * b == 12
    True
    sage: loads((a * 4.0).dumps()) == a*b
    True
    sage: a * Rational(2)/5
    6/5

::

    sage: list([2,3]) * 4
    [2, 3, 2, 3, 2, 3, 2, 3]

::

    sage: 'sage'*Integer(3)
    'sagesagesage'

COERCIONS:

Returns version of this integer in the multi-precision floating
real field R::

    sage: n = 9390823
    sage: RR = RealField(200)
    sage: RR(n)
    9.3908230000000000000000000000000000000000000000000000000000e6

"""
#*****************************************************************************
#       Copyright (C) 2004,2006 William Stein <wstein@gmail.com>
#       Copyright (C) 2006 Gonzalo Tornaria <tornaria@math.utexas.edu>
#       Copyright (C) 2006 Didier Deshommes <dfdeshom@gmail.com>
#       Copyright (C) 2007 David Harvey <dmharvey@math.harvard.edu>
#       Copyright (C) 2007 Martin Albrecht <malb@informatik.uni-bremen.de>
#       Copyright (C) 2007,2008 Robert Bradshaw <robertwb@math.washington.edu>
#       Copyright (C) 2007 David Roe <roed314@gmail.com>
#
#  Distributed under the terms of the GNU General Public License (GPL)
#  as published by the Free Software Foundation; either version 2 of
#  the License, or (at your option) any later version.
#                  http://www.gnu.org/licenses/
#*****************************************************************************
from __future__ import print_function

# Do not create any Integer, especially non cdef'ed ones, before the hooked
# creation and deletion are setup by the call to hook_fast_tp_functions

cimport cython

import operator

import sys

from sage.misc.superseded import deprecated_function_alias
from sage.misc.long cimport pyobject_to_long

include "cysignals/signals.pxi"
include "sage/ext/cdefs.pxi"
include "sage/ext/stdsage.pxi"
include "cysignals/memory.pxi"
from cpython.list cimport *
from cpython.number cimport *
from cpython.int cimport *
from cpython.object cimport *
from libc.stdint cimport uint64_t
cimport sage.structure.element
from sage.structure.element cimport (Element, EuclideanDomainElement,
        parent_c, coercion_model)
from sage.structure.parent cimport Parent
include "sage/ext/python_debug.pxi"
from sage.libs.pari.paridecl cimport *
from sage.rings.rational cimport Rational
from sage.libs.gmp.rational_reconstruction cimport mpq_rational_reconstruction
from sage.libs.gmp.pylong cimport *
from sage.libs.ntl.convert cimport mpz_to_ZZ
from sage.libs.gmp.mpq cimport mpq_neg

from libc.limits cimport LONG_MAX
from libc.math cimport sqrt as sqrt_double, log as log_c, ceil as ceil_c, isnan

from sage.libs.pari.gen cimport gen as pari_gen
from sage.libs.pari.pari_instance cimport PariInstance, INT_to_mpz
from sage.libs.flint.ulong_extras cimport *

import sage.rings.infinity

import sage.libs.pari.pari_instance
cdef PariInstance pari = sage.libs.pari.pari_instance.pari

from sage.structure.coerce cimport is_numpy_type
from sage.structure.element import coerce_binop

from sage.libs.gmp.binop cimport mpq_add_z, mpq_mul_z, mpq_div_zz

cdef extern from *:
    int unlikely(int) nogil  # Defined by Cython

cdef object numpy_long_interface = {'typestr': '=i4' if sizeof(long) == 4 else '=i8' }
cdef object numpy_int64_interface = {'typestr': '=i8'}
cdef object numpy_object_interface = {'typestr': '|O'}

cdef mpz_t mpz_tmp
mpz_init(mpz_tmp)


cdef set_from_Integer(Integer self, Integer other):
    mpz_set(self.value, other.value)

cdef set_from_pari_gen(Integer self, pari_gen x):
    r"""
    EXAMPLES::

        sage: [Integer(pari(x)) for x in [1, 2^60, 2., GF(3)(1), GF(9,'a')(2)]]
        [1, 1152921504606846976, 2, 1, 2]
        sage: Integer(pari(2.1)) # indirect doctest
        Traceback (most recent call last):
        ...
        TypeError: Attempt to coerce non-integral real number to an Integer
    """
    # Simplify and lift until we get an integer
    while typ((<pari_gen>x).g) != t_INT:
        x = x.simplify()
        paritype = typ((<pari_gen>x).g)
        if paritype == t_INT:
            break
        elif paritype == t_REAL:
            # Check that the fractional part is zero
            if not x.frac().gequal0():
                raise TypeError("Attempt to coerce non-integral real number to an Integer")
            # floor yields an integer
            x = x.floor()
            break
        elif paritype == t_PADIC:
            if x._valp() < 0:
                raise TypeError("Cannot convert p-adic with negative valuation to an integer")
            # Lifting a PADIC yields an integer
            x = x.lift()
            break
        elif paritype == t_INTMOD:
            # Lifting an INTMOD yields an integer
            x = x.lift()
            break
        elif paritype == t_POLMOD:
            x = x.lift()
        elif paritype == t_FFELT:
            # x = (f modulo defining polynomial of finite field);
            # we extract f.
            sig_on()
            x = pari.new_gen(FF_to_FpXQ_i((<pari_gen>x).g))
        else:
            raise TypeError("Unable to coerce PARI %s to an Integer"%x)

    # Now we have a true PARI integer, convert it to Sage
    INT_to_mpz(self.value, (<pari_gen>x).g)


cdef _digits_naive(mpz_t v,l,int offset,Integer base,digits):
    """
    This method fills in digit entries in the list, l, using the most
    basic digit algorithm -- repeat division by base.

    INPUT:

    - ``v`` - the value whose digits we want to put into the list

    - ``l`` - the list to file

    - ``offset`` - offset from the beginning of the list that we want
      to fill at

    - ``base`` -- the base to which we finding digits

    - ``digits`` - a python sequence type with objects to use for digits
                 note that python negative index semantics are relied upon

    AUTHORS:

    - Joel B. Mohler (2009-01-16)
    """
    cdef mpz_t mpz_value
    cdef mpz_t mpz_res  # used on one side of the 'if'
    cdef Integer z      # used on the other side of the 'if'

    mpz_init(mpz_value)
    mpz_set(mpz_value, v)

    # we aim to avoid sage Integer creation if possible
    if digits is None:
        while mpz_cmp_si(mpz_value,0):
            z = PY_NEW(Integer)
            mpz_tdiv_qr(mpz_value, z.value, mpz_value, base.value)
            l[offset] = z
            offset += 1
    else:
        mpz_init(mpz_res)
        while mpz_cmp_si(mpz_value,0):
            mpz_tdiv_qr(mpz_value, mpz_res, mpz_value, base.value)
            l[offset] = digits[mpz_get_si(mpz_res)]
            offset += 1
        mpz_clear(mpz_res)

    mpz_clear(mpz_value)

cdef _digits_internal(mpz_t v,l,int offset,int power_index,power_list,digits):
    """
    INPUT:

    - ``v`` - the value whose digits we want to put into the list

    - ``l`` - the list to file

    - ``offset`` - offset from the beginning of the list that we want
      to fill at

    - ``power_index`` - a measure of size to fill and index to
      power_list we're filling 1 << (power_index+1) digits

    - ``power_list`` - a list of powers of the base, precomputed in
      method digits digits - a python sequence type with objects to
      use for digits note that python negative index semantics are
      relied upon

    AUTHORS:

    - Joel B. Mohler (2008-03-13)
    """
    cdef mpz_t mpz_res
    cdef mpz_t mpz_quot
    cdef Integer temp
    cdef int v_int
    if power_index < 5:
        # It turns out that simple repeated division is very fast for
        # relatively few digits.  I don't think this is a real algorithmic
        # statement, it's an annoyance introduced by memory allocation.
        # I think that manual memory management with mpn_* would make the
        # divide & conquer approach even faster, but the code would be much
        # more complicated.
        _digits_naive(v,l,offset,power_list[0],digits)
    else:
        mpz_init(mpz_quot)
        mpz_init(mpz_res)
        temp = power_list[power_index]
        mpz_tdiv_qr(mpz_quot, mpz_res, v, temp.value)
        if mpz_sgn(mpz_res) != 0:
            _digits_internal(mpz_res,l,offset,power_index-1,power_list,digits)
        if mpz_sgn(mpz_quot) != 0:
            _digits_internal(mpz_quot,l,offset+(1<<power_index),power_index-1,power_list,digits)
        mpz_clear(mpz_quot)
        mpz_clear(mpz_res)

from sage.structure.sage_object cimport SageObject, rich_to_bool_sgn
from sage.structure.element cimport EuclideanDomainElement, ModuleElement, Element
from sage.structure.element import  bin_op
from sage.structure.coerce_exceptions import CoercionException

import integer_ring
cdef Parent the_integer_ring = integer_ring.ZZ

# The documentation for the ispseudoprime() function in the PARI
# manual states that its result is always prime up to this 2^64.
cdef mpz_t PARI_PSEUDOPRIME_LIMIT
mpz_init(PARI_PSEUDOPRIME_LIMIT)
mpz_ui_pow_ui(PARI_PSEUDOPRIME_LIMIT, 2, 64)

def is_Integer(x):
    """
    Return true if x is of the Sage integer type.

    EXAMPLES::

        sage: from sage.rings.integer import is_Integer
        sage: is_Integer(2)
        True
        sage: is_Integer(2/1)
        False
        sage: is_Integer(int(2))
        False
        sage: is_Integer(long(2))
        False
        sage: is_Integer('5')
        False
    """
    return isinstance(x, Integer)

cdef inline Integer as_Integer(x):
    if isinstance(x, Integer):
        return <Integer>x
    else:
        return Integer(x)

cdef class IntegerWrapper(Integer):
    r"""
    Rationale for the ``IntegerWrapper`` class:

    With ``Integers``, the allocation/deallocation function slots are
    hijacked with custom functions that stick already allocated
    ``Integers`` (with initialized ``parent`` and ``mpz_t`` fields)
    into a pool on "deallocation" and then pull them out whenever a
    new one is needed. Because ``Integers`` are so common, this is
    actually a significant savings. However , this does cause issues
    with subclassing a Python class directly from ``Integer`` (but
    that's ok for a Cython class).

    As a workaround, one can instead derive a class from the
    intermediate class ``IntegerWrapper``, which sets statically its
    alloc/dealloc methods to the *original* ``Integer`` alloc/dealloc
    methods, before they are swapped manually for the custom ones.

    The constructor of ``IntegerWrapper`` further allows for
    specifying an alternative parent to ``IntegerRing()``.
    """

    def __init__(self, parent=None, x=None, unsigned int base=0):
        """
        We illustrate how to create integers with parents different
        from ``IntegerRing()``::

            sage: from sage.rings.integer import IntegerWrapper

            sage: n = IntegerWrapper(Primes(), 3) # indirect doctest
            sage: n
            3
            sage: n.parent()
            Set of all prime numbers: 2, 3, 5, 7, ...

        Pickling seems to work now (as of #10314)

            sage: nn = loads(dumps(n))
            sage: nn
            3
            sage: nn.parent()
            Integer Ring

            sage: TestSuite(n).run()
        """
        if parent is not None:
            Element.__init__(self, parent=parent)
        Integer.__init__(self, x, base=base)

cdef class Integer(sage.structure.element.EuclideanDomainElement):
    r"""
    The ``Integer`` class represents arbitrary precision
    integers. It derives from the ``Element`` class, so
    integers can be used as ring elements anywhere in Sage.

    Integer() interprets strings that begin with ``0o`` as octal numbers,
    strings that begin with ``0x`` as hexadecimal numbers and strings
    that begin with ``0b`` as binary numbers.

    The class ``Integer`` is implemented in Cython, as a wrapper of the
    GMP ``mpz_t`` integer type.

    EXAMPLES::

        sage: Integer(123)
        123
        sage: Integer("123")
        123

    Sage Integers support :pep:`3127` literals::

        sage: Integer('0x12')
        18
        sage: Integer('-0o12')
        -10
        sage: Integer('+0b101010')
        42

    Conversion from PARI::

        sage: Integer(pari('-10380104371593008048799446356441519384'))
        -10380104371593008048799446356441519384
        sage: Integer(pari('Pol([-3])'))
        -3
    """

    def __cinit__(self):
        global the_integer_ring
        mpz_init(self.value)
        self._parent = the_integer_ring

    def __init__(self, x=None, base=0):
        """
        EXAMPLES::

            sage: a = long(-901824309821093821093812093810928309183091832091)
            sage: b = ZZ(a); b
            -901824309821093821093812093810928309183091832091
            sage: ZZ(b)
            -901824309821093821093812093810928309183091832091
            sage: ZZ('-901824309821093821093812093810928309183091832091')
            -901824309821093821093812093810928309183091832091
            sage: ZZ(int(-93820984323))
            -93820984323
            sage: ZZ(ZZ(-901824309821093821093812093810928309183091832091))
            -901824309821093821093812093810928309183091832091
            sage: ZZ(QQ(-901824309821093821093812093810928309183091832091))
            -901824309821093821093812093810928309183091832091
            sage: ZZ(RR(2.0)^80)
            1208925819614629174706176
            sage: ZZ(QQbar(sqrt(28-10*sqrt(3)) + sqrt(3)))
            5
            sage: ZZ(AA(32).nth_root(5))
            2
            sage: ZZ(pari('Mod(-3,7)'))
            4
            sage: ZZ('sage')
            Traceback (most recent call last):
            ...
            TypeError: unable to convert 'sage' to an integer
            sage: Integer('zz',36).str(36)
            'zz'
            sage: ZZ('0x3b').str(16)
            '3b'
            sage: ZZ( ZZ(5).digits(3) , 3)
            5
            sage: import numpy
            sage: ZZ(numpy.int64(7^7))
            823543
            sage: ZZ(numpy.ubyte(-7))
            249
            sage: ZZ(True)
            1
            sage: ZZ(False)
            0
            sage: ZZ(1==0)
            0
            sage: ZZ('+10')
            10

        ::

            sage: k = GF(2)
            sage: ZZ( (k(0),k(1)), 2)
            2

        ::

            sage: ZZ(float(2.0))
            2
            sage: ZZ(float(1.0/0.0))
            Traceback (most recent call last):
            ...
            OverflowError: cannot convert float infinity to integer
            sage: ZZ(float(0.0/0.0))
            Traceback (most recent call last):
            ...
            ValueError: cannot convert float NaN to integer

        ::

            sage: class MyInt(int):
            ...       pass
            sage: class MyLong(long):
            ...       pass
            sage: class MyFloat(float):
            ...       pass
            sage: ZZ(MyInt(3))
            3
            sage: ZZ(MyLong(4))
            4
            sage: ZZ(MyFloat(5))
            5

        ::

            sage: Integer(u'0')
            0
            sage: Integer(u'0X2AEEF')
            175855

        Test conversion from PARI (#11685)::

            sage: ZZ(pari(-3))
            -3
            sage: ZZ(pari("-3.0"))
            -3
            sage: ZZ(pari("-3.5"))
            Traceback (most recent call last):
            ...
            TypeError: Attempt to coerce non-integral real number to an Integer
            sage: ZZ(pari("1e100"))
            Traceback (most recent call last):
            ...
            PariError: precision too low in truncr (precision loss in truncation)
            sage: ZZ(pari("10^50"))
            100000000000000000000000000000000000000000000000000
            sage: ZZ(pari("Pol(3)"))
            3
            sage: ZZ(GF(3^20,'t')(1))
            1
            sage: ZZ(pari(GF(3^20,'t')(1)))
            1
            sage: x = polygen(QQ)
            sage: K.<a> = NumberField(x^2+3)
            sage: ZZ(a^2)
            -3
            sage: ZZ(pari(a)^2)
            -3
            sage: ZZ(pari("Mod(x, x^3+x+1)"))   # Note error message refers to lifted element
            Traceback (most recent call last):
            ...
            TypeError: Unable to coerce PARI x to an Integer

        Test coercion of p-adic with negative valuation::

            sage: ZZ(pari(Qp(11)(11^-7)))
            Traceback (most recent call last):
            ...
            TypeError: Cannot convert p-adic with negative valuation to an integer

        Test converting a list with a very large base::

            sage: a=ZZ(randint(0,2^128-1))
            sage: L = a.digits(2^64)
            sage: a == sum([x * 2^(64*i) for i,x in enumerate(L)])
            True
            sage: a == ZZ(L,base=2^64)
            True

        Test comparisons with numpy types (see :trac:`13386` and :trac:`18076`)::

            sage: import numpy
            sage: numpy.int8('12') == 12
            True
            sage: 12 == numpy.int8('12')
            True

            sage: numpy.float('15') == 15
            True
            sage: 15 == numpy.float('15')
            True
        """
        # TODO: All the code below should somehow be in an external
        # cdef'd function.  Then e.g., if a matrix or vector or
        # polynomial is getting filled by mpz_t's, it can use the
        # rules below to do the fill construction of mpz_t's, but
        # without the overhead of creating any Python objects at all.
        # The cdef's function should be of the form
        #     mpz_init_set_sage(mpz_t y, object x)
        # Then this function becomes the one liner:
        #     mpz_init_set_sage(self.value, x)

        cdef Integer tmp
        cdef char* xs
        cdef int paritype
        cdef Py_ssize_t j
        cdef object otmp

        cdef Element lift

        if x is None:
            if mpz_sgn(self.value) != 0:
                mpz_set_si(self.value, 0)

        else:
            # First do all the type-check versions (these are fast to test),
            # except those for which the conversion itself will be slow.

            if isinstance(x, Integer):
                set_from_Integer(self, <Integer>x)

            elif isinstance(x, int):
                mpz_set_si(self.value, PyInt_AS_LONG(x))

            elif isinstance(x, long):
                mpz_set_pylong(self.value, x)

            elif isinstance(x, float):
                n = long(x)
                if n == x:
                    mpz_set_pylong(self.value, n)
                else:
                    raise TypeError("Cannot convert non-integral float to integer")

            elif isinstance(x, pari_gen):
                set_from_pari_gen(self, x)

            else:

                otmp = getattr(x, "_integer_", None)
                if otmp is not None:
                    set_from_Integer(self, otmp(the_integer_ring))
                    return

                if isinstance(x, Element):
                    try:
                        lift = x.lift()
                        if lift._parent is the_integer_ring:
                            set_from_Integer(self, lift)
                            return
                    except AttributeError:
                        pass

                elif isinstance(x, basestring):
                    mpz_set_str_python(self.value, x, base)
                    return

                elif (isinstance(x, list) or isinstance(x, tuple)) and base > 1:
                    b = the_integer_ring(base)
                    if b == 2: # we use a faster method
                        for j from 0 <= j < len(x):
                            otmp = x[j]
                            if not isinstance(otmp, Integer):
                                # should probably also have fast code for Python ints...
                                otmp = Integer(otmp)
                            if mpz_cmp_si((<Integer>otmp).value, 1) == 0:
                                mpz_setbit(self.value, j)
                            elif mpz_sgn((<Integer>otmp).value) != 0:
                                # one of the entries was something other than 0 or 1.
                                break
                        else:
                            return
                    tmp = the_integer_ring(0)
                    for i in range(len(x)):
                        tmp += the_integer_ring(x[i])*b**i
                    mpz_set(self.value, tmp.value)
                    return

                elif is_numpy_type(type(x)):
                    import numpy
                    if isinstance(x, numpy.integer):
                        mpz_set_pylong(self.value, x.__long__())
                        return

                raise TypeError("unable to coerce %s to an integer" % type(x))

    def __reduce__(self):
        """
        This is used when pickling integers.

        EXAMPLES::

            sage: n = 5
            sage: t = n.__reduce__(); t
            (<built-in function make_integer>, ('5',))
            sage: t[0](*t[1])
            5
            sage: loads(dumps(n)) == n
            True
        """
        # This single line below took me HOURS to figure out.
        # It is the *trick* needed to pickle Cython extension types.
        # The trick is that you must put a pure Python function
        # as the first argument, and that function must return
        # the result of unpickling with the argument in the second
        # tuple as input. All kinds of problems happen
        # if we don't do this.
        return sage.rings.integer.make_integer, (self.str(32),)

    cdef _reduce_set(self, s):
        """
        Set this integer from a string in base 32.

        .. note::

           Integers are supposed to be immutable, so you should not
           use this function.
        """
        mpz_set_str(self.value, s, 32)

    def __index__(self):
        """
        Needed so integers can be used as list indices.

        EXAMPLES::

            sage: v = [1,2,3,4,5]
            sage: v[Integer(3)]
            4
            sage: v[Integer(2):Integer(4)]
            [3, 4]

        See :trac:`20750`::

            sage: import re
            sage: p = re.compile('(a)b')
            sage: m = p.match('ab')
            sage: m.group(Integer(0))
            'ab'
            sage: m.group(Integer(1))
            'a'
        """
        return mpz_get_pyintlong(self.value)

    def _im_gens_(self, codomain, im_gens):
        """
        Return the image of self under the map that sends the generators of
        the parent to im_gens. Since ZZ maps canonically in the category
        of rings, this is just the natural coercion.

        EXAMPLES::

            sage: n = -10
            sage: R = GF(17)
            sage: n._im_gens_(R, [R(1)])
            7
        """
        return codomain._coerce_(self)

    cdef _xor(Integer self, Integer other):
        cdef Integer x
        x = PY_NEW(Integer)
        mpz_xor(x.value, self.value, other.value)
        return x

    def __xor__(x, y):
        """
        Compute the exclusive or of x and y.

        EXAMPLES::

            sage: n = ZZ(2); m = ZZ(3)
            sage: n.__xor__(m)
            1
        """
        if isinstance(x, Integer) and isinstance(y, Integer):
            return (<Integer>x)._xor(y)
        return bin_op(x, y, operator.xor)

    def __richcmp__(left, right, int op):
        """
        cmp for integers

        EXAMPLES::

            sage: 2 < 3
            True
            sage: 2 > 3
            False
            sage: 2 == 3
            False
            sage: 3 > 2
            True
            sage: 3 < 2
            False

            sage: 1000000000000000000000000000000000000000000000000000.0r==1000000000000000000000000000000000000000000000000000
            False
            sage: 1000000000000000000000000000000000000000000000000000.1r==1000000000000000000000000000000000000000000000000000
            False

        Canonical coercions are used but non-canonical ones are not.

        ::

            sage: 4 == 4/1
            True
            sage: 4 == '4'
            False

        TESTS::

            sage: 3 < 4r
            True
            sage: 3r < 4
            True
            sage: 3 >= 4r
            False
            sage: 4r <= 3
            False
            sage: 12345678901234567890123456789r == 12345678901234567890123456789
            True
            sage: 12345678901234567890123456788 < 12345678901234567890123456789r
            True
            sage: 2 < 2.7r
            True
            sage: 4 < 3.1r
            False
            sage: -1r < 1
            True
            sage: -1.5r < 3
            True
            sage: Ilist = [-2,-1,0,1,2,12345678901234567890123456788]
            sage: ilist = [-4r,-1r,0r,1r,2r,5r]
            sage: llist = [-12345678901234567890123456788r, 12345678901234567890123456788r, 12345678901234567890123456900r]
            sage: flist = [-21.8r, -1.2r, -.000005r, 0.0r, .999999r, 1000000000000.0r]
            sage: all([(a < b) == (RR(a) < RR(b)) for (a, b) in zip(Ilist, ilist)])
            True
            sage: all([(a > b) == (RR(a) > RR(b)) for (a, b) in zip(Ilist, ilist)])
            True
            sage: all([(a == b) == (RR(a) == RR(b)) for (a, b) in zip(Ilist, ilist)])
            True
            sage: all([(a <= b) == (RR(a) <= RR(b)) for (a, b) in zip(Ilist, ilist)])
            True
            sage: all([(a >= b) == (RR(a) >= RR(b)) for (a, b) in zip(Ilist, ilist)])
            True
            sage: all([(a != b) == (RR(a) != RR(b)) for (a, b) in zip(Ilist, ilist)])
            True
            sage: all([(a < b) == (RR(a) < RR(b)) for (a, b) in zip(Ilist, llist)])
            True
            sage: all([(a > b) == (RR(a) > RR(b)) for (a, b) in zip(Ilist, llist)])
            True
            sage: all([(a < b) == (RR(a) < RR(b)) for (a, b) in zip(Ilist, flist)])
            True
            sage: all([(a > b) == (RR(a) > RR(b)) for (a, b) in zip(Ilist, flist)])
            True

        Verify that :trac:`12149` was fixed (and the fix is consistent
        with Python ints)::

            sage: a = int(1); b = 1; n = float('nan')
            sage: a == n
            False
            sage: a == n, b == n
            (False, False)
            sage: a != n, b != n, n != b
            (True, True, True)
            sage: a < n, b < n, n > b
            (False, False, False)
            sage: a > n, b > n, n < b
            (False, False, False)
            sage: a <= n, b <= n, n >= b
            (False, False, False)
            sage: a >= n, b >= n, n <= b
            (False, False, False)
        """
        cdef int c
        cdef double d
        if isinstance(left, Integer):
            if isinstance(right, Integer):
                c = mpz_cmp((<Integer>left).value, (<Integer>right).value)
            elif isinstance(right, int):
                c = mpz_cmp_si((<Integer>left).value, PyInt_AS_LONG(right))
            elif isinstance(right, long):
                mpz_set_pylong(mpz_tmp, right)
                c = mpz_cmp((<Integer>left).value, mpz_tmp)
            elif isinstance(right, float):
                d = right
                if isnan(d): return op == 3
                c = mpz_cmp_d((<Integer>left).value, d)
            else:
                return coercion_model.richcmp(left, right, op)
        else: # right is an Integer and left is not
            if isinstance(left, int):
                c = -mpz_cmp_si((<Integer>right).value, PyInt_AS_LONG(left))
            if isinstance(left, long):
                mpz_set_pylong(mpz_tmp, left)
                c = mpz_cmp(mpz_tmp, (<Integer>right).value)
            if isinstance(left, float):
                d = left
                if isnan(d): return op == 3
                c = -mpz_cmp_d((<Integer>right).value, d)
            else:
                return coercion_model.richcmp(left, right, op)

        return rich_to_bool_sgn(op, c)

    cpdef int _cmp_(left, right) except -2:
        cdef int c
        c = mpz_cmp((<Integer>left).value, (<Integer>right).value)
        return (c > 0) - (c < 0)

    def __copy__(self):
        """
        Return a copy of the integer.

        EXAMPLES::

            sage: n = 2
            sage: copy(n)
            2
            sage: copy(n) is n
            False
        """
        cdef Integer z
        z = PY_NEW(Integer)
        mpz_set(z.value, self.value)
        return z

    def list(self):
        """
        Return a list with this integer in it, to be compatible with the
        method for number fields.

        EXAMPLES::

            sage: m = 5
            sage: m.list()
            [5]
        """
        return [ self ]

    def  __dealloc__(self):
        mpz_clear(self.value)

    def __repr__(self):
        """
        Return string representation of this integer.

        EXAMPLES::

            sage: n = -5; n.__repr__()
            '-5'
        """
        return self.str()

    def _latex_(self):
        """
        Return latex representation of this integer. This is just the
        underlying string representation and nothing more. This is called
        by the latex function.

        EXAMPLES::

            sage: n = -5; n._latex_()
            '-5'
            sage: latex(n)
            -5
        """
        return self.str()

    def _sympy_(self):
        """
        Convert Sage Integer() to SymPy Integer.

        EXAMPLES::

            sage: n = 5; n._sympy_()
            5
            sage: n = -5; n._sympy_()
            -5
        """
        import sympy
        return sympy.sympify(int(self))

    def _mathml_(self):
        """
        Return mathml representation of this integer.

        EXAMPLES::

            sage: mathml(-45)
            <mn>-45</mn>
            sage: (-45)._mathml_()
            '<mn>-45</mn>'
        """
        return '<mn>%s</mn>'%self

    def str(self, int base=10):
        r"""
        Return the string representation of ``self`` in the
        given base.

        EXAMPLES::

            sage: Integer(2^10).str(2)
            '10000000000'
            sage: Integer(2^10).str(17)
            '394'

        ::

            sage: two=Integer(2)
            sage: two.str(1)
            Traceback (most recent call last):
            ...
            ValueError: base (=1) must be between 2 and 36

        ::

            sage: two.str(37)
            Traceback (most recent call last):
            ...
            ValueError: base (=37) must be between 2 and 36

        ::

            sage: big = 10^5000000
            sage: s = big.str()       # long time (2s on sage.math, 2014)
            sage: len(s)              # long time (depends on above defn of s)
            5000001
            sage: s[:10]              # long time (depends on above defn of s)
            '1000000000'
        """
        if base < 2 or base > 36:
            raise ValueError("base (=%s) must be between 2 and 36" % base)
        cdef size_t n
        cdef char *s
        n = mpz_sizeinbase(self.value, base) + 2
        s = <char*>check_malloc(n)
        sig_on()
        mpz_get_str(s, base, self.value)
        sig_off()
        k = <bytes>s
        sig_free(s)
        return k

    def __format__(self, *args, **kwargs):
        """
        Returns a string representation using Python's Format protocol.
        Valid format descriptions are exactly those for Python integers.

        EXAMPLES::

            sage: "{0:#x}; {0:#b}; {0:+05d}".format(ZZ(17))
            '0x11; 0b10001; +0017'

        """
        return int(self).__format__(*args,**kwargs)

    def ordinal_str(self):
        """
        Returns a string representation of the ordinal associated to self.

        EXAMPLES::

            sage: [ZZ(n).ordinal_str() for n in range(25)]
            ['0th',
            '1st',
            '2nd',
            '3rd',
            '4th',
            ...
            '10th',
            '11th',
            '12th',
            '13th',
            '14th',
            ...
            '20th',
            '21st',
            '22nd',
            '23rd',
            '24th']

            sage: ZZ(1001).ordinal_str()
            '1001st'

            sage: ZZ(113).ordinal_str()
            '113th'
            sage: ZZ(112).ordinal_str()
            '112th'
            sage: ZZ(111).ordinal_str()
            '111th'

        """
        if self<0:
            raise ValueError("Negative integers are not ordinals.")
        n = self.abs()
        if ((n%100)!=11 and n%10==1):
            th = 'st'
        elif ((n%100)!=12 and n%10==2):
            th = 'nd'
        elif ((n%100)!=13 and n%10==3):
            th = 'rd'
        else:
            th = 'th'
        return n.str()+th

    def __hex__(self):
        r"""
        Return the hexadecimal digits of self in lower case.

        .. note::

           '0x' is *not* prepended to the result like is done by the
           corresponding Python function on int or long. This is for
           efficiency sake--adding and stripping the string wastes
           time; since this function is used for conversions from
           integers to other C-library structures, it is important
           that it be fast.

        EXAMPLES::

            sage: print(hex(Integer(15)))
            f
            sage: print(hex(Integer(16)))
            10
            sage: print(hex(Integer(16938402384092843092843098243)))
            36bb1e3929d1a8fe2802f083
            sage: print(hex(long(16938402384092843092843098243)))
            0x36bb1e3929d1a8fe2802f083L
        """
        return self.str(16)

    def __oct__(self):
        r"""
        Return the digits of self in base 8.

        .. note::

           '0' is *not* prepended to the result like is done by the
           corresponding Python function on int or long. This is for
           efficiency sake--adding and stripping the string wastes
           time; since this function is used for conversions from
           integers to other C-library structures, it is important
           that it be fast.

        EXAMPLES::

            sage: print(oct(Integer(800)))
            1440
            sage: print(oct(Integer(8)))
            10
            sage: print(oct(Integer(-50)))
            -62
            sage: print(oct(Integer(-899)))
            -1603
            sage: print(oct(Integer(16938402384092843092843098243)))
            15535436162247215217705000570203

        Behavior of Sage integers vs. Python integers::

            sage: oct(Integer(10))
            '12'
            sage: oct(int(10))
            '012'
            sage: oct(Integer(-23))
            '-27'
            sage: oct(int(-23))
            '-027'
        """
        return self.str(8)

    def binary(self):
        """
        Return the binary digits of self as a string.

        EXAMPLES::

            sage: print(Integer(15).binary())
            1111
            sage: print(Integer(16).binary())
            10000
            sage: print(Integer(16938402384092843092843098243).binary())
            1101101011101100011110001110010010100111010001101010001111111000101000000000101111000010000011
        """
        return self.str(2)

    def bits(self):
        """
        Return the bits in self as a list, least significant first. The
        result satisfies the identity

        ::

            x == sum(b*2^e for e, b in enumerate(x.bits()))

        Negative numbers will have negative "bits". (So, strictly
        speaking, the entries of the returned list are not really
        members of `\ZZ/2\ZZ`.)

        This method just calls :func:`digits` with ``base=2``.

        SEE ALSO:

        :func:`nbits` (number of bits; a faster way to compute
        ``len(x.bits())``; and :func:`binary`, which returns a string in
        more-familiar notation.

        EXAMPLES::

            sage: 500.bits()
            [0, 0, 1, 0, 1, 1, 1, 1, 1]
            sage: 11.bits()
            [1, 1, 0, 1]
            sage: (-99).bits()
            [-1, -1, 0, 0, 0, -1, -1]
        """
        return self.digits(base=2)

    def nbits(self):
        """
        Return the number of bits in self.

        EXAMPLES::

            sage: 500.nbits()
            9
            sage: 5.nbits()
            3
            sage: 0.nbits() == len(0.bits()) == 0.ndigits(base=2)
            True
            sage: 12345.nbits() == len(12345.binary())
            True
        """
        # mpz_sizeinbase(0,2) always returns 1
        if mpz_cmp_si(self.value,0) == 0:
           return int(0)
        else:
           return int(mpz_sizeinbase(self.value, 2))

    def trailing_zero_bits(self):
        """
        Return the number of trailing zero bits in self, i.e.
        the exponent of the largest power of 2 dividing self.

        EXAMPLES::

            sage: 11.trailing_zero_bits()
            0
            sage: (-11).trailing_zero_bits()
            0
            sage: (11<<5).trailing_zero_bits()
            5
            sage: (-11<<5).trailing_zero_bits()
            5
            sage: 0.trailing_zero_bits()
            0

        """
        if mpz_sgn(self.value) == 0:
            return int(0)
        return int(mpz_scan1(self.value, 0))

    def digits(self, base=10, digits=None, padto=0):
        r"""
        Return a list of digits for ``self`` in the given base in little
        endian order.

        The returned value is unspecified if self is a negative number
        and the digits are given.

        INPUT:

        -  ``base`` - integer (default: 10)

        -  ``digits`` - optional indexable object as source for
           the digits

        -  ``padto`` - the minimal length of the returned list,
           sufficient number of zeros are added to make the list minimum that
           length (default: 0)

        As a shorthand for ``digits(2)``, you can use :meth:`.bits`.

        Also see :meth:`ndigits`.

        EXAMPLES::

            sage: 17.digits()
            [7, 1]
            sage: 5.digits(base=2, digits=["zero","one"])
            ['one', 'zero', 'one']
            sage: 5.digits(3)
            [2, 1]
            sage: 0.digits(base=10)  # 0 has 0 digits
            []
            sage: 0.digits(base=2)  # 0 has 0 digits
            []
            sage: 10.digits(16,'0123456789abcdef')
            ['a']
            sage: 0.digits(16,'0123456789abcdef')
            []
            sage: 0.digits(16,'0123456789abcdef',padto=1)
            ['0']
            sage: 123.digits(base=10,padto=5)
            [3, 2, 1, 0, 0]
            sage: 123.digits(base=2,padto=3)       # padto is the minimal length
            [1, 1, 0, 1, 1, 1, 1]
            sage: 123.digits(base=2,padto=10,digits=(1,-1))
            [-1, -1, 1, -1, -1, -1, -1, 1, 1, 1]
            sage: a=9939082340; a.digits(10)
            [0, 4, 3, 2, 8, 0, 9, 3, 9, 9]
            sage: a.digits(512)
            [100, 302, 26, 74]
            sage: (-12).digits(10)
            [-2, -1]
            sage: (-12).digits(2)
            [0, 0, -1, -1]

        We support large bases.

        ::

            sage: n=2^6000
            sage: n.digits(2^3000)
            [0, 0, 1]

        ::

            sage: base=3; n=25
            sage: l=n.digits(base)
            sage: # the next relationship should hold for all n,base
            sage: sum(base^i*l[i] for i in range(len(l)))==n
            True
            sage: base=3; n=-30; l=n.digits(base); sum(base^i*l[i] for i in range(len(l)))==n
            True

        The inverse of this method -- constructing an integer from a
        list of digits and a base -- can be done using the above method
        or by simply using :class:`ZZ()
        <sage.rings.integer_ring.IntegerRing_class>` with a base::

            sage: x = 123; ZZ(x.digits(), 10)
            123
            sage: x == ZZ(x.digits(6), 6)
            True
            sage: x == ZZ(x.digits(25), 25)
            True

        Using :func:`sum` and :func:`enumerate` to do the same thing is
        slightly faster in many cases (and
        :func:`~sage.misc.misc_c.balanced_sum` may be faster yet). Of
        course it gives the same result::

            sage: base = 4
            sage: sum(digit * base^i for i, digit in enumerate(x.digits(base))) == ZZ(x.digits(base), base)
            True

        Note: In some cases it is faster to give a digits collection. This
        would be particularly true for computing the digits of a series of
        small numbers. In these cases, the code is careful to allocate as
        few python objects as reasonably possible.

        ::

            sage: digits = range(15)
            sage: l=[ZZ(i).digits(15,digits) for i in range(100)]
            sage: l[16]
            [1, 1]

        This function is comparable to ``str`` for speed.

        ::

            sage: n=3^100000
            sage: n.digits(base=10)[-1]  # slightly slower than str
            1
            sage: n=10^10000
            sage: n.digits(base=10)[-1]  # slightly faster than str
            1

        AUTHORS:

        - Joel B. Mohler (2008-03-02):  significantly rewrote this entire function
        """
        cdef Integer _base
        cdef Integer self_abs = self
        cdef int power_index = 0
        cdef list power_list
        cdef list l
        cdef int i
        cdef size_t s

        if isinstance(base, Integer):
            _base = <Integer>base
        else:
            _base = Integer(base)

        if mpz_cmp_si(_base.value,2) < 0:
            raise ValueError("base must be >= 2")

        if mpz_sgn(self.value) < 0:
            self_abs = -self

        cdef bint do_sig_on
        if mpz_sgn(self.value) == 0:
            l = [zero if digits is None else digits[0]]*padto
        elif mpz_cmp_si(_base.value,2) == 0:
            s = mpz_sizeinbase(self.value, 2)
            if digits:
                o = digits[1]
                z = digits[0]
            else:
                if mpz_sgn(self.value) == 1:
                    o = one
                else:
                    o = -one
                z = zero
            l = [z]*(s if s >= padto else padto)
            for i from 0<= i < s:
                # mpz_tstbit seems to return 0 for the high-order bit of
                # negative numbers?!
                if mpz_tstbit(self_abs.value,i):
                    l[i] = o
        else:
            s = mpz_sizeinbase(self.value, 2)
            do_sig_on = (s > 256)
            if do_sig_on: sig_on()

            # We use a divide and conquer approach (suggested by the prior
            # author, malb?, of the digits method) here: for base b, compute
            # b^2, b^4, b^8, ... (repeated squaring) until you get larger
            # than your number; then compute (n // b^256, n % b^256)
            # (if b^512 > number) to split the number in half and recurse

            # Pre-computing the exact number of digits up-front is actually
            # faster (especially for large values of self) than trimming off
            # trailing zeros after the fact.  It also seems that it would
            # avoid duplicating the list in memory with a list-slice.
            z = zero if digits is None else digits[0]
            s = self_abs.exact_log(_base)
            l = [z]*(s+1 if s+1 >= padto else padto)

            # set up digits for optimal access once we get inside the worker
            # functions
            if not digits is None:
                # list objects have fastest access in the innermost loop
                if type(digits) is not list:
                    digits = [digits[i] for i in range(_base)]
            elif mpz_cmp_ui(_base.value,s) < 0 and mpz_cmp_ui(_base.value,10000):
                # We can get a speed boost by pre-allocating digit values in
                # big cases.
                # We do this we have more digits than the base and the base
                # is not too extremely large (currently, "extremely" means
                # larger than 10000 -- that's very arbitrary.)
                if mpz_sgn(self.value) > 0:
                    digits = [Integer(i) for i in range(_base)]
                else:
                    # All the digits will be negated in the recursive function.
                    # we'll just compensate for python index semantics
                    digits = [Integer(i) for i in range(-_base,0)]
                    digits[0] = the_integer_ring._zero_element

            if s < 40:
                _digits_naive(self.value,l,0,_base,digits)
            else:
                # count the bits of s
                i = 0
                while s != 0:
                    s >>= 1
                    i += 1

                power_list = [_base]*i
                for power_index from 1 <= power_index < i:
                    power_list[power_index] = power_list[power_index-1]**2

                # Note that it may appear that the recursive calls to
                # _digit_internal would be assigning list elements i in l for
                # anywhere from 0<=i<(1<<power_index).  However, this is not
                # the case due to the optimization of skipping assigns
                # assigning zero.
                _digits_internal(self.value,l,0,i-1,power_list,digits)

            if do_sig_on: sig_off()

        # padding should be taken care of with-in the function
        # all we need to do is return
        return l

    def ndigits(self, base=10):
        """
        Return the number of digits of self expressed in the given base.

        INPUT:

        -  ``base`` - integer (default: 10)

        EXAMPLES::

            sage: n = 52
            sage: n.ndigits()
            2
            sage: n = -10003
            sage: n.ndigits()
            5
            sage: n = 15
            sage: n.ndigits(2)
            4
            sage: n = 1000**1000000+1
            sage: n.ndigits()
            3000001
            sage: n = 1000**1000000-1
            sage: n.ndigits()
            3000000
            sage: n = 10**10000000-10**9999990
            sage: n.ndigits()
            10000000
        """
        cdef Integer temp

        if mpz_sgn(self.value) == 0:
            temp = PY_NEW(Integer)
            mpz_set_ui(temp.value, 0)
            return temp

        if mpz_sgn(self.value) > 0:
            temp = self.exact_log(base)
            mpz_add_ui(temp.value, temp.value, 1)
            return temp
        else:
            return self.abs().exact_log(base) + 1

    cdef void set_from_mpz(Integer self, mpz_t value):
        mpz_set(self.value, value)

    cdef void _to_ZZ(self, ZZ_c *z):
        sig_on()
        mpz_to_ZZ(z, self.value)
        sig_off()

    def __add__(left, right):
        r"""
        TESTS::

            sage: 1 + 2
            3
            sage: sum(Integer(i) for i in [1..100])
            5050
            sage: 1 + 2/3
            5/3
            sage: 1 + (-2/3)
            1/3
        """
        cdef Integer x
        cdef Rational y
        if type(left) is type(right):
            x = <Integer>PY_NEW(Integer)
            mpz_add(x.value, (<Integer>left).value, (<Integer>right).value)
            return x
        elif type(right) is Rational:
            y = <Rational> Rational.__new__(Rational)
            mpq_add_z(y.value, (<Rational>right).value, (<Integer>left).value)
            return y

        return coercion_model.bin_op(left, right, operator.add)

    cpdef _add_(self, right):
        """
        Integer addition.

        TESTS::

            sage: 32._add_(23)
            55
            sage: a = ZZ.random_element(10^50000)
            sage: b = ZZ.random_element(10^50000)
            sage: a._add_(b) == b._add_(a)
            True
        """
        # self and right are guaranteed to be Integers
        cdef Integer x = <Integer>PY_NEW(Integer)
        mpz_add(x.value, self.value, (<Integer>right).value)
        return x

    cdef _add_long(self, long n):
        """
        Fast path for adding a C long.

        TESTS::

            sage: int(10) + Integer(100)
            110
            sage: Integer(100) + int(10)
            110
            sage: Integer(10^100) + int(10)
            10000000000000000000000000000000000000000000000000000000000000000000000000000000000000000000000000010

        Also called for subtraction::

            sage: Integer(100) - int(10)
            90
            sage: Integer(10^100) - int(10)
            9999999999999999999999999999999999999999999999999999999999999999999999999999999999999999999999999990

        Make sure it works when -<long>n would overflow::

            sage: most_neg_long = int(-sys.maxsize - 1)
            sage: type(most_neg_long), type(-most_neg_long)
            (<type 'int'>, <type 'long'>)
            sage: 0 + most_neg_long == most_neg_long
            True
            sage: 0 - most_neg_long == -most_neg_long
            True
        """
        cdef Integer x = <Integer>PY_NEW(Integer)
        if n > 0:
            mpz_add_ui(x.value, self.value, n)
        else:
            # Note that 0-<unsigned long>n is always -n as an unsigned
            # long (whereas -n may overflow).
            mpz_sub_ui(x.value, self.value, 0 - <unsigned long>n)
        return x

    def __sub__(left, right):
        r"""
        TESTS::

            sage: 1 - 2
            -1
            sage: 1 - 2/3
            1/3
            sage: 1 - (-2/3)
            5/3
            sage: (-1) - (-5/4)
            1/4
        """
        cdef Integer x
        cdef Rational y
        if type(left) is type(right):
            x = <Integer>PY_NEW(Integer)
            mpz_sub(x.value, (<Integer>left).value, (<Integer>right).value)
            return x
        elif type(right) is Rational:
            y = <Rational> Rational.__new__(Rational)
            mpz_mul(mpq_numref(y.value), (<Integer>left).value,
                    mpq_denref((<Rational>right).value))
            mpz_sub(mpq_numref(y.value), mpq_numref(y.value),
                    mpq_numref((<Rational>right).value))
            mpz_set(mpq_denref(y.value), mpq_denref((<Rational>right).value))
            return y

        return coercion_model.bin_op(left, right, operator.sub)

    cpdef _sub_(self, right):
        """
        Integer subtraction.

        TESTS::

            sage: Integer(32) - Integer(23)
            9
            sage: Integer(10^100) - Integer(1)
            9999999999999999999999999999999999999999999999999999999999999999999999999999999999999999999999999999
            sage: Integer(1) - Integer(10^100)
            -9999999999999999999999999999999999999999999999999999999999999999999999999999999999999999999999999999
            sage: a = ZZ.random_element(10^50000)
            sage: b = ZZ.random_element(10^50000)
            sage: a-b == -(b-a) == a + -b
            True
        """
        # self and right are guaranteed to be Integers
        cdef Integer x = <Integer>PY_NEW(Integer)
        mpz_sub(x.value, self.value, (<Integer>right).value)
        return x

    def __neg__(self):
        """
        TESTS::

            sage: a = Integer(3)
            sage: -a
            -3
            sage: a = Integer(3^100); a
            515377520732011331036461129765621272702107522001
            sage: -a
            -515377520732011331036461129765621272702107522001
        """
        cdef Integer x = <Integer>PY_NEW(Integer)
        mpz_neg(x.value, self.value)
        return x

    cpdef _neg_(self):
        cdef Integer x = <Integer>PY_NEW(Integer)
        mpz_neg(x.value, self.value)
        return x

    cpdef _act_on_(self, s, bint self_on_left):
        """
        EXAMPLES::

            sage: 8 * [0] #indirect doctest
            [0, 0, 0, 0, 0, 0, 0, 0]
            sage: 'hi' * 8
            'hihihihihihihihi'
        """
        if isinstance(s, (list, tuple, basestring)):
            if mpz_fits_slong_p(self.value):
                return s * mpz_get_si(self.value)
            else:
                return s * int(self) # will raise the appropriate exception

    cdef _mul_long(self, long n):
        """
        Fast path for multiplying a C long.

        TESTS::

            sage: Integer(25) * int(4)
            100
            sage: int(4) * Integer(25)
            100
            sage: Integer(10^100) * int(4)
            40000000000000000000000000000000000000000000000000000000000000000000000000000000000000000000000000000
        """
        cdef Integer x = <Integer>PY_NEW(Integer)
        if mpz_size(self.value) > 100000:
            sig_on()
            mpz_mul_si(x.value, self.value, n)
            sig_off()
        else:
            mpz_mul_si(x.value, self.value, n)
        return x

    def __mul__(left, right):
        r"""
        TESTS::

            sage: 3 * 2
            6
            sage: 5 * QQ((2,3))
            10/3
            sage: 3 * (-5/6)
            -5/2
            sage: (-2) * (-5/4)
            5/2
        """
        cdef Integer x
        cdef Rational y
        if type(left) is type(right):
            x = <Integer>PY_NEW(Integer)
            mpz_mul(x.value, (<Integer>left).value, (<Integer>right).value)
            return x
        elif type(right) is Rational:
            y = <Rational> Rational.__new__(Rational)
            mpq_mul_z(y.value, (<Rational>right).value, (<Integer>left).value)
            return y

        return coercion_model.bin_op(left, right, operator.mul)

    cpdef _mul_(self, right):
        """
        Integer multiplication.

            sage: 25._mul_(4)
            100
            sage: (5^100)._mul_(2^100)
            10000000000000000000000000000000000000000000000000000000000000000000000000000000000000000000000000000
            sage: a = ZZ.random_element(10^50000)
            sage: b = ZZ.random_element(10^50000)
            sage: a._mul_(b) == b._mul_(a)
            True
        """
        # self and right are guaranteed to be Integers
        cdef Integer x = <Integer>PY_NEW(Integer)
        if mpz_size(self.value) + mpz_size((<Integer>right).value) > 100000:
            # We only use the signal handler (to enable ctrl-c out) when the
            # product might take a while to compute
            sig_on()
            mpz_mul(x.value, self.value, (<Integer>right).value)
            sig_off()
        else:
            mpz_mul(x.value, self.value, (<Integer>right).value)
        return x

    def __div__(left, right):
        r"""
        TESTS::

            sage: 3 / 2
            3/2
            sage: 5 / QQ((10,3))
            3/2
            sage: 3 / (-5/6)
            -18/5
            sage: (-2) / (-5/4)
            8/5
            sage: 3 / polygen(ZZ)
            3/x

            sage: 3 / 0
            Traceback (most recent call last):
            ...
            ZeroDivisionError: rational division by zero
            sage: 3 / QQ.zero()
            Traceback (most recent call last):
            ...
            ZeroDivisionError: rational division by zero
            sage: 3 / QQbar.zero()
            Traceback (most recent call last):
            ...
            ZeroDivisionError: rational division by zero
        """
        cdef Rational x
        if type(left) is type(right):
            if mpz_sgn((<Integer>right).value) == 0:
                raise ZeroDivisionError("rational division by zero")
            x = <Rational> Rational.__new__(Rational)
            mpq_div_zz(x.value, (<Integer>left).value, (<Integer>right).value)
            return x
        elif type(right) is Rational:
            if mpq_sgn((<Rational>right).value) == 0:
                raise ZeroDivisionError("rational division by zero")
            # left * den(right) / num(right)
            y = <Rational> Rational.__new__(Rational)
            mpq_div_zz(y.value, (<Integer>left).value,
                                mpq_numref((<Rational>right).value))
            mpz_mul(mpq_numref(y.value), mpq_numref(y.value),
                       mpq_denref((<Rational>right).value))
            return y

        return coercion_model.bin_op(left, right, operator.div)

    cpdef _div_(self, right):
        r"""
        Computes `\frac{a}{b}`

        EXAMPLES::

            sage: 3._div_(4)
            3/4
            sage: (-32)._div_(-32)
            1
        """
        if mpz_sgn((<Integer>right).value) == 0:
            raise ZeroDivisionError("rational division by zero")
        x = <Rational> Rational.__new__(Rational)
        mpq_div_zz(x.value, self.value, (<Integer>right).value)
        return x

    cpdef _floordiv_(self, right):
        r"""
        Computes the whole part of `\frac{x}{y}`.

        EXAMPLES::

            sage: a = Integer(321) ; b = Integer(10)
            sage: a // b
            32
            sage: z = Integer(-231)
            sage: z // 2
            -116
            sage: z = Integer(231)
            sage: z // 2
            115
            sage: z // -2
            -116
            sage: z // 0
            Traceback (most recent call last):
            ...
            ZeroDivisionError: Integer division by zero
            sage: 101 // int(5)
            20
            sage: 100 // int(-3)
            -34

        TESTS::

            sage: signs = [(11,5), (11,-5), (-11,5), (-11,-5)]
            sage: control = [int(a) // int(b) for a, b in signs]
            sage: [a // b for a,b in signs] == control
            True
            sage: [a // int(b) for a,b in signs] == control
            True
            sage: [int(a) // b for a,b in signs] == control
            True
        """
        if not mpz_sgn((<Integer>right).value):
            raise ZeroDivisionError("Integer division by zero")

        cdef Integer z = <Integer>PY_NEW(Integer)
        if mpz_size(self.value) > 1000:
            sig_on()
            mpz_fdiv_q(z.value, self.value, (<Integer>right).value)
            sig_off()
        else:
            mpz_fdiv_q(z.value, self.value, (<Integer>right).value)
        return z

    def __pow__(self, n, modulus):
        r"""
        Computes `\text{self}^n`

        EXAMPLES::

            sage: 2^-6
            1/64
            sage: 2^6
            64
            sage: 2^0
            1
            sage: 2^-0
            1
            sage: (-1)^(1/3)
            (-1)^(1/3)

        For consistency with Python and MPFR, 0^0 is defined to be 1 in
        Sage::

            sage: 0^0
            1

        The base need not be an integer (it can be a builtin Python type).

        ::

            sage: int(2)^10
            1024
            sage: float(2.5)^10
            9536.7431640625
            sage: 'sage'^3
            'sagesagesage'

        The exponent must fit in a long unless the base is -1, 0, or 1.

        ::

            sage: x = 2^100000000000000000000000
            Traceback (most recent call last):
            ...
            RuntimeError: exponent must be at most 2147483647  # 32-bit
            RuntimeError: exponent must be at most 9223372036854775807 # 64-bit
            sage: (-1)^100000000000000000000000
            1

        We raise 2 to various interesting exponents::

            sage: 2^x                # symbolic x
            2^x
            sage: 2^1.5              # real number
            2.82842712474619
            sage: 2^float(1.5)       # python float  abs tol 3e-16
            2.8284271247461903
            sage: 2^I                # complex number
            2^I
            sage: f = 2^(sin(x)-cos(x)); f
            2^(-cos(x) + sin(x))
            sage: f(x=3)
            2^(-cos(3) + sin(3))

        A symbolic sum::

            sage: x,y,z = var('x,y,z')
            sage: 2^(x+y+z)
            2^(x + y + z)
            sage: 2^(1/2)
            sqrt(2)
            sage: 2^(-1/2)
            1/2*sqrt(2)

        TESTS::

            sage: complex(0,1)^2
            (-1+0j)
            sage: R.<t> = QQ[]
            sage: 2^t
            Traceback (most recent call last):
            ...
            TypeError: no canonical coercion from Univariate Polynomial
            Ring in t over Rational Field to Rational Field
            sage: int(3)^-3
            1/27
            sage: type(int(3)^2)
            <type 'sage.rings.integer.Integer'>
            sage: type(int(3)^int(2))
            <type 'int'>
        """
        if modulus is not None:
            from sage.rings.finite_rings.integer_mod import Mod
            return Mod(self, modulus) ** n

        if not isinstance(self, Integer):
            if isinstance(self, str):
                return self * n
            if not isinstance(self, int):
                return self ** int(n)
            else:
                self = Integer(self)        #convert from int to Integer
        cdef Integer _self = <Integer>self
        cdef long nn

        try:
            nn = pyobject_to_long(n)
        except TypeError:
            s = parent_c(n)(self)
            return s**n
        except OverflowError:
            if mpz_cmp_si(_self.value, 1) == 0:
                return self
            elif mpz_cmp_si(_self.value, 0) == 0:
                return self
            elif mpz_cmp_si(_self.value, -1) == 0:
                return self if n % 2 else -self
            raise RuntimeError("exponent must be at most %s" % sys.maxsize)

        if nn == 0:
            return one

        cdef Integer x = PY_NEW(Integer)

        sig_on()
        mpz_pow_ui(x.value, (<Integer>self).value, nn if nn > 0 else -nn)
        sig_off()

        if nn < 0:
            return ~x
        else:
            return x

    def nth_root(self, int n, bint truncate_mode=0):
        r"""
        Returns the (possibly truncated) n'th root of self.

        INPUT:

        -  ``n`` - integer >= 1 (must fit in C int type).

        -  ``truncate_mode`` - boolean, whether to allow truncation if
           self is not an n'th power.

        OUTPUT:

        If truncate_mode is 0 (default), then returns the exact n'th root
        if self is an n'th power, or raises a ValueError if it is not.

        If truncate_mode is 1, then if either n is odd or self is
        positive, returns a pair (root, exact_flag) where root is the
        truncated nth root (rounded towards zero) and exact_flag is a
        boolean indicating whether the root extraction was exact;
        otherwise raises a ValueError.

        AUTHORS:

        - David Harvey (2006-09-15)
        - Interface changed by John Cremona (2009-04-04)

        EXAMPLES::

            sage: Integer(125).nth_root(3)
            5
            sage: Integer(124).nth_root(3)
            Traceback (most recent call last):
            ...
            ValueError: 124 is not a 3rd power
            sage: Integer(124).nth_root(3, truncate_mode=1)
            (4, False)
            sage: Integer(125).nth_root(3, truncate_mode=1)
            (5, True)
            sage: Integer(126).nth_root(3, truncate_mode=1)
            (5, False)

        ::

            sage: Integer(-125).nth_root(3)
            -5
            sage: Integer(-125).nth_root(3,truncate_mode=1)
            (-5, True)
            sage: Integer(-124).nth_root(3,truncate_mode=1)
            (-4, False)
            sage: Integer(-126).nth_root(3,truncate_mode=1)
            (-5, False)

        ::

            sage: Integer(125).nth_root(2, True)
            (11, False)
            sage: Integer(125).nth_root(3, True)
            (5, True)

        ::

            sage: Integer(125).nth_root(-5)
            Traceback (most recent call last):
            ...
            ValueError: n (=-5) must be positive

        ::

            sage: Integer(-25).nth_root(2)
            Traceback (most recent call last):
            ...
            ValueError: cannot take even root of negative number

        ::

            sage: a=9
            sage: a.nth_root(3)
            Traceback (most recent call last):
            ...
            ValueError: 9 is not a 3rd power

            sage: a.nth_root(22)
            Traceback (most recent call last):
            ...
            ValueError: 9 is not a 22nd power

            sage: ZZ(2^20).nth_root(21)
            Traceback (most recent call last):
            ...
            ValueError: 1048576 is not a 21st power

            sage: ZZ(2^20).nth_root(21, truncate_mode=1)
            (1, False)

        """
        if n < 1:
            raise ValueError("n (=%s) must be positive" % n)
        if (mpz_sgn(self.value) < 0) and not (n & 1):
            raise ValueError("cannot take even root of negative number")
        cdef Integer x
        cdef bint is_exact
        x = PY_NEW(Integer)
        sig_on()
        is_exact = mpz_root(x.value, self.value, n)
        sig_off()

        if truncate_mode:
            return x, is_exact
        else:
            if is_exact:
                return x
            else:
                raise ValueError("%s is not a %s power" % (self,
                                                           integer_ring.ZZ(n).ordinal_str()))

    cpdef size_t _exact_log_log2_iter(self,Integer m):
        """
        This is only for internal use only.  You should expect it to crash
        and burn for negative or other malformed input.  In particular, if
        the base `2 \leq m < 4` the log2 approximation of m is 1 and certain
        input causes endless loops.  Along these lines, it is clear that
        this function is most useful for m with a relatively large number
        of bits.

        For ``small`` values (which I'll leave quite ambiguous), this function
        is a fast path for exact log computations.  Any integer division with
        such input tends to dominate the runtime.  Thus we avoid division
        entirely in this function.

        AUTHOR::

        - Joel B. Mohler (2009-04-10)

        EXAMPLES::

            sage: Integer(125)._exact_log_log2_iter(4)
            3
            sage: Integer(5^150)._exact_log_log2_iter(5)
            150
        """
        cdef size_t n_log2
        cdef size_t m_log2
        cdef size_t l_min
        cdef size_t l_max
        cdef size_t l
        cdef Integer result
        cdef mpz_t accum
        cdef mpz_t temp_exp

        if mpz_cmp_si(m.value,4) < 0:
            raise ValueError("This is undefined or possibly non-convergent with this algorithm.")

        n_log2=mpz_sizeinbase(self.value,2)-1
        m_log2=mpz_sizeinbase(m.value,2)-1
        l_min=n_log2/(m_log2+1)
        l_max=n_log2/m_log2
        if l_min != l_max:
            sig_on()
            mpz_init(accum)
            mpz_init(temp_exp)
            mpz_set_ui(accum,1)
            l = 0
            while l_min != l_max:
                if l_min + 1 == l_max:
                    mpz_pow_ui(temp_exp,m.value,l_min+1-l)
                    # This might over-shoot and make accum > self, but
                    # we'll know that it's only over by a factor of m^1.
                    mpz_mul(accum,accum,temp_exp)
                    if mpz_cmp(self.value,accum) >= 0:
                        l_min += 1
                    break
                mpz_pow_ui(temp_exp,m.value,l_min-l)
                mpz_mul(accum,accum,temp_exp)
                l = l_min

                # Let x=n_log2-(mpz_sizeinbase(accum,2)-1) and y=m_log2.
                # Now, with x>0 and y>0, we have the following observation.
                # If floor((x-1)/(y+1))=0, then x-1<y+1 which implies that
                # x/y<1+2/y.
                # So long as y>=2, this means that floor(x/y)<=1.  This shows
                # that this iteration is forced to converge for input m >= 4.
                # If m=3, we can find input so that floor((x-1)/(y+1))=0 and
                # floor(x/y)=2 which results in non-convergence.

                # We need the additional '-1' in the l_min computation
                # because mpz_sizeinbase(accum,2)-1 is smaller than the
                # true log_2(accum)
                l_min=l+(n_log2-(mpz_sizeinbase(accum,2)-1)-1)/(m_log2+1)
                l_max=l+(n_log2-(mpz_sizeinbase(accum,2)-1))/m_log2
            mpz_clear(temp_exp)
            mpz_clear(accum)
            sig_off()
        return l_min

    cpdef size_t _exact_log_mpfi_log(self,m):
        """
        This is only for internal use only.  You should expect it to crash
        and burn for negative or other malformed input.

        I avoid using this function until the input is large.  The overhead
        associated with computing the floating point log entirely dominates
        the runtime for small values.  Note that this is most definitely not
        an artifact of format conversion.  Tricks with log2 approximations
        and using exact integer arithmetic are much better for small input.

        AUTHOR::

        - Joel B. Mohler (2009-04-10)

        EXAMPLES::

            sage: Integer(125)._exact_log_mpfi_log(3)
            4
            sage: Integer(5^150)._exact_log_mpfi_log(5)
            150
        """
        cdef int i
        cdef list pow_2_things
        cdef int pow_2
        cdef size_t upper,lower,middle

        import real_mpfi
        R=real_mpfi.RIF

        rif_self = R(self)

        sig_on()
        rif_m = R(m)
        rif_log = rif_self.log()/rif_m.log()
        # upper is *greater* than the answer
        try:
            upper = rif_log.upper().ceiling()
        except Exception:
            # ceiling is probably Infinity
            # I'm not sure what to do now
            upper = 0
        lower = rif_log.lower().floor()
        # since the log function is monotonic increasing, lower
        # and upper bracket our desired answer

        # if upper - lower == 1: "we are done"
        if upper - lower == 2:
            # You could test it by checking rif_m**(lower+1), but I think
            # that's a waste of time since it won't be conclusive.
            # We must test with exact integer arithmetic which takes all
            # the bits of self into account.
            sig_off()
            if self >= m**(lower+1):
                return lower + 1
            else:
                return lower
        elif upper - lower > 2:
            # this case would only happen in cases with extremely large 'self'
            rif_m = R(m)
            min_power = rif_m**lower
            middle = upper-lower
            pow_2 = 0
            while middle != 0:
                middle >>= 1
                pow_2 += 1
            # if middle was an exact power of 2, adjust down
            if (1 << (pow_2-1)) == upper-lower:
                pow_2 -= 1
            pow_2_things = [rif_m]*pow_2
            for i from 1<=i<pow_2:
                pow_2_things[i] = pow_2_things[i-1]**2
            for i from pow_2>i>=0:
                middle = lower + int(2)**i
                exp = min_power*pow_2_things[i]
                if exp > rif_self:
                    upper = middle
                elif exp < rif_self:
                    lower = middle
                    min_power = exp
                else:
                    sig_off()
                    if m**middle <= self:
                        return middle
                    else:
                        return lower
        sig_off()

        if upper == 0:
            raise ValueError("The input for exact_log is too large and support is not implemented.")

        return lower

    def exact_log(self, m):
        r"""
        Returns the largest integer `k` such that `m^k \leq \text{self}`,
        i.e., the floor of `\log_m(\text{self})`.

        This is guaranteed to return the correct answer even when the usual
        log function doesn't have sufficient precision.

        INPUT:

        -  ``m`` - integer >= 2

        AUTHORS:

        - David Harvey (2006-09-15)
        - Joel B. Mohler (2009-04-08) -- rewrote this to handle small cases
               and/or easy cases up to 100x faster..

        EXAMPLES::

            sage: Integer(125).exact_log(5)
            3
            sage: Integer(124).exact_log(5)
            2
            sage: Integer(126).exact_log(5)
            3
            sage: Integer(3).exact_log(5)
            0
            sage: Integer(1).exact_log(5)
            0
            sage: Integer(178^1700).exact_log(178)
            1700
            sage: Integer(178^1700-1).exact_log(178)
            1699
            sage: Integer(178^1700+1).exact_log(178)
            1700
            sage: # we need to exercise the large base code path too
            sage: Integer(1780^1700-1).exact_log(1780)
            1699

            sage: # The following are very very fast.
            sage: # Note that for base m a perfect power of 2, we get the exact log by counting bits.
            sage: n=2983579823750185701375109835; m=32
            sage: n.exact_log(m)
            18
            sage: # The next is a favorite of mine.  The log2 approximate is exact and immediately provable.
            sage: n=90153710570912709517902579010793251709257901270941709247901209742124;m=213509721309572
            sage: n.exact_log(m)
            4

        ::

            sage: x = 3^100000
            sage: RR(log(RR(x), 3))
            100000.000000000
            sage: RR(log(RR(x + 100000), 3))
            100000.000000000

        ::

            sage: x.exact_log(3)
            100000
            sage: (x+1).exact_log(3)
            100000
            sage: (x-1).exact_log(3)
            99999

        ::

            sage: x.exact_log(2.5)
            Traceback (most recent call last):
            ...
            TypeError: Attempt to coerce non-integral RealNumber to Integer
        """
        cdef Integer _m
        cdef Integer result
        cdef size_t n_log2
        cdef size_t m_log2
        cdef size_t guess # this will contain the final answer
        cdef bint guess_filled = 0  # this variable is only used in one branch below
        cdef mpz_t z
        if isinstance(m, Integer):
            _m=<Integer>m
        else:
            _m=<Integer>Integer(m)

        if mpz_sgn(self.value) <= 0 or mpz_sgn(_m.value) <= 0:
            raise ValueError("both self and m must be positive")
        if mpz_cmp_si(_m.value,2) < 0:
            raise ValueError("m must be at least 2")

        n_log2=mpz_sizeinbase(self.value,2)-1
        m_log2=mpz_sizeinbase(_m.value,2)-1
        if mpz_divisible_2exp_p(_m.value,m_log2):
            # Here, m is a power of 2 and the correct answer is found
            # by a log 2 approximation.
            guess = n_log2/m_log2  # truncating division
        elif n_log2/(m_log2+1) == n_log2/m_log2:
            # In this case, we have an upper bound and lower bound which
            # give the same answer, thus, the correct answer.
            guess = n_log2/m_log2
        elif m_log2 < 8:  # i.e. m<256
            # if the base m is at most 256, we can use mpz_sizeinbase
            # to get the following guess which is either the exact
            # log, or 1+ the exact log
            guess = mpz_sizeinbase(self.value, mpz_get_si(_m.value)) - 1

            # we've already excluded the case when m is an exact power of 2

            if n_log2/m_log2 > 8000:
                # If we have a very large number of digits, it can be a nice
                # shortcut to test the guess using interval arithmetic.
                # (suggested by David Harvey and Carl Witty)
                # "for randomly distributed integers, the chance of this
                # interval-based comparison failing is absurdly low"
                import real_mpfi
                approx_compare = real_mpfi.RIF(m)**guess
                if self > approx_compare:
                    guess_filled = 1
                elif self < approx_compare:
                    guess_filled = 1
                    guess =  guess - 1
            if not guess_filled:
                # At this point, either
                #  1)  self is close enough to a perfect power of m that we
                #      need an exact comparison, or
                #  2)  the numbers are small enough that converting to the
                #      interval field is more work than the exact comparison.
                compare = _m**guess
                if self < compare:
                    guess = guess - 1
        elif n_log2 < 5000:
            # for input with small exact log, it's very fast to work in exact
            # integer arithmetic starting from log2 approximations
            guess = self._exact_log_log2_iter(_m)
        else:
            # finally, we are out of easy cases this subroutine uses interval
            # arithmetic to guess and check the exact log.
            guess = self._exact_log_mpfi_log(_m)

        result = PY_NEW(Integer)
        mpz_set_ui(result.value,guess)
        return result

    def log(self, m=None, prec=None):
        r"""
        Returns symbolic log by default, unless the logarithm is exact (for
        an integer argument). When precision is given, the RealField
        approximation to that bit precision is used.

        This function is provided primarily so that Sage integers may be
        treated in the same manner as real numbers when convenient. Direct
        use of exact_log is probably best for arithmetic log computation.

        INPUT:

        -  ``m`` - default: natural log base e

        -  ``prec`` - integer (default: None): if None, returns
           symbolic, else to given bits of precision as in RealField

        EXAMPLES::

            sage: Integer(124).log(5)
            log(124)/log(5)
            sage: Integer(124).log(5,100)
            2.9950093311241087454822446806
            sage: Integer(125).log(5)
            3
            sage: Integer(125).log(5,prec=53)
            3.00000000000000
            sage: log(Integer(125))
            log(125)

        For extremely large numbers, this works::

            sage: x = 3^100000
            sage: log(x,3)
            100000

        With the new Pynac symbolic backend, log(x) also
        works in a reasonable amount of time for this x::

            sage: x = 3^100000
            sage: log(x)
            log(1334971414230...5522000001)

        But approximations are probably more useful in this
        case, and work to as high a precision as we desire::

            sage: x.log(3,53) # default precision for RealField
            100000.000000000
            sage: (x+1).log(3,53)
            100000.000000000
            sage: (x+1).log(3,1000)
            100000.000000000000000000000000000000000000000000000000000000000000000000000000000000000000000000000000000000000000000000000000000000000000000000000000000000000000000000000000000000000000000000000000000000000000000000000000000000000000000000000000000000000000000000000000000000000000000000000000000000

        We can use non-integer bases, with default e::

            sage: x.log(2.5,prec=53)
            119897.784671579

        We also get logarithms of negative integers, via the
        symbolic ring, using the branch from `-pi` to `pi`::

            sage: log(-1)
            I*pi

        The logarithm of zero is done likewise::

            sage: log(0)
            -Infinity

        Some rational bases yield integer logarithms (:trac:`21517`)::

            sage: ZZ(8).log(1/2)
            -3

        Check that Python ints are accepted (:trac:`21518`)::

            sage: ZZ(8).log(int(2))
            3
        """
        if mpz_sgn(self.value) <= 0:
            from sage.symbolic.all import SR
            return SR(self).log()
        if m <= 0 and m is not None:
            raise ValueError("m must be positive")
        if prec:
            from sage.rings.real_mpfr import RealField
            if m is None:
                return RealField(prec)(self).log()
            return RealField(prec)(self).log(m)

<<<<<<< HEAD
        try:
            if m:
                m = Integer(m)
            else:
                from sage.functions.log import function_log
                return function_log(self,dont_call_method_on_arg=True)
        except (ValueError, TypeError):
            pass

        if (type(m) == Integer and type(self) == Integer
                and m**(self.exact_log(m)) == self):
            return self.exact_log(m)
=======
        if type(m) == Integer and type(self) == Integer:
            elog = self.exact_log(m)
            if m**elog == self:
                return elog
>>>>>>> 4aba8a99

        if (type(m) == Rational and type(self) == Integer
                and m.numer() == 1):
            elog = -self.exact_log(m.denom())
            if m**elog == self:
                return elog

        from sage.functions.log import function_log
        return function_log(self,dont_call_method_on_arg=True)/\
                function_log(m,dont_call_method_on_arg=True)

    def exp(self, prec=None):
        r"""
        Returns the exponential function of self as a real number.

        This function is provided only so that Sage integers may be treated
        in the same manner as real numbers when convenient.

        INPUT:


        -  ``prec`` - integer (default: None): if None, returns
           symbolic, else to given bits of precision as in RealField


        EXAMPLES::

            sage: Integer(8).exp()
            e^8
            sage: Integer(8).exp(prec=100)
            2980.9579870417282747435920995
            sage: exp(Integer(8))
            e^8

        For even fairly large numbers, this may not be useful.

        ::

            sage: y=Integer(145^145)
            sage: y.exp()
            e^25024207011349079210459585279553675697932183658421565260323592409432707306554163224876110094014450895759296242775250476115682350821522931225499163750010280453185147546962559031653355159703678703793369785727108337766011928747055351280379806937944746847277089168867282654496776717056860661614337004721164703369140625
            sage: y.exp(prec=53) # default RealField precision
            +infinity
        """
        from sage.functions.all import exp
        res = exp(self, dont_call_method_on_arg=True)
        if prec:
            return res.n(prec=prec)
        return res

    def prime_to_m_part(self, m):
        """
        Returns the prime-to-m part of self, i.e., the largest divisor of
        ``self`` that is coprime to ``m``.

        INPUT:

        -  ``m`` - Integer

        OUTPUT: Integer

        EXAMPLES::

            sage: 43434.prime_to_m_part(20)
            21717
            sage: 2048.prime_to_m_part(2)
            1
            sage: 2048.prime_to_m_part(3)
            2048

            sage: 0.prime_to_m_part(2)
            Traceback (most recent call last):
            ...
            ArithmeticError: self must be nonzero
        """
        cdef Integer mm = Integer(m)

        if not self:
            raise ArithmeticError("self must be nonzero")
        if not mm:
            return one

        cdef Integer n = Integer(self)  # need a copy as it is modified below

        sig_on()
        while mpz_cmp_ui(mm.value, 1):
            mpz_gcd(mm.value, n.value, mm.value)
            mpz_divexact(n.value, n.value, mm.value)
        sig_off()

        return n

    def prime_divisors(self):
        """
        The prime divisors of self, sorted in increasing order. If n is
        negative, we do *not* include -1 among the prime divisors, since
        -1 is not a prime number.

        EXAMPLES::

            sage: a = 1; a.prime_divisors()
            []
            sage: a = 100; a.prime_divisors()
            [2, 5]
            sage: a = -100; a.prime_divisors()
            [2, 5]
            sage: a = 2004; a.prime_divisors()
            [2, 3, 167]
        """
        return [r[0] for r in self.factor()]

    prime_factors = prime_divisors


    cpdef list _pari_divisors_small(self):
        r"""
        Return the list of divisors of this number using PARI ``divisorsu``.

        .. SEEALSO::

        This method is better used through :meth:`divisors`.

        EXAMPLES::

            sage: 4._pari_divisors_small()
            [1, 2, 4]

        The integer must fit into an unsigned long::

            sage: (-4)._pari_divisors_small()
            Traceback (most recent call last):
            ...
            AssertionError
            sage: (2**65)._pari_divisors_small()
            Traceback (most recent call last):
            ...
            AssertionError
        """
        # we need n to fit into a long and not a unsigned long in order to use
        # smallInteger
        assert mpz_fits_slong_p(self.value) and mpz_sgn(self.value) > 0

        cdef unsigned long n = mpz_get_ui(self.value)

        global avma
        cdef pari_sp ltop = avma
        cdef GEN d
        cdef list output

        try:
            sig_on()
            d = divisorsu(n)
            sig_off()
            output = [smallInteger(d[i]) for i in range(1,lg(d))]
            return output
        finally:
            avma = ltop

    @cython.boundscheck(False)
    @cython.wraparound(False)
    def divisors(self, method=None):
        """
        Returns a list of all positive integer divisors of the integer
        self.

        EXAMPLES::

            sage: (-3).divisors()
            [1, 3]
            sage: 6.divisors()
            [1, 2, 3, 6]
            sage: 28.divisors()
            [1, 2, 4, 7, 14, 28]
            sage: (2^5).divisors()
            [1, 2, 4, 8, 16, 32]
            sage: 100.divisors()
            [1, 2, 4, 5, 10, 20, 25, 50, 100]
            sage: 1.divisors()
            [1]
            sage: 0.divisors()
            Traceback (most recent call last):
            ...
            ValueError: n must be nonzero
            sage: (2^3 * 3^2 * 17).divisors()
            [1, 2, 3, 4, 6, 8, 9, 12, 17, 18, 24, 34, 36, 51, 68, 72, 102, 136, 153, 204, 306, 408, 612, 1224]
            sage: a = odd_part(factorial(31))
            sage: v = a.divisors(); len(v)
            172800
            sage: prod(e+1 for p,e in factor(a))
            172800
            sage: all([t.divides(a) for t in v])
            True

        ::

            sage: n = 2^551 - 1
            sage: L = n.divisors()
            sage: len(L)
            256
            sage: L[-1] == n
            True

        TESTS::

            sage: prod(primes_first_n(64)).divisors()
            Traceback (most recent call last):
            ...
            OverflowError: value too large
            sage: prod(primes_first_n(58)).divisors()
            Traceback (most recent call last):
            ...
            OverflowError: value too large                                 # 32-bit
            MemoryError: failed to allocate 288230376151711744 * 24 bytes  # 64-bit

        Check for memory leaks and ability to interrupt
        (the ``divisors`` call below allocates about 800 MB every time,
        so a memory leak will not go unnoticed)::

            sage: n = prod(primes_first_n(25))
            sage: for i in range(20):  # long time
            ....:     try:
            ....:         alarm(RDF.random_element(1e-3, 0.5))
            ....:         _ = n.divisors()
            ....:         cancel_alarm()  # we never get here
            ....:     except AlarmInterrupt:
            ....:         pass

        Test a strange method::

            sage: 100.divisors(method='hey')
            Traceback (most recent call last):
            ...
            ValueError: method must be 'pari' or 'sage'


        .. NOTE::

           If one first computes all the divisors and then sorts it,
           the sorting step can easily dominate the runtime. Note,
           however, that (non-negative) multiplication on the left
           preserves relative order. One can leverage this fact to
           keep the list in order as one computes it using a process
           similar to that of the merge sort algorithm.
        """
        if mpz_cmp_ui(self.value, 0) == 0:
            raise ValueError("n must be nonzero")

        if (method is None or method == 'pari') and mpz_fits_slong_p(self.value):
            if mpz_sgn(self.value) > 0:
                return self._pari_divisors_small()
            else:
                return (-self)._pari_divisors_small()
        elif method is not None and method != 'sage':
            raise ValueError("method must be 'pari' or 'sage'")

        cdef list all, prev, sorted
        cdef Py_ssize_t tip, top
        cdef Py_ssize_t i, j, e, ee
        cdef Integer apn, p, pn, z, all_tip

        f = self.factor()

        # All of the declarations below are for optimizing the unsigned long-sized
        # case.  Operations are performed in C as far as possible without
        # overflow before moving to Python objects.
        cdef unsigned long p_c, pn_c, apn_c
        cdef Py_ssize_t all_len, sorted_len, prev_len
        cdef unsigned long* ptr
        cdef unsigned long* empty_c
        cdef unsigned long* swap_tmp
        cdef unsigned long* all_c
        cdef unsigned long* sorted_c
        cdef unsigned long* prev_c

        # These are used to keep track of whether or not we are able to
        # perform the operations in machine words. A factor of 0.999
        # safety margin is added to cover any floating-point rounding
        # issues.
        cdef bint fits_c = True
        cdef double cur_max = 1
        cdef double fits_max = 0.999 * 2.0 ** (8*sizeof(unsigned long))

        cdef Py_ssize_t divisor_count = 1
        with cython.overflowcheck(True):
            for p, e in f:
                # Using *= does not work, see http://trac.cython.org/cython_trac/ticket/825
                divisor_count = divisor_count * (1 + e)

        ptr = <unsigned long*>check_allocarray(divisor_count, 3 * sizeof(unsigned long))
        all_c = ptr
        sorted_c = ptr + divisor_count
        prev_c = sorted_c + divisor_count

        try:
            sorted_c[0] = 1
            sorted_len = 1

            for p, e in f:
                cur_max *= (<double>p)**e
                if fits_c and cur_max > fits_max:
                    sorted = []
                    for i in range(sorted_len):
                        z = <Integer>PY_NEW(Integer)
                        mpz_set_ui(z.value, sorted_c[i])
                        sorted.append(z)
                    fits_c = False
                    sig_free(ptr)
                    ptr = NULL

                # The two cases below are essentially the same algorithm, one
                # operating on Integers in Python lists, the other on unsigned long's.
                if fits_c:
                    sig_on()

                    pn_c = p_c = p

                    swap_tmp = sorted_c
                    sorted_c = prev_c
                    prev_c = swap_tmp
                    prev_len = sorted_len
                    sorted_len = 0

                    tip = 0
                    prev_c[prev_len] = prev_c[prev_len-1] * pn_c
                    for i in range(prev_len):
                        apn_c = prev_c[i] * pn_c
                        while prev_c[tip] < apn_c:
                            sorted_c[sorted_len] = prev_c[tip]
                            sorted_len += 1
                            tip += 1
                        sorted_c[sorted_len] = apn_c
                        sorted_len += 1

                    for ee in range(1, e):

                        swap_tmp = all_c
                        all_c = sorted_c
                        sorted_c = swap_tmp
                        all_len = sorted_len
                        sorted_len = 0

                        pn_c *= p_c
                        tip = 0
                        all_c[all_len] = prev_c[prev_len-1] * pn_c
                        for i in range(prev_len):
                            apn_c = prev_c[i] * pn_c
                            while all_c[tip] < apn_c:
                                sorted_c[sorted_len] = all_c[tip]
                                sorted_len += 1
                                tip += 1
                            sorted_c[sorted_len] = apn_c
                            sorted_len += 1

                    sig_off()

                else:
                    # fits_c is False: use mpz integers
                    prev = sorted
                    pn = <Integer>PY_NEW(Integer)
                    mpz_set_ui(pn.value, 1)
                    for ee in range(e):
                        all = sorted
                        sorted = []
                        tip = 0
                        top = len(all)
                        mpz_mul(pn.value, pn.value, p.value) # pn *= p
                        for a in prev:
                            # apn = a*pn
                            apn = <Integer>PY_NEW(Integer)
                            mpz_mul(apn.value, (<Integer>a).value, pn.value)
                            while tip < top:
                                all_tip = <Integer>all[tip]
                                if mpz_cmp(all_tip.value, apn.value) > 0:
                                    break
                                sorted.append(all_tip)
                                tip += 1
                            sorted.append(apn)

            if fits_c:
                # all the data is in sorted_c
                sorted = []
                for i in range(sorted_len):
                    z = <Integer>PY_NEW(Integer)
                    mpz_set_ui(z.value, sorted_c[i])
                    sorted.append(z)
        finally:
            sig_free(ptr)

        return sorted


    def __pos__(self):
        """
        EXAMPLES::

            sage: z=43434
            sage: z.__pos__()
            43434
        """
        return self

    def __abs__(self):
        """
        Computes `|self|`

        EXAMPLES::

            sage: z = -1
            sage: abs(z)
            1
            sage: abs(z) == abs(1)
            True
        """
        cdef Integer x = PY_NEW(Integer)
        mpz_abs(x.value, self.value)
        return x

    def euclidean_degree(self):
        r"""
        Return the degree of this element as an element of a euclidean domain.

        If this is an element in the ring of integers, this is simply its
        absolute value.

        EXAMPLES::

            sage: ZZ(1).euclidean_degree()
            1

        """
        from sage.rings.all import ZZ
        if self.parent() is ZZ:
            return abs(self)
        raise NotImplementedError

    def sign(self):
        """
        Returns the sign of this integer, which is -1, 0, or 1
        depending on whether this number is negative, zero, or positive
        respectively.

        OUTPUT: Integer

        EXAMPLES::

            sage: 500.sign()
            1
            sage: 0.sign()
            0
            sage: (-10^43).sign()
            -1
        """
        return smallInteger(mpz_sgn(self.value))

    def __mod__(x, y):
        r"""
        Return x modulo y.

        EXAMPLES::

            sage: z = 43
            sage: z % 2
            1
            sage: z % 0
            Traceback (most recent call last):
            ...
            ZeroDivisionError: Integer modulo by zero
            sage: -5 % 7
            2
            sage: -5 % -7
            -5
            sage: 5 % -7
            -2
            sage: 5 % int(-7)
            -2
            sage: int(5) % -7
            -2
            sage: int(5) % int(-7)
            -2

        TESTS::

            sage: signs = [(11,5), (11,-5), (-11,5), (-11,-5)]
            sage: control = [int(a) % int(b) for a, b in signs]
            sage: [a % b for a,b in signs] == control
            True
            sage: [a % int(b) for a,b in signs] == control
            True
            sage: [int(a) % b for a,b in signs] == control
            True

        This example caused trouble in :trac:`6083`::

            sage: a = next_prime(2**31)
            sage: b = Integers(a)(100)
            sage: a % b
            Traceback (most recent call last):
            ...
            ArithmeticError: reduction modulo 100 not defined
        """
        cdef Integer z
        cdef long yy, res

        # First case: Integer % Integer
        if type(x) is type(y):
            if not mpz_sgn((<Integer>y).value):
                raise ZeroDivisionError("Integer modulo by zero")
            z = PY_NEW(Integer)
            if mpz_size((<Integer>x).value) > 100000:
                sig_on()
                mpz_fdiv_r(z.value, (<Integer>x).value, (<Integer>y).value)
                sig_off()
            else:
                mpz_fdiv_r(z.value, (<Integer>x).value, (<Integer>y).value)
            return z

        # Next: Integer % python int
        elif isinstance(y, int):
            yy = PyInt_AS_LONG(y)
            if not yy:
                raise ZeroDivisionError("Integer modulo by zero")
            z = PY_NEW(Integer)
            if yy > 0:
                mpz_fdiv_r_ui(z.value, (<Integer>x).value, yy)
            else:
                res = mpz_fdiv_r_ui(z.value, (<Integer>x).value, -yy)
                if res:
                    mpz_sub_ui(z.value, z.value, -yy)
            return z

        # Use the coercion model
        return bin_op(x, y, operator.mod)

    def quo_rem(Integer self, other):
        """
        Returns the quotient and the remainder of self divided by other.
        Note that the remainder returned is always either zero or of the
        same sign as other.

        INPUT:

        -  ``other`` - the divisor

        OUTPUT:

        -  ``q`` - the quotient of self/other

        -  ``r`` - the remainder of self/other

        EXAMPLES::

            sage: z = Integer(231)
            sage: z.quo_rem(2)
            (115, 1)
            sage: z.quo_rem(-2)
            (-116, -1)
            sage: z.quo_rem(0)
            Traceback (most recent call last):
            ...
            ZeroDivisionError: Integer division by zero

            sage: a = ZZ.random_element(10**50)
            sage: b = ZZ.random_element(10**15)
            sage: q, r = a.quo_rem(b)
            sage: q*b + r == a
            True

            sage: 3.quo_rem(ZZ['x'].0)
            (0, 3)

        TESTS:

        The divisor can be rational as well, although the remainder
        will always be zero (:trac:`7965`)::

            sage: 5.quo_rem(QQ(2))
            (5/2, 0)
            sage: 5.quo_rem(2/3)
            (15/2, 0)

        """
        cdef Integer q = PY_NEW(Integer)
        cdef Integer r = PY_NEW(Integer)
        cdef long d, res

        if type(other) is int:
            d = PyInt_AS_LONG(other)
            if d > 0:
                mpz_fdiv_qr_ui(q.value, r.value, self.value, d)
            elif d == 0:
                raise ZeroDivisionError("Integer division by zero")
            else:
                res = mpz_fdiv_qr_ui(q.value, r.value, self.value, -d)
                mpz_neg(q.value, q.value)
                if res:
                    mpz_sub_ui(q.value, q.value, 1)
                    mpz_sub_ui(r.value, r.value, -d)

        elif type(other) is Integer:
            if mpz_sgn((<Integer>other).value) == 0:
                raise ZeroDivisionError("Integer division by zero")
            if mpz_size(self.value) > 100000:
                sig_on()
                mpz_fdiv_qr(q.value, r.value, self.value, (<Integer>other).value)
                sig_off()
            else:
                mpz_fdiv_qr(q.value, r.value, self.value, (<Integer>other).value)

        else:
            left, right = coercion_model.canonical_coercion(self, other)
            return left.quo_rem(right)

        return q, r

    def powermod(self, exp, mod):
        """
        Compute self\*\*exp modulo mod.

        EXAMPLES::

            sage: z = 2
            sage: z.powermod(31,31)
            2
            sage: z.powermod(0,31)
            1
            sage: z.powermod(-31,31) == 2^-31 % 31
            True

        As expected, the following is invalid::

            sage: z.powermod(31,0)
            Traceback (most recent call last):
            ...
            ZeroDivisionError: cannot raise to a power modulo 0
        """
        cdef Integer x, _exp, _mod
        _exp = Integer(exp); _mod = Integer(mod)
        if mpz_cmp_si(_mod.value,0) == 0:
            raise ZeroDivisionError("cannot raise to a power modulo 0")

        x = PY_NEW(Integer)

        sig_on()
        mpz_powm(x.value, self.value, _exp.value, _mod.value)
        sig_off()

        return x

    def rational_reconstruction(self, Integer m):
        """
        Return the rational reconstruction of this integer modulo m, i.e.,
        the unique (if it exists) rational number that reduces to self
        modulo m and whose numerator and denominator is bounded by
        sqrt(m/2).

        INPUT:

        - ``self`` -- Integer

        - ``m`` -- Integer

        OUTPUT:

        - a :class:`Rational`

        EXAMPLES::

            sage: (3/7)%100
            29
            sage: (29).rational_reconstruction(100)
            3/7

        TESTS:

        Check that :trac:`9345` is fixed::

            sage: 0.rational_reconstruction(0)
            Traceback (most recent call last):
            ...
            ZeroDivisionError: rational reconstruction with zero modulus
            sage: ZZ.random_element(-10^6, 10^6).rational_reconstruction(0)
            Traceback (most recent call last):
            ...
            ZeroDivisionError: rational reconstruction with zero modulus
        """
        cdef Integer a
        cdef Rational x = <Rational>Rational.__new__(Rational)
        try:
            mpq_rational_reconstruction(x.value, self.value, m.value)
        except ValueError:
            a = self % m
            raise ArithmeticError("rational reconstruction of %s (mod %s) does not exist" % (a, m))
        return x

    powermodm_ui = deprecated_function_alias(17852, powermod)

    def __int__(self):
        """
        Return the Python int (or long) corresponding to this Sage
        integer.

        EXAMPLES::

            sage: n = 920938
            sage: int(n)
            920938
            sage: int(-n)
            -920938
            sage: type(n.__int__())
            <type 'int'>
            sage: n = 99028390823409823904823098490238409823490820938
            sage: int(n)
            99028390823409823904823098490238409823490820938L
            sage: int(-n)
            -99028390823409823904823098490238409823490820938L
            sage: type(n.__int__())
            <type 'long'>
            sage: int(-1), int(0), int(1)
            (-1, 0, 1)
        """
        return mpz_get_pyintlong(self.value)

    def __long__(self):
        """
        Return the Python long corresponding to this Sage integer.

        EXAMPLES::

            sage: n = 9023408290348092849023849820934820938490234290
            sage: long(n)
            9023408290348092849023849820934820938490234290L
            sage: long(-n)
            -9023408290348092849023849820934820938490234290L
            sage: n = 920938
            sage: long(n)
            920938L
            sage: n.__long__()
            920938L
            sage: long(-1), long(0), long(1)
            (-1L, 0L, 1L)
        """
        return mpz_get_pylong(self.value)

    def __float__(self):
        """
        Return double precision floating point representation of this
        integer.

        EXAMPLES::

            sage: n = Integer(17); float(n)
            17.0
            sage: n = Integer(902834098234908209348209834092834098); float(n)
            9.028340982349083e+35
            sage: n = Integer(-57); float(n)
            -57.0
            sage: n.__float__()
            -57.0
            sage: type(n.__float__())
            <type 'float'>
        """
        return mpz_get_d_nearest(self.value)

    def _rpy_(self):
        """
        Returns int(self) so that rpy can convert self into an object it
        knows how to work with.

        EXAMPLES::

            sage: n = 100
            sage: n._rpy_()
            100
            sage: type(n._rpy_())
            <type 'int'>
        """
        return self.__int__()

    def __hash__(self):
        """
        Return the hash of this integer.

        This agrees with the Python hash of the corresponding Python int or
        long.

        EXAMPLES::

            sage: n = -920384; n.__hash__()
            -920384
            sage: hash(int(n))
            -920384
            sage: n = -920390823904823094890238490238484; n.__hash__()
            -873977844            # 32-bit
            6874330978542788722   # 64-bit
            sage: hash(long(n))
            -873977844            # 32-bit
            6874330978542788722   # 64-bit

        TESTS::

            sage: hash(-1), hash(0), hash(1)
            (-2, 0, 1)
            sage: n = 2^31 + 2^63 + 2^95 + 2^127 + 2^128*(2^32-2)
            sage: hash(n) == hash(long(n))
            True
            sage: hash(n-1) == hash(long(n-1))
            True
            sage: hash(-n) == hash(long(-n))
            True
            sage: hash(1-n) == hash(long(1-n))
            True
            sage: n = 2^63 + 2^127 + 2^191 + 2^255 + 2^256*(2^64-2)
            sage: hash(n) == hash(long(n))
            True
            sage: hash(n-1) == hash(long(n-1))
            True
            sage: hash(-n) == hash(long(-n))
            True
            sage: hash(1-n) == hash(long(1-n))
            True

        These tests come from :trac:`4957`::

            sage: n = 2^31 + 2^13
            sage: hash(n)
            -2147475456               # 32-bit
            2147491840                # 64-bit
            sage: hash(n) == hash(int(n))
            True
            sage: n = 2^63 + 2^13
            sage: hash(n)
            -2147475456               # 32-bit
            -9223372036854767616      # 64-bit
            sage: hash(n) == hash(int(n))
            True
        """
        return mpz_pythonhash(self.value)

    cdef hash_c(self):
        """
        A C version of the __hash__ function.
        """
        return mpz_pythonhash(self.value)

    def trial_division(self, long bound=LONG_MAX, long start=2):
        """
        Return smallest prime divisor of self up to bound, beginning
        checking at start, or abs(self) if no such divisor is found.

        INPUT:

            - ``bound`` -- a positive integer that fits in a C signed long
            - ``start`` -- a positive integer that fits in a C signed long

        OUTPUT:

            - a positive integer

        EXAMPLES::

            sage: n = next_prime(10^6)*next_prime(10^7); n.trial_division()
            1000003
            sage: (-n).trial_division()
            1000003
            sage: n.trial_division(bound=100)
            10000049000057
            sage: n.trial_division(bound=-10)
            Traceback (most recent call last):
            ...
            ValueError: bound must be positive
            sage: n.trial_division(bound=0)
            Traceback (most recent call last):
            ...
            ValueError: bound must be positive
            sage: ZZ(0).trial_division()
            Traceback (most recent call last):
            ...
            ValueError: self must be nonzero

            sage: n = next_prime(10^5) * next_prime(10^40); n.trial_division()
            100003
            sage: n.trial_division(bound=10^4)
            1000030000000000000000000000000000000012100363
            sage: (-n).trial_division(bound=10^4)
            1000030000000000000000000000000000000012100363
            sage: (-n).trial_division()
            100003
            sage: n = 2 * next_prime(10^40); n.trial_division()
            2
            sage: n = 3 * next_prime(10^40); n.trial_division()
            3
            sage: n = 5 * next_prime(10^40); n.trial_division()
            5
            sage: n = 2 * next_prime(10^4); n.trial_division()
            2
            sage: n = 3 * next_prime(10^4); n.trial_division()
            3
            sage: n = 5 * next_prime(10^4); n.trial_division()
            5

        You can specify a starting point::

            sage: n = 3*5*101*103
            sage: n.trial_division(start=50)
            101
        """
        if bound <= 0:
            raise ValueError("bound must be positive")
        if mpz_sgn(self.value) == 0:
            raise ValueError("self must be nonzero")
        cdef unsigned long n, m=7, i=1, limit
        cdef unsigned long dif[8]
        if start > 7:
            # We need to find i.
            m = start % 30
            if 0 <= m <= 1:
                i = 0; m = start + (1-m)
            elif 1 < m <= 7:
                i = 1; m = start + (7-m)
            elif 7 < m <= 11:
                i = 2; m = start + (11-m)
            elif 11 < m <= 13:
                i = 3; m = start + (13-m)
            elif 13 < m <= 17:
                i = 4; m = start + (17-m)
            elif 17 < m <= 19:
                i = 5; m = start + (19-m)
            elif 19 < m <= 23:
                i = 6; m = start + (23-m)
            elif 23 < m <= 29:
                i = 7; m = start + (29-m)
        dif[0]=6;dif[1]=4;dif[2]=2;dif[3]=4;dif[4]=2;dif[5]=4;dif[6]=6;dif[7]=2
        cdef Integer x = PY_NEW(Integer)
        if mpz_fits_ulong_p(self.value):
            n = mpz_get_ui(self.value)   # ignores the sign automatically
            if n == 1: return one
            if start <= 2 and n%2==0:
                mpz_set_ui(x.value,2); return x
            if start <= 3 and n%3==0:
                mpz_set_ui(x.value,3); return x
            if start <= 5 and n%5==0:
                mpz_set_ui(x.value,5); return x
            limit = <unsigned long> sqrt_double(<double> n)
            if bound < limit: limit = bound
            # Algorithm: only trial divide by numbers that
            # are congruent to 1,7,11,13,17,19,23,29 mod 30=2*3*5.
            while m <= limit:
                if n%m == 0:
                    mpz_set_ui(x.value, m); return x
                m += dif[i%8]
                i += 1
            mpz_abs(x.value, self.value)
            return x
        else:
            # self is big -- it doesn't fit in unsigned long.
            if start <= 2 and mpz_even_p(self.value):
                mpz_set_ui(x.value,2); return x
            if start <= 3 and mpz_divisible_ui_p(self.value,3):
                mpz_set_ui(x.value,3); return x
            if start <= 5 and mpz_divisible_ui_p(self.value,5):
                mpz_set_ui(x.value,5); return x

            # x.value = floor(sqrt(self.value))
            sig_on()
            mpz_abs(x.value, self.value)
            mpz_sqrt(x.value, x.value)
            if mpz_cmp_si(x.value, bound) < 0:
                limit = mpz_get_ui(x.value)
            else:
                limit = bound
            while m <= limit:
                if  mpz_divisible_ui_p(self.value, m):
                    mpz_set_ui(x.value, m)
                    sig_off()
                    return x
                m += dif[i%8]
                i += 1
            mpz_abs(x.value, self.value)
            sig_off()
            return x

    def factor(self, algorithm='pari', proof=None, limit=None, int_=False,
                     verbose=0):
        """
        Return the prime factorization of this integer as a
        formal Factorization object.

        INPUT:

        -  ``algorithm`` - string

           - ``'pari'`` - (default) use the PARI library

           - ``'kash'`` - use the KASH computer algebra system (requires
             the optional kash package)

           - ``'magma'`` - use the MAGMA computer algebra system (requires
             an installation of MAGMA)

           - ``'qsieve'`` - use Bill Hart's quadratic sieve code;
             WARNING: this may not work as expected, see qsieve? for
             more information

           - ``'ecm'`` - use ECM-GMP, an implementation of Hendrik
             Lenstra's elliptic curve method.

        - ``proof`` - bool (default: True) whether or not to prove
          primality of each factor (only applicable for ``'pari'``
          and ``'ecm'``).

        - ``limit`` - int or None (default: None) if limit is
          given it must fit in a signed int, and the factorization is done
          using trial division and primes up to limit.

        OUTPUT:

        -  a Factorization object containing the prime factors and
           their multiplicities

        EXAMPLES::

            sage: n = 2^100 - 1; n.factor()
            3 * 5^3 * 11 * 31 * 41 * 101 * 251 * 601 * 1801 * 4051 * 8101 * 268501

        This factorization can be converted into a list of pairs `(p,
        e)`, where `p` is prime and `e` is a positive integer.  Each
        pair can also be accessed directly by its index (ordered by
        increasing size of the prime)::

            sage: f = 60.factor()
            sage: list(f)
            [(2, 2), (3, 1), (5, 1)]
            sage: f[2]
            (5, 1)

        Similarly, the factorization can be converted to a dictionary
        so the exponent can be extracted for each prime::

            sage: f = (3^6).factor()
            sage: dict(f)
            {3: 6}
            sage: dict(f)[3]
            6

        We use proof=False, which doesn't prove correctness of the primes
        that appear in the factorization::

            sage: n = 920384092842390423848290348203948092384082349082
            sage: n.factor(proof=False)
            2 * 11 * 1531 * 4402903 * 10023679 * 619162955472170540533894518173
            sage: n.factor(proof=True)
            2 * 11 * 1531 * 4402903 * 10023679 * 619162955472170540533894518173

        We factor using trial division only::

            sage: n.factor(limit=1000)
            2 * 11 * 41835640583745019265831379463815822381094652231

        We factor using a quadratic sieve algorithm::

            sage: p = next_prime(10^20)
            sage: q = next_prime(10^21)
            sage: n = p*q
            sage: n.factor(algorithm='qsieve')
            doctest:... RuntimeWarning: the factorization returned
            by qsieve may be incomplete (the factors may not be prime)
            or even wrong; see qsieve? for details
            100000000000000000039 * 1000000000000000000117

        We factor using the elliptic curve method::

            sage: p = next_prime(10^15)
            sage: q = next_prime(10^21)
            sage: n = p*q
            sage: n.factor(algorithm='ecm')
            1000000000000037 * 1000000000000000000117

        TESTS::

            sage: n = 42
            sage: n.factor(algorithm='foobar')
            Traceback (most recent call last):
            ...
            ValueError: Algorithm is not known
        """
        from sage.structure.factorization import Factorization
        from sage.structure.factorization_integer import IntegerFactorization

        if algorithm not in ['pari', 'kash', 'magma', 'qsieve', 'ecm']:
            raise ValueError("Algorithm is not known")

        cdef Integer n, p, unit
        cdef int i
        cdef n_factor_t f

        if mpz_sgn(self.value) == 0:
            raise ArithmeticError("Prime factorization of 0 not defined.")

        if mpz_sgn(self.value) > 0:
            n    = self
            unit = one
        else:
            n    = PY_NEW(Integer)
            unit = PY_NEW(Integer)
            mpz_neg(n.value, self.value)
            mpz_set_si(unit.value, -1)

        if mpz_cmpabs_ui(n.value, 1) == 0:
            return IntegerFactorization([], unit=unit, unsafe=True,
                                            sort=False, simplify=False)

        if limit is not None:
            from sage.rings.factorint import factor_trial_division
            return factor_trial_division(self, limit)

        if mpz_fits_slong_p(n.value):
            if proof is None:
                from sage.structure.proof.proof import get_flag
                proof = get_flag(proof, "arithmetic")
            n_factor_init(&f)
            n_factor(&f, mpz_get_ui(n.value), proof)
            F = [(Integer(f.p[i]), int(f.exp[i])) for i from 0 <= i < f.num]
            F.sort()
            return IntegerFactorization(F, unit=unit, unsafe=True,
                                           sort=False, simplify=False)

        if mpz_sizeinbase(n.value, 2) < 40:
            from sage.rings.factorint import factor_trial_division
            return factor_trial_division(self)

        if algorithm == 'pari':
            from sage.rings.factorint import factor_using_pari
            F = factor_using_pari(n, int_=int_, debug_level=verbose, proof=proof)
            F.sort()
            return IntegerFactorization(F, unit=unit, unsafe=True,
                                           sort=False, simplify=False)
        elif algorithm in ['kash', 'magma']:
            if algorithm == 'kash':
                from sage.interfaces.all import kash as I
            else:
                from sage.interfaces.all import magma as I
            str_res = I.eval('Factorization(%s)'%n)
            # The result looks like "[ <n1, p1>, <p2, e2>, ... ]
            str_res = str_res.replace(']', '').replace('[', '').replace('>', '').replace('<', '').split(',')
            res = [int(s.strip()) for s in str_res]
            exp_type = int if int_ else Integer
            F = [(Integer(p), exp_type(e)) for p,e in zip(res[0::2], res[1::2])]
            return Factorization(F, unit)
        elif algorithm == 'qsieve':
            message = "the factorization returned by qsieve may be incomplete (the factors may not be prime) or even wrong; see qsieve? for details"
            from warnings import warn
            warn(message, RuntimeWarning, stacklevel=5)
            from sage.interfaces.qsieve import qsieve
            res = [(p, 1) for p in qsieve(n)[0]]
            F = IntegerFactorization(res, unit)
            return F
        else:
            from sage.interfaces.ecm import ecm
            res = [(p, 1) for p in ecm.factor(n, proof=proof)]
            F = IntegerFactorization(res, unit)
            return F

    def support(self):
        """
        Return a sorted list of the primes dividing this integer.

        OUTPUT: The sorted list of primes appearing in the factorization of
        this rational with positive exponent.

        EXAMPLES::

            sage: factorial(10).support()
            [2, 3, 5, 7]
            sage: (-999).support()
            [3, 37]

        Trying to find the support of 0 gives an arithmetic error::

            sage: 0.support()
            Traceback (most recent call last):
            ...
            ArithmeticError: Support of 0 not defined.
        """
        if self.is_zero():
            raise ArithmeticError("Support of 0 not defined.")
        return sage.arith.all.prime_factors(self)

    def coprime_integers(self, m):
        """
        Return the positive integers `< m` that are coprime to
        self.

        EXAMPLES::

            sage: n = 8
            sage: n.coprime_integers(8)
            [1, 3, 5, 7]
            sage: n.coprime_integers(11)
            [1, 3, 5, 7, 9]
            sage: n = 5; n.coprime_integers(10)
            [1, 2, 3, 4, 6, 7, 8, 9]
            sage: n.coprime_integers(5)
            [1, 2, 3, 4]
            sage: n = 99; n.coprime_integers(99)
            [1, 2, 4, 5, 7, 8, 10, 13, 14, 16, 17, 19, 20, 23, 25, 26, 28, 29, 31, 32, 34, 35, 37, 38, 40, 41, 43, 46, 47, 49, 50, 52, 53, 56, 58, 59, 61, 62, 64, 65, 67, 68, 70, 71, 73, 74, 76, 79, 80, 82, 83, 85, 86, 89, 91, 92, 94, 95, 97, 98]

        AUTHORS:

        - Naqi Jaffery (2006-01-24): examples

        ALGORITHM: Naive - compute lots of GCD's. If this isn't good enough
        for you, please code something better and submit a patch.
        """
        # TODO -- make VASTLY faster
        v = []
        for n in range(1,m):
            if self.gcd(n) == 1:
                v.append(Integer(n))
        return v

    def divides(self, n):
        """
        Return True if self divides n.

        EXAMPLES::

            sage: Z = IntegerRing()
            sage: Z(5).divides(Z(10))
            True
            sage: Z(0).divides(Z(5))
            False
            sage: Z(10).divides(Z(5))
            False
        """
        cdef bint t
        cdef Integer _n
        _n = Integer(n)
        if mpz_sgn(self.value) == 0:
            return mpz_sgn(_n.value) == 0
        sig_on()
        t = mpz_divisible_p(_n.value, self.value)
        sig_off()
        return t

    cpdef RingElement _valuation(Integer self, Integer p):
        r"""
        Return the p-adic valuation of self.

        We do not require that p be prime, but it must be at least 2. For
        more documentation see ``valuation``

        AUTHORS:

        - David Roe (3/31/07)
        """
        if mpz_sgn(self.value) == 0:
            return sage.rings.infinity.infinity
        if mpz_cmp_ui(p.value, 2) < 0:
            raise ValueError("You can only compute the valuation with respect to a integer larger than 1.")

        cdef Integer v = PY_NEW(Integer)
        cdef mpz_t u
        mpz_init(u)
        sig_on()
        mpz_set_ui(v.value, mpz_remove(u, self.value, p.value))
        sig_off()
        mpz_clear(u)
        return v

    cdef object _val_unit(Integer self, Integer p):
        r"""
        Returns a pair: the p-adic valuation of self, and the p-adic unit
        of self.

        We do not require the p be prime, but it must be at least 2. For
        more documentation see ``val_unit``

        AUTHORS:

        - David Roe (2007-03-31)
        """
        cdef Integer v, u
        if mpz_cmp_ui(p.value, 2) < 0:
            raise ValueError("You can only compute the valuation with respect to a integer larger than 1.")
        if self == 0:
            u = one
            return (sage.rings.infinity.infinity, u)
        v = PY_NEW(Integer)
        u = PY_NEW(Integer)
        sig_on()
        mpz_set_ui(v.value, mpz_remove(u.value, self.value, p.value))
        sig_off()
        return (v, u)

    def valuation(self, p):
        """
        Return the p-adic valuation of self.

        INPUT:

        -  ``p`` - an integer at least 2.

        EXAMPLE::

            sage: n = 60
            sage: n.valuation(2)
            2
            sage: n.valuation(3)
            1
            sage: n.valuation(7)
            0
            sage: n.valuation(1)
            Traceback (most recent call last):
            ...
            ValueError: You can only compute the valuation with respect to a integer larger than 1.

        We do not require that p is a prime::

            sage: (2^11).valuation(4)
            5
        """
        return self._valuation(Integer(p))

    # Alias for valuation
    ord = valuation

    def val_unit(self, p):
        r"""
        Returns a pair: the p-adic valuation of self, and the p-adic unit
        of self.

        INPUT:

        -  ``p`` - an integer at least 2.

        OUTPUT:

        -  ``v_p(self)`` - the p-adic valuation of ``self``

        -  ``u_p(self)`` - ``self`` / `p^{v_p(\mathrm{self})}`

        EXAMPLE::

            sage: n = 60
            sage: n.val_unit(2)
            (2, 15)
            sage: n.val_unit(3)
            (1, 20)
            sage: n.val_unit(7)
            (0, 60)
            sage: (2^11).val_unit(4)
            (5, 2)
            sage: 0.val_unit(2)
            (+Infinity, 1)
        """
        return self._val_unit(Integer(p))

    def odd_part(self):
        r"""
        The odd part of the integer `n`. This is `n / 2^v`,
        where `v = \mathrm{valuation}(n,2)`.

        IMPLEMENTATION:

        Currently returns 0 when self is 0.  This behaviour is fairly arbitrary,
        and in Sage 4.6 this special case was not handled at all, eventually
        propagating a TypeError.  The caller should not rely on the behaviour
        in case self is 0.

        EXAMPLES::

            sage: odd_part(5)
            5
            sage: odd_part(4)
            1
            sage: odd_part(factorial(31))
            122529844256906551386796875
        """
        cdef Integer odd
        cdef unsigned long bits

        if mpz_cmpabs_ui(self.value, 1) <= 0:
            return self

        odd  = PY_NEW(Integer)
        bits = mpz_scan1(self.value, 0)
        mpz_tdiv_q_2exp(odd.value, self.value, bits)
        return odd

    cdef Integer _divide_knowing_divisible_by(Integer self, Integer right):
        r"""
        Returns the integer self / right when self is divisible by right.

        If self is not divisible by right, the return value is undefined,
        and may not even be close to self/right. For more documentation see
        ``divide_knowing_divisible_by``

        AUTHORS:

        - David Roe (2007-03-31)
        """
        if mpz_cmp_ui(right.value, 0) == 0:
            raise ZeroDivisionError
        cdef Integer x
        x = PY_NEW(Integer)
        if mpz_size(self.value) + mpz_size((<Integer>right).value) > 100000:
            # Only use the signal handler (to enable ctrl-c out) when the
            # quotient might take a while to compute
            sig_on()
            mpz_divexact(x.value, self.value, right.value)
            sig_off()
        else:
            mpz_divexact(x.value, self.value, right.value)
        return x

    def divide_knowing_divisible_by(self, right):
        r"""
        Returns the integer self / right when self is divisible by right.

        If self is not divisible by right, the return value is undefined,
        and may not even be close to self/right for multi-word integers.

        EXAMPLES::

            sage: a = 8; b = 4
            sage: a.divide_knowing_divisible_by(b)
            2
            sage: (100000).divide_knowing_divisible_by(25)
            4000
            sage: (100000).divide_knowing_divisible_by(26) # close (random)
            3846

        However, often it's way off.

        ::

            sage: a = 2^70; a
            1180591620717411303424
            sage: a // 11  # floor divide
            107326510974310118493
            sage: a.divide_knowing_divisible_by(11) # way off and possibly random
            43215361478743422388970455040
        """
        return self._divide_knowing_divisible_by(right)

    def _lcm(self, Integer n):
        """
        Returns the least common multiple of self and `n`.

        EXAMPLES::

            sage: n = 60
            sage: n._lcm(150)
            300
        """
        cdef Integer z = PY_NEW(Integer)
        sig_on()
        mpz_lcm(z.value, self.value, n.value)
        sig_off()
        return z

    def denominator(self):
        """
        Return the denominator of this integer, which of course is
        always 1.

        EXAMPLES::

            sage: x = 5
            sage: x.denominator()
            1
            sage: x = 0
            sage: x.denominator()
            1
        """
        return one

    def numerator(self):
        """
        Return the numerator of this integer.

        EXAMPLES::

            sage: x = 5
            sage: x.numerator()
            5

        ::

            sage: x = 0
            sage: x.numerator()
            0
        """
        return self

    def factorial(self):
        r"""
        Return the factorial `n! = 1 \cdot 2 \cdot 3 \cdots n`.

        If the input does not fit in an ``unsigned long int`` a symbolic
        expression is returned.

        EXAMPLES::

            sage: for n in srange(7):
            ....:     print("{} {}".format(n, n.factorial()))
            0 1
            1 1
            2 2
            3 6
            4 24
            5 120
            6 720
            sage: 234234209384023842034.factorial()
            factorial(234234209384023842034)
        """
        if mpz_sgn(self.value) < 0:
            raise ValueError("factorial -- self = (%s) must be nonnegative"%self)

        if not mpz_fits_uint_p(self.value):
            from sage.functions.all import factorial
            return factorial(self, hold=True)

        cdef Integer z = PY_NEW(Integer)

        sig_on()
        mpz_fac_ui(z.value, mpz_get_ui(self.value))
        sig_off()

        return z

    @cython.cdivision(True)
    def multifactorial(self, int k):
        r"""
        Computes the k-th factorial `n!^{(k)}` of self. For k=1
        this is the standard factorial, and for k greater than one it is
        the product of every k-th terms down from self to k. The recursive
        definition is used to extend this function to the negative
        integers.

        EXAMPLES::

            sage: 5.multifactorial(1)
            120
            sage: 5.multifactorial(2)
            15
            sage: 23.multifactorial(2)
            316234143225
            sage: prod([1..23, step=2])
            316234143225
            sage: (-29).multifactorial(7)
            1/2640
        """
        if k <= 0:
            raise ValueError("multifactorial only defined for positive values of k")

        if not mpz_fits_sint_p(self.value):
            raise ValueError("multifactorial not implemented for n >= 2^32.\nThis is probably OK, since the answer would have billions of digits.")

        cdef int n = mpz_get_si(self.value)

        # base case
        if 0 < n < k:
            return one

        # easy to calculate
        elif n % k == 0:
            factorial = Integer(n/k).factorial()
            if k == 2:
                return factorial << (n/k)
            else:
                return factorial * Integer(k)**(n/k)

        # negative base case
        elif -k < n < 0:
            return one / (self+k)

        # reflection case
        elif n < -k:
            if (n/k) % 2:
                sign = -one
            else:
                sign = one
            return sign / Integer(-k-n).multifactorial(k)

        # compute the actual product, optimizing the number of large
        # multiplications
        cdef int i,j

        # we need (at most) log_2(#factors) concurrent sub-products
        cdef int prod_count = <int>ceil_c(log_c(n/k+1)/log_c(2))
        cdef mpz_t* sub_prods = <mpz_t*>check_allocarray(prod_count, sizeof(mpz_t))
        for i from 0 <= i < prod_count:
            mpz_init(sub_prods[i])

        sig_on()

        cdef residue = n % k
        cdef int tip = 0
        for i from 1 <= i <= n//k:
            mpz_set_ui(sub_prods[tip], k*i + residue)
            # for the i-th terms we use the bits of i to calculate how many
            # times we need to multiply "up" the stack of sub-products
            for j from 0 <= j < 32:
                if i & (1 << j):
                    break
                tip -= 1
                mpz_mul(sub_prods[tip], sub_prods[tip], sub_prods[tip+1])
            tip += 1
        cdef int last = tip-1
        for tip from last > tip >= 0:
            mpz_mul(sub_prods[tip], sub_prods[tip], sub_prods[tip+1])

        sig_off()

        cdef Integer z = PY_NEW(Integer)
        mpz_swap(z.value, sub_prods[0])

        for i from 0 <= i < prod_count:
            mpz_clear(sub_prods[i])
        sig_free(sub_prods)

        return z

    def gamma(self):
        r"""
        The gamma function on integers is the factorial function (shifted by
        one) on positive integers, and `\pm \infty` on non-positive integers.

        EXAMPLES::

            sage: gamma(5)
            24
            sage: gamma(0)
            Infinity
            sage: gamma(-1)
            Infinity
            sage: gamma(-2^150)
            Infinity
        """
        if mpz_sgn(self.value) > 0:
            return (self-one).factorial()
        else:
            return sage.rings.infinity.unsigned_infinity

    def floor(self):
        """
        Return the floor of self, which is just self since self is an
        integer.

        EXAMPLES::

            sage: n = 6
            sage: n.floor()
            6
        """
        return self

    def ceil(self):
        """
        Return the ceiling of self, which is self since self is an
        integer.

        EXAMPLES::

            sage: n = 6
            sage: n.ceil()
            6
        """
        return self

    def real(self):
        """
        Returns the real part of self, which is self.

        EXAMPLES::

            sage: Integer(-4).real()
            -4
        """
        return self

    def imag(self):
        """
        Returns the imaginary part of self, which is zero.

        EXAMPLES::

            sage: Integer(9).imag()
            0
        """
        return zero

    def is_one(self):
        r"""
        Returns ``True`` if the integer is `1`, otherwise ``False``.

        EXAMPLES::

            sage: Integer(1).is_one()
            True
            sage: Integer(0).is_one()
            False
        """
        return mpz_cmp_si(self.value, 1) == 0

    def __nonzero__(self):
        r"""
        Returns ``True`` if the integer is not `0`, otherwise ``False``.

        EXAMPLES::

            sage: Integer(1).is_zero()
            False
            sage: Integer(0).is_zero()
            True
        """
        return mpz_sgn(self.value) != 0

    def is_integral(self):
        """
        Return ``True`` since integers are integral, i.e.,
        satisfy a monic polynomial with integer coefficients.

        EXAMPLES::

            sage: Integer(3).is_integral()
            True
        """
        return True

    def is_integer(self):
        """
        Returns ``True`` as they are integers

        EXAMPLES::

            sage: sqrt(4).is_integer()
            True
        """
        return True

    def is_unit(self):
        r"""
        Returns ``true`` if this integer is a unit, i.e., 1 or `-1`.

        EXAMPLES::

            sage: for n in srange(-2,3):
            ....:     print("{} {}".format(n, n.is_unit()))
            -2 False
            -1 True
            0 False
            1 True
            2 False
        """
        return mpz_cmpabs_ui(self.value, 1) == 0

    def is_square(self):
        r"""
        Returns ``True`` if self is a perfect square.

        EXAMPLES::

            sage: Integer(4).is_square()
            True
            sage: Integer(41).is_square()
            False
        """
        return mpz_perfect_square_p(self.value)

    def perfect_power(self):
        r"""
        Returns ``(a, b)``, where this integer is `a^b` and `b` is maximal.

        If called on `-1`, `0` or `1`, `b` will be `1`, since there is no
        maximal value of `b`.

        .. seealso::

            - :meth:`is_perfect_power`: testing whether an integer is a perfect
              power is usually faster than finding `a` and `b`.
            - :meth:`is_prime_power`: checks whether the base is prime.
            - :meth:`is_power_of`: if you know the base already, this method is
              the fastest option.

        EXAMPLES::

            sage: 144.perfect_power()
            (12, 2)
            sage: 1.perfect_power()
            (1, 1)
            sage: 0.perfect_power()
            (0, 1)
            sage: (-1).perfect_power()
            (-1, 1)
            sage: (-8).perfect_power()
            (-2, 3)
            sage: (-4).perfect_power()
            (-4, 1)
            sage: (101^29).perfect_power()
            (101, 29)
            sage: (-243).perfect_power()
            (-3, 5)
            sage: (-64).perfect_power()
            (-4, 3)
        """
        parians = self._pari_().ispower()
        return Integer(parians[1]), Integer(parians[0])

    def global_height(self, prec=None):
        r"""
        Returns the absolute logarithmic height of this rational integer.

        INPUT:

        - ``prec`` (int) -- desired floating point precision (default:
          default RealField precision).

        OUTPUT:

        (real) The absolute logarithmic height of this rational integer.

        ALGORITHM:

        The height of the integer `n` is `\log |n|`.

        EXAMPLES::

            sage: ZZ(5).global_height()
            1.60943791243410
            sage: ZZ(-2).global_height(prec=100)
            0.69314718055994530941723212146
            sage: exp(_)
            2.0000000000000000000000000000
        """
        from sage.rings.real_mpfr import RealField
        if prec is None:
            R = RealField()
        else:
            R = RealField(prec)
        if self.is_zero():
            return R.zero()
        return R(self).abs().log()

    cdef bint _is_power_of(Integer self, Integer n):
        r"""
        Returns a non-zero int if there is an integer b with
        `\mathtt{self} = n^b`.

        For more documentation see ``is_power_of``.

        AUTHORS:

        - David Roe (2007-03-31)
        """
        cdef int a
        cdef unsigned long b, c
        cdef mpz_t u, sabs, nabs
        a = mpz_cmp_ui(n.value, 2)
        if a <= 0: # n <= 2
            if a == 0: # n == 2
                if mpz_popcount(self.value) == 1: #number of bits set in self == 1
                    return 1
                else:
                    return 0
            a = mpz_cmp_si(n.value, -2)
            if a >= 0: # -2 <= n < 2:
                a = mpz_get_si(n.value)
                if a == 1: # n == 1
                    if mpz_cmp_ui(self.value, 1) == 0: # Only 1 is a power of 1
                        return 1
                    else:
                        return 0
                elif a == 0: # n == 0
                    if mpz_cmp_ui(self.value, 0) == 0 or mpz_cmp_ui(self.value, 1) == 0: # 0^0 = 1, 0^x = 0
                        return 1
                    else:
                        return 0
                elif a == -1: # n == -1
                    if mpz_cmp_ui(self.value, 1) == 0 or mpz_cmp_si(self.value, -1) == 0: # 1 and -1 are powers of -1
                        return 1
                    else:
                        return 0
                elif a == -2: # n == -2
                    mpz_init(sabs)
                    mpz_abs(sabs, self.value)
                    if mpz_popcount(sabs) == 1: # number of bits set in |self| == 1
                        b = mpz_scan1(sabs, 0) % 2 # b == 1 if |self| is an odd power of 2, 0 if |self| is an even power
                        mpz_clear(sabs)
                        if (b == 1 and mpz_cmp_ui(self.value, 0) < 0) or (b == 0 and mpz_cmp_ui(self.value, 0) > 0):
                            # An odd power of -2 is negative, an even power must be positive.
                            return 1
                        else: # number of bits set in |self| is not 1, so self cannot be a power of -2
                            return 0
                    else: # |self| is not a power of 2, so self cannot be a power of -2
                        return 0
            else: # n < -2
                mpz_init(nabs)
                mpz_neg(nabs, n.value)
                if mpz_popcount(nabs) == 1: # |n| = 2^k for k >= 2.  We special case this for speed
                    mpz_init(sabs)
                    mpz_abs(sabs, self.value)
                    if mpz_popcount(sabs) == 1: # |self| = 2^L for some L >= 0.
                        b = mpz_scan1(sabs, 0) # the bit that self is set at
                        c = mpz_scan1(nabs, 0) # the bit that n is set at
                        # Having obtained b and c, we're done with nabs and sabs (on this branch anyway)
                        mpz_clear(nabs)
                        mpz_clear(sabs)
                        if b % c == 0: # Now we know that |self| is a power of |n|
                            b = (b // c) % 2 # Whether b // c is even or odd determines whether (-2^c)^(b // c) is positive or negative
                            a = mpz_cmp_ui(self.value, 0)
                            if b == 0 and a > 0 or b == 1 and a < 0:
                                # These two cases are that b // c is even and self positive, or b // c is odd and self negative
                                return 1
                            else: # The sign of self is wrong
                                return 0
                        else: # Since |self| is not a power of |n|, self cannot be a power of n
                            return 0
                    else: # self is not a power of 2, and thus cannot be a power of n, which is a power of 2.
                        mpz_clear(nabs)
                        mpz_clear(sabs)
                        return 0
                else: # |n| is not a power of 2, so we use mpz_remove
                    mpz_init(u)
                    sig_on()
                    b = mpz_remove(u, self.value, nabs)
                    sig_off()
                    # Having obtained b and u, we're done with nabs
                    mpz_clear(nabs)
                    if mpz_cmp_ui(u, 1) == 0: # self is a power of |n|
                        mpz_clear(u)
                        if b % 2 == 0: # an even power of |n|, and since self > 0, this means that self is a power of n
                            return 1
                        else:
                            return 0
                    elif mpz_cmp_si(u, -1) == 0: # -self is a power of |n|
                        mpz_clear(u)
                        if b % 2 == 1: # an odd power of |n|, and thus self is a power of n
                            return 1
                        else:
                            return 0
                    else: # |self| is not a power of |n|, so self cannot be a power of n
                        mpz_clear(u)
                        return 0
        elif mpz_popcount(n.value) == 1: # n > 2 and in fact n = 2^k for k >= 2
            if mpz_popcount(self.value) == 1: # since n is a power of 2, so must self be.
                if mpz_scan1(self.value, 0) % mpz_scan1(n.value, 0) == 0: # log_2(self) is divisible by log_2(n)
                    return 1
                else:
                    return 0
            else: # self is not a power of 2, and thus not a power of n
                return 0
        else: # n > 2, but not a power of 2, so we use mpz_remove
            mpz_init(u)
            sig_on()
            mpz_remove(u, self.value, n.value)
            sig_off()
            a = mpz_cmp_ui(u, 1)
            mpz_clear(u)
            if a == 0:
                return 1
            else:
                return 0

    def is_power_of(Integer self, n):
        r"""
        Returns ``True`` if there is an integer b with
        `\mathtt{self} = n^b`.

        .. seealso::

            - :meth:`perfect_power`: Finds the minimal base for which this
              integer is a perfect power.
            - :meth:`is_perfect_power`: If you don't know the base but just
              want to know if this integer is a perfect power, use this
              function.
            - :meth:`is_prime_power`: Checks whether the base is prime.

        EXAMPLES::

            sage: Integer(64).is_power_of(4)
            True
            sage: Integer(64).is_power_of(16)
            False

        TESTS::

            sage: Integer(-64).is_power_of(-4)
            True
            sage: Integer(-32).is_power_of(-2)
            True
            sage: Integer(1).is_power_of(1)
            True
            sage: Integer(-1).is_power_of(-1)
            True
            sage: Integer(0).is_power_of(1)
            False
            sage: Integer(0).is_power_of(0)
            True
            sage: Integer(1).is_power_of(0)
            True
            sage: Integer(1).is_power_of(8)
            True
            sage: Integer(-8).is_power_of(2)
            False
            sage: Integer(-81).is_power_of(-3)
            False

        .. note::

           For large integers self, is_power_of() is faster than
           is_perfect_power(). The following examples gives some indication of
           how much faster.

        ::

            sage: b = lcm(range(1,10000))
            sage: b.exact_log(2)
            14446
            sage: t=cputime()
            sage: for a in range(2, 1000): k = b.is_perfect_power()
            sage: cputime(t)      # random
            0.53203299999999976
            sage: t=cputime()
            sage: for a in range(2, 1000): k = b.is_power_of(2)
            sage: cputime(t)      # random
            0.0
            sage: t=cputime()
            sage: for a in range(2, 1000): k = b.is_power_of(3)
            sage: cputime(t)      # random
            0.032002000000000308

        ::

            sage: b = lcm(range(1, 1000))
            sage: b.exact_log(2)
            1437
            sage: t=cputime()
            sage: for a in range(2, 10000): k = b.is_perfect_power() # note that we change the range from the example above
            sage: cputime(t)      # random
            0.17201100000000036
            sage: t=cputime(); TWO=int(2)
            sage: for a in range(2, 10000): k = b.is_power_of(TWO)
            sage: cputime(t)      # random
            0.0040000000000000036
            sage: t=cputime()
            sage: for a in range(2, 10000): k = b.is_power_of(3)
            sage: cputime(t)      # random
            0.040003000000000011
            sage: t=cputime()
            sage: for a in range(2, 10000): k = b.is_power_of(a)
            sage: cputime(t)      # random
            0.02800199999999986
        """
        if not isinstance(n, Integer):
            n = Integer(n)
        return self._is_power_of(n)

    def is_prime_power(self, flag=None, proof=None, bint get_data=False):
        r"""
        Return ``True`` if this integer is a prime power, and ``False`` otherwise.

        A prime power is a prime number raised to a positive power. Hence `1` is
        not a prime power.

        For a method that uses a pseudoprimality test instead see
        :meth:`is_pseudoprime_power`.

        INPUT:

        - ``proof`` -- Boolean or ``None`` (default). If ``False``, use a strong
          pseudo-primality test (see :meth:`is_pseudoprime`).  If ``True``, use
          a provable primality test. If unset, use the default arithmetic proof
          flag.

        - ``get_data`` -- (default ``False``), if ``True`` return a pair
          ``(p,k)`` such that this integer equals ``p^k`` with ``p`` a prime
          and ``k`` a positive integer or the pair ``(self,0)`` otherwise.

        .. seealso::

            - :meth:`perfect_power`: Finds the minimal base for which integer
              is a perfect power.
            - :meth:`is_perfect_power`: Doesn't test whether the base is prime.
            - :meth:`is_power_of`: If you know the base already this method is
              the fastest option.
            - :meth:`is_pseudoprime_power`: If the entry is very large.

        EXAMPLES::

            sage: 17.is_prime_power()
            True
            sage: 10.is_prime_power()
            False
            sage: 64.is_prime_power()
            True
            sage: (3^10000).is_prime_power()
            True
            sage: (10000).is_prime_power()
            False
            sage: (-3).is_prime_power()
            False
            sage: 0.is_prime_power()
            False
            sage: 1.is_prime_power()
            False
            sage: p = next_prime(10^20); p
            100000000000000000039
            sage: p.is_prime_power()
            True
            sage: (p^97).is_prime_power()
            True
            sage: (p+1).is_prime_power()
            False

        With the ``get_data`` keyword set to ``True``::

            sage: (3^100).is_prime_power(get_data=True)
            (3, 100)
            sage: 12.is_prime_power(get_data=True)
            (12, 0)
            sage: (p^97).is_prime_power(get_data=True)
            (100000000000000000039, 97)
            sage: q = p.next_prime(); q
            100000000000000000129
            sage: (p*q).is_prime_power(get_data=True)
            (10000000000000000016800000000000000005031, 0)

        The method works for large entries when `proof=False`::

            sage: proof.arithmetic(False)
            sage: ((10^500 + 961)^4).is_prime_power()
            True
            sage: proof.arithmetic(True)

        We check that :trac:`4777` is fixed::

            sage: n = 150607571^14
            sage: n.is_prime_power()
            True
        """
        if flag is not None:
            from sage.misc.superseded import deprecation
            deprecation(16878, "the 'flag' argument to is_prime_power() is no longer used")
        if mpz_sgn(self.value) <= 0:
            return (self, zero) if get_data else False

        cdef long p, n
        if mpz_fits_slong_p(self.value):
            # Note that self.value fits in a long, so there is no
            # overflow possible because of mixing signed/unsigned longs.
            # We call the PARI function uisprimepower()
            n = uisprimepower(mpz_get_ui(self.value), <ulong*>(&p))
            if n:
                return (smallInteger(p), smallInteger(n)) if get_data else True
            else:
                return (self, zero) if get_data else False
        else:
            if proof is None:
                from sage.structure.proof.proof import get_flag
                proof = get_flag(proof, "arithmetic")

            if proof:
                n, pari_p = self._pari_().isprimepower()
            else:
                n, pari_p = self._pari_().ispseudoprimepower()

            if n:
                return (Integer(pari_p), smallInteger(n)) if get_data else True
            else:
                return (self, zero) if get_data else False

    def is_prime(self, proof=None):
        r"""
        Test whether ``self`` is prime.

        INPUT:

        - ``proof`` -- Boolean or ``None`` (default). If False, use a
          strong pseudo-primality test (see :meth:`is_pseudoprime`).
          If True, use a provable primality test.  If unset, use the
          :mod:`default arithmetic proof flag <sage.structure.proof.proof>`.

        .. note::

           Integer primes are by definition *positive*! This is
           different than Magma, but the same as in PARI. See also the
           :meth:`is_irreducible()` method.

        EXAMPLES::

            sage: z = 2^31 - 1
            sage: z.is_prime()
            True
            sage: z = 2^31
            sage: z.is_prime()
            False
            sage: z = 7
            sage: z.is_prime()
            True
            sage: z = -7
            sage: z.is_prime()
            False
            sage: z.is_irreducible()
            True

        ::

            sage: z = 10^80 + 129
            sage: z.is_prime(proof=False)
            True
            sage: z.is_prime(proof=True)
            True

        When starting Sage the arithmetic proof flag is True. We can change
        it to False as follows::

            sage: proof.arithmetic()
            True
            sage: n = 10^100 + 267
            sage: timeit("n.is_prime()")  # not tested
            5 loops, best of 3: 163 ms per loop
            sage: proof.arithmetic(False)
            sage: proof.arithmetic()
            False
            sage: timeit("n.is_prime()")  # not tested
            1000 loops, best of 3: 573 us per loop

        ALGORITHM:

        Calls the PARI ``isprime`` function.
        """
        if mpz_sgn(self.value) <= 0:
            return False

        if mpz_fits_ulong_p(self.value):
            return bool(uisprime(mpz_get_ui(self.value)))

        if proof is None:
            from sage.structure.proof.proof import get_flag
            proof = get_flag(proof, "arithmetic")
        if proof:
            return self._pari_().isprime()
        else:
            return self._pari_().ispseudoprime()

    cdef bint _pseudoprime_is_prime(self, proof) except -1:
        """
        Given a pseudoprime, return ``self.is_prime(proof)``.

        INPUT:

        - ``self`` -- A PARI pseudoprime

        - ``proof`` -- Mandatory proof flag (True, False or None)

        OUTPUT:

        - The result of ``self.is_prime(proof)`` but faster
        """
        if mpz_cmp(self.value, PARI_PSEUDOPRIME_LIMIT) < 0:
            return True
        if proof is None:
            from sage.structure.proof.proof import get_flag
            proof = get_flag(proof, "arithmetic")
        if proof:
            return self._pari_().isprime()
        else:
            return True

    def is_irreducible(self):
        r"""
        Returns ``True`` if self is irreducible, i.e. +/-
        prime

        EXAMPLES::

            sage: z = 2^31 - 1
            sage: z.is_irreducible()
            True
            sage: z = 2^31
            sage: z.is_irreducible()
            False
            sage: z = 7
            sage: z.is_irreducible()
            True
            sage: z = -7
            sage: z.is_irreducible()
            True
        """
        cdef Integer n = self if self >= 0 else -self
        return n._pari_().isprime()

    def is_pseudoprime(self):
        r"""
        Test whether self is a pseudoprime

        This uses PARI's Baillie-PSW probabilistic primality
        test. Currently, there are no known pseudoprimes for
        Baille-PSW that are not actually prime. However it is
        conjectured that there are infinitely many.

        EXAMPLES::

            sage: z = 2^31 - 1
            sage: z.is_pseudoprime()
            True
            sage: z = 2^31
            sage: z.is_pseudoprime()
            False
        """
        return self._pari_().ispseudoprime()

    def is_pseudoprime_power(self, get_data=False):
        r"""
        Test if this number is a power of a pseudoprime number.

        For large numbers, this method might be faster than
        :meth:`is_prime_power`.

        INPUT:

        - ``get_data`` -- (default ``False``) if ``True`` return a pair `(p,k)`
          such that this number equals `p^k` with `p` a pseudoprime and `k` a
          positive integer or the pair ``(self,0)`` otherwise.

        EXAMPLES::

            sage: x = 10^200 + 357
            sage: x.is_pseudoprime()
            True
            sage: (x^12).is_pseudoprime_power()
            True
            sage: (x^12).is_pseudoprime_power(get_data=True)
            (1000...000357, 12)
            sage: (997^100).is_pseudoprime_power()
            True
            sage: (998^100).is_pseudoprime_power()
            False
            sage: ((10^1000 + 453)^2).is_pseudoprime_power()
            True

        TESTS::

            sage: 0.is_pseudoprime_power()
            False
            sage: (-1).is_pseudoprime_power()
            False
            sage: 1.is_pseudoprime_power()
            False
        """
        return self.is_prime_power(proof=False, get_data=get_data)

    def is_perfect_power(self):
        r"""
        Returns ``True`` if ``self`` is a perfect power, ie if there exist integers
        `a` and `b`, `b > 1` with ``self`` `= a^b`.

        .. seealso::

            - :meth:`perfect_power`: Finds the minimal base for which this
              integer is a perfect power.
            - :meth:`is_power_of`: If you know the base already this method is
              the fastest option.
            - :meth:`is_prime_power`: Checks whether the base is prime.

        EXAMPLES::

            sage: Integer(-27).is_perfect_power()
            True
            sage: Integer(12).is_perfect_power()
            False

            sage: z = 8
            sage: z.is_perfect_power()
            True
            sage: 144.is_perfect_power()
            True
            sage: 10.is_perfect_power()
            False
            sage: (-8).is_perfect_power()
            True
            sage: (-4).is_perfect_power()
            False

        TESTS:

        This is a test to make sure we work around a bug in GMP, see
        :trac:`4612`.

        ::

            sage: [ -a for a in srange(100) if not (-a^3).is_perfect_power() ]
            []
        """
        cdef mpz_t tmp
        cdef int res
        if mpz_sgn(self.value) < 0:
            if mpz_cmp_si(self.value, -1) == 0:
                return True
            mpz_init(tmp)
            mpz_neg(tmp, self.value)
            while mpz_perfect_square_p(tmp):
                mpz_sqrt(tmp, tmp)
            res = mpz_perfect_power_p(tmp)
            mpz_clear(tmp)
            return res != 0
        return mpz_perfect_power_p(self.value)

    def is_norm(self, K, element=False, proof=True):
        r"""
        See ``QQ(self).is_norm()``.

        EXAMPLES::

            sage: K = NumberField(x^2 - 2, 'beta')
            sage: n = 4
            sage: n.is_norm(K)
            True
            sage: 5.is_norm(K)
            False
            sage: 7.is_norm(QQ)
            True
            sage: n.is_norm(K, element=True)
            (True, -4*beta + 6)
            sage: n.is_norm(K, element=True)[1].norm()
            4
            sage: n = 5
            sage: n.is_norm(K, element=True)
            (False, None)
            sage: n = 7
            sage: n.is_norm(QQ, element=True)
            (True, 7)

        """
        from sage.rings.rational_field import QQ
        return QQ(self).is_norm(K, element=element, proof=proof)

    def _bnfisnorm(self, K, proof=True, extra_primes=0):
        r"""
        See ``QQ(self)._bnfisnorm()``.

        EXAMPLES::

            sage: 3._bnfisnorm(QuadraticField(-1, 'i'))
            (1, 3)
            sage: 7._bnfisnorm(CyclotomicField(7))
            (-zeta7^5 - zeta7^4 - 2*zeta7^3 - zeta7^2 - zeta7 - 1, 1)
        """
        from sage.rings.rational_field import QQ
        return QQ(self)._bnfisnorm(K, proof=proof, extra_primes=extra_primes)


    def jacobi(self, b):
        r"""
        Calculate the Jacobi symbol `\left(\frac{self}{b}\right)`.

        EXAMPLES::

            sage: z = -1
            sage: z.jacobi(17)
            1
            sage: z.jacobi(19)
            -1
            sage: z.jacobi(17*19)
            -1
            sage: (2).jacobi(17)
            1
            sage: (3).jacobi(19)
            -1
            sage: (6).jacobi(17*19)
            -1
            sage: (6).jacobi(33)
            0
            sage: a = 3; b = 7
            sage: a.jacobi(b) == -b.jacobi(a)
            True
        """
        cdef long tmp
        if isinstance(b, int):
            tmp = b
            if (tmp & 1) == 0:
                raise ValueError("Jacobi symbol not defined for even b.")
            return mpz_kronecker_si(self.value, tmp)
        if not isinstance(b, Integer):
            b = Integer(b)
        if mpz_even_p((<Integer>b).value):
            raise ValueError("Jacobi symbol not defined for even b.")
        return mpz_jacobi(self.value, (<Integer>b).value)

    def kronecker(self, b):
        r"""
        Calculate the Kronecker symbol `\left(\frac{self}{b}\right)`
        with the Kronecker extension `(self/2)=(2/self)` when `self` is odd,
        or `(self/2)=0` when `self` is even.

        EXAMPLES::

            sage: z = 5
            sage: z.kronecker(41)
            1
            sage: z.kronecker(43)
            -1
            sage: z.kronecker(8)
            -1
            sage: z.kronecker(15)
            0
            sage: a = 2; b = 5
            sage: a.kronecker(b) == b.kronecker(a)
            True
        """
        if isinstance(b, int):
            return mpz_kronecker_si(self.value, b)
        if not isinstance(b, Integer):
            b = Integer(b)
        return mpz_kronecker(self.value, (<Integer>b).value)

    def class_number(self, proof=True):
        r"""
        Returns the class number of the quadratic order with this discriminant.

        INPUT:

        - ``self`` -- an integer congruent to `0` or `1\mod4` which is
          not a square

        - ``proof`` (boolean, default ``True``) -- if ``False`` then
          for negative disscriminants a faster algorithm is used by
          the PARI library which is known to give incorrect results
          when the class group has many cyclic factors.

        OUTPUT:

        (integer) the class number of the quadratic order with this
        discriminant.

        .. NOTE::

           This is not always equal to the number of classes of
           primitive binary quadratic forms of discriminant `D`, which
           is equal to the narrow class number. The two notions are
           the same when `D<0`, or `D>0` and the fundamental unit of
           the order has negative norm; otherwise the number of
           classes of forms is twice this class number.

        EXAMPLES::

            sage: (-163).class_number()
            1
            sage: (-104).class_number()
            6
            sage: [((4*n+1),(4*n+1).class_number()) for n in [21..29]]
            [(85, 2),
            (89, 1),
            (93, 1),
            (97, 1),
            (101, 1),
            (105, 2),
            (109, 1),
            (113, 1),
            (117, 1)]

        TESTS:

        The integer must not be a square or an error is raised::

           sage: 100.class_number()
           Traceback (most recent call last):
           ...
           ValueError: class_number not defined for square integers


        The integer must be 0 or 1 mod 4 or an error is raised::

           sage: 10.class_number()
           Traceback (most recent call last):
           ...
           ValueError: class_number only defined for integers congruent to 0 or 1 modulo 4
           sage: 3.class_number()
           Traceback (most recent call last):
           ...
           ValueError: class_number only defined for integers congruent to 0 or 1 modulo 4


        """
        if self.is_square():
            raise ValueError("class_number not defined for square integers")
        if not self%4 in [0,1]:
            raise ValueError("class_number only defined for integers congruent to 0 or 1 modulo 4")
        flag =  self < 0 and proof
        return pari(self).qfbclassno(flag).sage()

    def radical(self, *args, **kwds):
        r"""
        Return the product of the prime divisors of self. Computing
        the radical of zero gives an error.

        EXAMPLES::

            sage: Integer(10).radical()
            10
            sage: Integer(20).radical()
            10
            sage: Integer(-100).radical()
            10
            sage: Integer(0).radical()
            Traceback (most recent call last):
            ...
            ArithmeticError: Radical of 0 not defined.
        """
        if self.is_zero():
            raise ArithmeticError("Radical of 0 not defined.")
        return self.factor(*args, **kwds).radical_value()

    def squarefree_part(self, long bound=-1):
        r"""
        Return the square free part of `x` (=self), i.e., the unique integer
        `z` that `x = z y^2`, with `y^2` a perfect square and `z` square-free.

        Use ``self.radical()`` for the product of the primes that divide self.

        If self is 0, just returns 0.

        EXAMPLES::

            sage: squarefree_part(100)
            1
            sage: squarefree_part(12)
            3
            sage: squarefree_part(17*37*37)
            17
            sage: squarefree_part(-17*32)
            -34
            sage: squarefree_part(1)
            1
            sage: squarefree_part(-1)
            -1
            sage: squarefree_part(-2)
            -2
            sage: squarefree_part(-4)
            -1

        ::

            sage: a = 8 * 5^6 * 101^2
            sage: a.squarefree_part(bound=2).factor()
            2 * 5^6 * 101^2
            sage: a.squarefree_part(bound=5).factor()
            2 * 101^2
            sage: a.squarefree_part(bound=1000)
            2
            sage: a.squarefree_part(bound=2**14)
            2
            sage: a = 7^3 * next_prime(2^100)^2 * next_prime(2^200)
            sage: a / a.squarefree_part(bound=1000)
            49
        """
        cdef Integer z
        cdef long even_part, p, p2
        cdef char switch_p
        if mpz_sgn(self.value) == 0:
            return self
        if 0 <= bound < 2:
            return self
        elif 2 <= bound <= 10000:
            z = PY_NEW(Integer)
            even_part = mpz_scan1(self.value, 0)
            mpz_fdiv_q_2exp(z.value, self.value, even_part ^ (even_part&1))
            sig_on()
            if bound >= 3:
                while mpz_divisible_ui_p(z.value, 9):
                    mpz_divexact_ui(z.value, z.value, 9)
            if bound >= 5:
                while mpz_divisible_ui_p(z.value, 25):
                    mpz_divexact_ui(z.value, z.value, 25)
            for p from 7 <= p <= bound by 2:
                switch_p = p % 30
                if switch_p in [1, 7, 11, 13, 17, 19, 23, 29]:
                    p2 = p*p
                    while mpz_divisible_ui_p(z.value, p2):
                        mpz_divexact_ui(z.value, z.value, p2)
            sig_off()
            return z
        else:
            if bound == -1:
                F = self.factor()
            else:
                from sage.rings.factorint import factor_trial_division
                F = factor_trial_division(self,bound)
            n = one
            for pp, e in F:
                if e % 2 != 0:
                    n = n * pp
            return n * F.unit()

    def next_probable_prime(self):
        """
        Returns the next probable prime after self, as determined by PARI.

        EXAMPLES::

            sage: (-37).next_probable_prime()
            2
            sage: (100).next_probable_prime()
            101
            sage: (2^512).next_probable_prime()
            13407807929942597099574024998205846127479365820592393377723561443721764030073546976801874298166903427690031858186486050853753882811946569946433649006084171
            sage: 0.next_probable_prime()
            2
            sage: 126.next_probable_prime()
            127
            sage: 144168.next_probable_prime()
            144169
        """
        return Integer( self._pari_().nextprime(True) )

    def next_prime(self, proof=None):
        r"""
        Return the next prime after self.

        This method calls the PARI ``nextprime`` function.

        INPUT:

        -  ``proof`` - bool or None (default: None, see
           proof.arithmetic or sage.structure.proof) Note that the global Sage
           default is proof=True

        EXAMPLES::

            sage: 100.next_prime()
            101
            sage: (10^50).next_prime()
            100000000000000000000000000000000000000000000000151

        Use ``proof=False``, which is way faster since it does not need
        a primality proof::

            sage: b = (2^1024).next_prime(proof=False)
            sage: b - 2^1024
            643

        ::

            sage: Integer(0).next_prime()
            2
            sage: Integer(1001).next_prime()
            1009
        """
        # Use PARI to compute the next *pseudo*-prime
        p = Integer(self._pari_().nextprime(True))
        while not p._pseudoprime_is_prime(proof):
            p = Integer(p._pari_().nextprime(True))
        return p

    def previous_prime(self, proof=None):
        r"""
        Returns the previous prime before self.

        This method calls the PARI ``precprime`` function.

        INPUT:

        - ``proof`` - if ``True`` ensure that the returned value is the next
          prime power and if set to ``False`` uses probabilistic methods
          (i.e. the result is not guaranteed). By default it uses global
          configuration variables to determine which alternative to use (see
          :mod:`proof.arithmetic` or :mod:`sage.structure.proof`).

        .. SEEALSO:

            - :meth:`next_prime`

        EXAMPLES::

            sage: 10.previous_prime()
            7
            sage: 7.previous_prime()
            5
            sage: 14376485.previous_prime()
            14376463

            sage: 2.previous_prime()
            Traceback (most recent call last):
            ...
            ValueError: no prime less than 2

        An example using ``proof=False``, which is way faster since it does not
        need a primality proof::

            sage: b = (2^1024).previous_prime(proof=False)
            sage: 2^1024 - b
            105
        """
        if mpz_cmp_ui(self.value, 2) <= 0:
            raise ValueError("no prime less than 2")
        cdef Integer p = self-1
        p = Integer(p._pari_().precprime())
        while not p._pseudoprime_is_prime(proof):
            mpz_sub_ui(p.value, p.value, 1)
            p = Integer(p._pari_().precprime())
        return p

    def next_prime_power(self, proof=None):
        r"""
        Return the next prime power after self.

        INPUT:

        - ``proof`` - if ``True`` ensure that the returned value is the next
          prime power and if set to ``False`` uses probabilistic methods
          (i.e. the result is not guaranteed). By default it uses global
          configuration variables to determine which alternative to use (see
          :mod:`proof.arithmetic` or :mod:`sage.structure.proof`).

        ALGORITHM:

        The algorithm is naive. It computes the next power of 2 and go through
        the odd numbers calling :meth:`is_prime_power`.

        .. SEEALSO::

            - :meth:`previous_prime_power`
            - :meth:`is_prime_power`
            - :meth:`next_prime`
            - :meth:`previous_prime`

        EXAMPLES::

            sage: (-1).next_prime_power()
            2
            sage: 2.next_prime_power()
            3
            sage: 103.next_prime_power()
            107
            sage: 107.next_prime_power()
            109
            sage: 2044.next_prime_power()
            2048

        TESTS::

            sage: [(2**k-1).next_prime_power() for k in range(1,10)]
            [2, 4, 8, 16, 32, 64, 128, 256, 512]
            sage: [(2**k).next_prime_power() for k in range(10)]
            [2, 3, 5, 9, 17, 37, 67, 131, 257, 521]

            sage: for _ in range(10):
            ....:     n = ZZ.random_element(2**256).next_prime_power()
            ....:     m = n.next_prime_power().previous_prime_power()
            ....:     assert m == n, "problem with n = {}".format(n)
        """
        if mpz_cmp_ui(self.value, 2) < 0:
            return smallInteger(2)

        cdef mp_bitcnt_t bit_index = mpz_sizeinbase(self.value,2)
        cdef Integer n = PY_NEW(Integer)

        mpz_add_ui(n.value, self.value, 1 if mpz_even_p(self.value) else 2)

        while not mpz_tstbit(n.value, bit_index):
            if n.is_prime_power(proof=proof):
                return n
            mpz_add_ui(n.value, n.value, 2)

        # return the power of 2 we just skipped
        mpz_sub_ui(n.value, n.value, 1)
        return n

    def previous_prime_power(self, proof=None):
        r"""
        Return the previous prime power before self.

        INPUT:

        - ``proof`` - if ``True`` ensure that the returned value is the next
          prime power and if set to ``False`` uses probabilistic methods
          (i.e. the result is not guaranteed). By default it uses global
          configuration variables to determine which alternative to use (see
          :mod:`proof.arithmetic` or :mod:`sage.structure.proof`).

        ALGORITHM:

        The algorithm is naive. It computes the previous power of 2 and go
        through the odd numbers calling the method :meth:`is_prime_power`.

        .. SEEALSO::

            - :meth:`next_prime_power`
            - :meth:`is_prime_power`
            - :meth:`previous_prime`
            - :meth:`next_prime`

        EXAMPLES::

            sage: 3.previous_prime_power()
            2
            sage: 103.previous_prime_power()
            101
            sage: 107.previous_prime_power()
            103
            sage: 2044.previous_prime_power()
            2039

            sage: 2.previous_prime_power()
            Traceback (most recent call last):
            ...
            ValueError: no prime power less than 2

        TESTS::

            sage: [(2**k+1).previous_prime_power() for k in range(1,10)]
            [2, 4, 8, 16, 32, 64, 128, 256, 512]
            sage: [(2**k).previous_prime_power() for k in range(2, 10)]
            [3, 7, 13, 31, 61, 127, 251, 509]

            sage: for _ in range(10):
            ....:     n = ZZ.random_element(3,2**256).previous_prime_power()
            ....:     m = n.previous_prime_power().next_prime_power()
            ....:     assert m == n, "problem with n = {}".format(n)
        """
        if mpz_cmp_ui(self.value, 2) <= 0:
            raise ValueError("no prime power less than 2")

        cdef Integer n = PY_NEW(Integer)

        mpz_sub_ui(n.value, self.value, 1)
        cdef mp_bitcnt_t bit_index = mpz_sizeinbase(n.value,2)-1
        if mpz_even_p(n.value):
            mpz_sub_ui(n.value, n.value, 1)

        while mpz_tstbit(n.value, bit_index):
            if n.is_prime_power(proof=proof):
                return n
            mpz_sub_ui(n.value, n.value, 2)

        # return the power of 2 we just skipped
        mpz_add_ui(n.value, n.value, 1)
        return n

    def additive_order(self):
        """
        Return the additive order of self.

        EXAMPLES::

            sage: ZZ(0).additive_order()
            1
            sage: ZZ(1).additive_order()
            +Infinity
        """
        if mpz_sgn(self.value) == 0:
            return one
        else:
            return sage.rings.infinity.infinity

    def multiplicative_order(self):
        r"""
        Return the multiplicative order of self.

        EXAMPLES::

            sage: ZZ(1).multiplicative_order()
            1
            sage: ZZ(-1).multiplicative_order()
            2
            sage: ZZ(0).multiplicative_order()
            +Infinity
            sage: ZZ(2).multiplicative_order()
            +Infinity
        """
        if mpz_cmp_si(self.value, 1) == 0:
            return one
        elif mpz_cmp_si(self.value, -1) == 0:
            return smallInteger(2)
        else:
            return sage.rings.infinity.infinity

    def is_squarefree(self):
        """
        Returns True if this integer is not divisible by the square of any
        prime and False otherwise.

        EXAMPLES::

            sage: 100.is_squarefree()
            False
            sage: 102.is_squarefree()
            True
            sage: 0.is_squarefree()
            False
        """
        return self._pari_().issquarefree()

    cpdef _pari_(self):
        """
        Returns the PARI version of this integer.

        EXAMPLES::

            sage: n = 9390823
            sage: m = n._pari_(); m
            9390823
            sage: type(m)
            <type 'sage.libs.pari.gen.gen'>

        TESTS::

            sage: n = 10^10000000
            sage: m = n._pari_() ## crash from trac 875
            sage: m % 1234567
            1041334

        """
        return pari.new_gen_from_mpz_t(self.value)

    def _interface_init_(self, I=None):
        """
        Return canonical string to coerce this integer to any other math
        software, i.e., just the string representation of this integer in
        base 10.

        EXAMPLES::

            sage: n = 9390823
            sage: n._interface_init_()
            '9390823'
        """
        return str(self)

    @property
    def __array_interface__(self):
        """
        Used for NumPy conversion.

        EXAMPLES::

            sage: import numpy
            sage: numpy.array([1, 2, 3])
            array([1, 2, 3])
            sage: numpy.array([1, 2, 3]).dtype
            dtype('int32')                         # 32-bit
            dtype('int64')                         # 64-bit

            sage: numpy.array(2**40).dtype
            dtype('int64')
            sage: numpy.array(2**400).dtype
            dtype('O')

            sage: numpy.array([1,2,3,0.1]).dtype
            dtype('float64')
        """
        if mpz_fits_slong_p(self.value):
            return numpy_long_interface
        elif sizeof(long) == 4 and mpz_sizeinbase(self.value, 2) <= 63:
            return numpy_int64_interface
        else:
            return numpy_object_interface

    def _magma_init_(self, magma):
        """
        Return string that evaluates in Magma to this element.

        For small integers we just use base 10.  For large integers we use
        base 16, but use Magma's StringToInteger command, which (for no
        good reason) is much faster than 0x[string literal].  We only use
        base 16 for integers with at least 10000 binary digits, since e.g.,
        for a large list of small integers the overhead of calling
        StringToInteger can be a killer.

        EXAMPLES:
            sage: (117)._magma_init_(magma)           # optional - magma
            '117'

        Large integers use hex:
            sage: m = 3^(2^20)                        # optional - magma
            sage: s = m._magma_init_(magma)           # optional - magma
            sage: 'StringToInteger' in s              # optional - magma
            True
            sage: magma(m).sage() == m                # optional - magma
            True
        """
        if self.ndigits(2) > 10000:
            return 'StringToInteger("%s",16)'%self.str(16)
        else:
            return str(self)

    def _sage_input_(self, sib, coerced):
        r"""
        Produce an expression which will reproduce this value when
        evaluated.

        EXAMPLES::

            sage: sage_input(1, verify=True)
            # Verified
            1
            sage: sage_input(1, preparse=False)
            ZZ(1)
            sage: sage_input(-12435, verify=True)
            # Verified
            -12435
            sage: sage_input(0, verify=True)
            # Verified
            0
            sage: sage_input(-3^70, verify=True)
            # Verified
            -2503155504993241601315571986085849
            sage: sage_input(-37, preparse=False)
            -ZZ(37)
            sage: sage_input(-37 * polygen(ZZ), preparse=False)
            R = ZZ['x']
            x = R.gen()
            -37*x
            sage: from sage.misc.sage_input import SageInputBuilder
            sage: (-314159)._sage_input_(SageInputBuilder(preparse=False), False)
            {unop:- {call: {atomic:ZZ}({atomic:314159})}}
            sage: (314159)._sage_input_(SageInputBuilder(preparse=False), True)
            {atomic:314159}
        """
        if coerced or sib.preparse():
            return sib.int(self)
        else:
            if self < 0:
                return -sib.name('ZZ')(sib.int(-self))
            else:
                return sib.name('ZZ')(sib.int(self))

    def sqrtrem(self):
        r"""
        Return (s, r) where s is the integer square root of self and
        r is the remainder such that `\text{self} = s^2 + r`.
        Raises ``ValueError`` if self is negative.

        EXAMPLES::

            sage: 25.sqrtrem()
            (5, 0)
            sage: 27.sqrtrem()
            (5, 2)
            sage: 0.sqrtrem()
            (0, 0)

        ::

            sage: Integer(-102).sqrtrem()
            Traceback (most recent call last):
            ...
            ValueError: square root of negative integer not defined.

        """
        if mpz_sgn(self.value) < 0:
            raise ValueError("square root of negative integer not defined.")
        cdef Integer s = PY_NEW(Integer)
        cdef Integer r  = PY_NEW(Integer)
        mpz_sqrtrem(s.value, r.value, self.value)
        return s, r

    def isqrt(self):
        r"""
        Returns the integer floor of the square root of self, or raises an
        ``ValueError`` if self is negative.

        EXAMPLE::

            sage: a = Integer(5)
            sage: a.isqrt()
            2

        ::

            sage: Integer(-102).isqrt()
            Traceback (most recent call last):
            ...
            ValueError: square root of negative integer not defined.
        """
        if mpz_sgn(self.value) < 0:
            raise ValueError("square root of negative integer not defined.")

        cdef Integer x = PY_NEW(Integer)

        sig_on()
        mpz_sqrt(x.value, self.value)
        sig_off()

        return x

    def sqrt(self, prec=None, extend=True, all=False):
        """
        The square root function.

        INPUT:

        -  ``prec`` - integer (default: None): if None, returns
           an exact square root; otherwise returns a numerical square root if
           necessary, to the given bits of precision.

        -  ``extend`` - bool (default: True); if True, return a
           square root in an extension ring, if necessary. Otherwise, raise a
           ValueError if the square is not in the base ring. Ignored if prec
           is not None.

        -  ``all`` - bool (default: False); if True, return all
           square roots of self, instead of just one.

        EXAMPLES::

            sage: Integer(144).sqrt()
            12
            sage: sqrt(Integer(144))
            12
            sage: Integer(102).sqrt()
            sqrt(102)

        ::

            sage: n = 2
            sage: n.sqrt(all=True)
            [sqrt(2), -sqrt(2)]
            sage: n.sqrt(prec=10)
            1.4
            sage: n.sqrt(prec=100)
            1.4142135623730950488016887242
            sage: n.sqrt(prec=100,all=True)
            [1.4142135623730950488016887242, -1.4142135623730950488016887242]
            sage: n.sqrt(extend=False)
            Traceback (most recent call last):
            ...
            ValueError: square root of 2 not an integer
            sage: Integer(144).sqrt(all=True)
            [12, -12]
            sage: Integer(0).sqrt(all=True)
            [0]
            sage: type(Integer(5).sqrt())
            <type 'sage.symbolic.expression.Expression'>
            sage: type(Integer(5).sqrt(prec=53))
            <type 'sage.rings.real_mpfr.RealNumber'>
            sage: type(Integer(-5).sqrt(prec=53))
            <type 'sage.rings.complex_number.ComplexNumber'>

        TESTS:

        Check that :trac:`9466` is fixed::

            sage: 3.sqrt(extend=False, all=True)
            []
        """
        if mpz_sgn(self.value) == 0:
            return [self] if all else self

        if mpz_sgn(self.value) < 0:
            if not extend:
                raise ValueError("square root of negative number not an integer")
            from sage.functions.other import _do_sqrt
            return _do_sqrt(self, prec=prec, all=all)

        cdef int non_square
        cdef Integer z = PY_NEW(Integer)
        cdef mpz_t tmp
        sig_on()
        mpz_init(tmp)
        mpz_sqrtrem(z.value, tmp, self.value)
        non_square = mpz_sgn(tmp) != 0
        mpz_clear(tmp)
        sig_off()

        if non_square:
            if not extend:
                if not all:
                   raise ValueError("square root of %s not an integer" % self)
                else:
                    return []
            from sage.functions.other import _do_sqrt
            return _do_sqrt(self, prec=prec, all=all)

        if prec:
            from sage.functions.other import _do_sqrt
            return _do_sqrt(self, prec=prec, all=all)

        if all:
           return [z, -z]
        return z

    @coerce_binop
    def xgcd(self, Integer n):
        r"""
        Return the extended gcd of this element and ``n``.

        INPUT:

        - ``n`` -- an integer

        OUTPUT:

        A triple ``(g, s, t)`` such that ``g`` is the non-negative gcd of
        ``self`` and ``n``, and ``s`` and ``t`` are cofactors satisfying the
        Bezout identity

        .. MATH::

            g = s \cdot \mathrm{self} + t \cdot n.

        .. NOTE::

            There is no guarantee that the cofactors will be minimal. If you
            need the cofactors to be minimal use :meth:`_xgcd`. Also, using
            :meth:`_xgcd` directly might be faster in some cases, see
            :trac:`13628`.

        EXAMPLES::

            sage: 6.xgcd(4)
            (2, 1, -1)

        """
        return self._xgcd(n)

    def _xgcd(self, Integer n, bint minimal=0):
        r"""
        Return the exteded gcd of ``self`` and ``n``.

        INPUT:

        - ``n`` -- an integer
        - ``minimal`` -- a boolean (default: ``False``), whether to compute
          minimal cofactors (see below)

        OUTPUT:

        A triple ``(g, s, t)`` such that ``g`` is the non-negative gcd of
        ``self`` and ``n``, and ``s`` and ``t`` are cofactors satisfying the
        Bezout identity

        .. MATH::

            g = s \cdot \mathrm{self} + t \cdot n.

        .. NOTE::

            If ``minimal`` is ``False``, then there is no guarantee that the
            returned cofactors will be minimal in any sense; the only guarantee
            is that the Bezout identity will be satisfied (see examples below).

            If ``minimal`` is ``True``, the cofactors will satisfy the following
            conditions. If either ``self`` or ``n`` are zero, the trivial
            solution is returned. If both ``self`` and ``n`` are nonzero, the
            function returns the unique solution such that `0 \leq s < |n|/g`
            (which then must also satisfy
            `0 \leq |t| \leq |\mbox{\rm self}|/g`).

        EXAMPLES::

            sage: 5._xgcd(7)
            (1, 3, -2)
            sage: 5*3 + 7*-2
            1
            sage: g,s,t = 58526524056._xgcd(101294172798)
            sage: g
            22544886
            sage: 58526524056 * s + 101294172798 * t
            22544886

        Try ``minimal`` option with various edge cases::

            sage: 5._xgcd(0, minimal=True)
            (5, 1, 0)
            sage: (-5)._xgcd(0, minimal=True)
            (5, -1, 0)
            sage: 0._xgcd(5, minimal=True)
            (5, 0, 1)
            sage: 0._xgcd(-5, minimal=True)
            (5, 0, -1)
            sage: 0._xgcd(0, minimal=True)
            (0, 1, 0)

        Output may differ with and without the ``minimal`` option::

            sage: 5._xgcd(6)
            (1, -1, 1)
            sage: 5._xgcd(6, minimal=True)
            (1, 5, -4)

        Exhaustive tests, checking minimality conditions::

            sage: for a in srange(-20, 20):
            ....:   for b in srange(-20, 20):
            ....:     if a == 0 or b == 0: continue
            ....:     g, s, t = a._xgcd(b)
            ....:     assert g > 0
            ....:     assert a % g == 0 and b % g == 0
            ....:     assert a*s + b*t == g
            ....:     g, s, t = a._xgcd(b, minimal=True)
            ....:     assert g > 0
            ....:     assert a % g == 0 and b % g == 0
            ....:     assert a*s + b*t == g
            ....:     assert s >= 0 and s < abs(b)/g
            ....:     assert abs(t) <= abs(a)/g

        AUTHORS:

        - David Harvey (2007-12-26): added minimality option
        """
        cdef Integer g = PY_NEW(Integer)
        cdef Integer s = PY_NEW(Integer)
        cdef Integer t = PY_NEW(Integer)

        sig_on()
        mpz_gcdext(g.value, s.value, t.value, self.value, n.value)
        sig_off()

        # Note: the GMP documentation for mpz_gcdext (or mpn_gcdext for that
        # matter) makes absolutely no claims about any minimality conditions
        # satisfied by the returned cofactors. They guarantee a non-negative
        # gcd, but that's it. So we have to do some work ourselves.

        if not minimal:
            return g, s, t

        # handle degenerate cases n == 0 and self == 0

        if not mpz_sgn(n.value):
            mpz_set_ui(t.value, 0)
            mpz_abs(g.value, self.value)
            mpz_set_si(s.value, 1 if mpz_sgn(self.value) >= 0 else -1)
            return g, s, t

        if not mpz_sgn(self.value):
            mpz_set_ui(s.value, 0)
            mpz_abs(g.value, n.value)
            mpz_set_si(t.value, 1 if mpz_sgn(n.value) >= 0 else -1)
            return g, s, t

        # both n and self are nonzero, so we need to do a division and
        # make the appropriate adjustment

        cdef mpz_t u1, u2
        mpz_init(u1)
        mpz_init(u2)
        mpz_divexact(u1, n.value, g.value)
        mpz_divexact(u2, self.value, g.value)
        if mpz_sgn(u1) > 0:
            mpz_fdiv_qr(u1, s.value, s.value, u1)
        else:
            mpz_cdiv_qr(u1, s.value, s.value, u1)
        mpz_addmul(t.value, u1, u2)
        mpz_clear(u2)
        mpz_clear(u1)

        return g, s, t

    cpdef _shift_helper(Integer self, y, int sign):
        """
        Function used to compute left and right shifts of integers.
        Shifts self y bits to the left if sign is 1, and to the right
        if sign is -1.

        WARNING: This function does no error checking. In particular,
        it assumes that sign is either 1 or -1,

        EXAMPLES::

            sage: n = 1234
            sage: factor(n)
            2 * 617
            sage: n._shift_helper(1, 1)
            2468
            sage: n._shift_helper(1, -1)
            617
            sage: n._shift_helper(100, 1)
            1564280840681635081446931755433984
            sage: n._shift_helper(100, -1)
            0
            sage: n._shift_helper(-100, 1)
            0
            sage: n._shift_helper(-100, -1)
            1564280840681635081446931755433984

        TESTS::

            sage: 1 << (2^60)
            Traceback (most recent call last):
            ...
            MemoryError: failed to allocate ... bytes   # 64-bit
            OverflowError: ...                          # 32-bit
        """
        cdef long n

        if type(y) is int:
            # For a Python int, we can just use the Python/C API.
            n = PyInt_AS_LONG(y)
        else:
            # If it's not already an Integer, try to convert it.
            if not isinstance(y, Integer):
                try:
                    y = Integer(y)
                except TypeError:
                    raise TypeError("unsupported operands for %s: %s, %s"%(("<<" if sign == 1 else ">>"), self, y))
                except ValueError:
                    return bin_op(self, y, operator.lshift if sign == 1 else operator.rshift)

            # If y wasn't a Python int, it's now an Integer, so set n
            # accordingly.
            if mpz_fits_slong_p((<Integer>y).value):
                n = mpz_get_si((<Integer>y).value)
            elif sign * mpz_sgn((<Integer>y).value) < 0:
                # Doesn't fit in a long so shifting to the right by
                # this much will be 0.
                return PY_NEW(Integer)
            else:
                # Doesn't fit in a long so shifting to the left by
                # this much will raise appropriate overflow error
                n = y

        # Decide which way we're shifting
        n *= sign

        # Now finally call into MPIR to do the shifting.
        cdef Integer z = PY_NEW(Integer)
        sig_on()
        if n < 0:
            mpz_fdiv_q_2exp(z.value, self.value, -n)
        else:
            mpz_mul_2exp(z.value, self.value, n)
        sig_off()
        return z

    def __lshift__(x, y):
        """
        Shift x to the left by y bits.

        EXAMPLES::

            sage: 32 << 2
            128
            sage: 32 << int(2)
            128
            sage: int(32) << 2
            128
            sage: 1 << 2.5
            Traceback (most recent call last):
            ...
            TypeError: unsupported operands for <<: 1, 2.5000...

            sage: 32 << (4/2)
            128

        A negative shift to the left is treated as a right shift::

            sage: 128 << -2
            32
            sage: 128 << (-2^100)
            0
        """
        # note that x need not be self -- int(3) << ZZ(2) will
        # dispatch this function
        if not isinstance(x, Integer):
            return x << int(y)
        return (<Integer>x)._shift_helper(y, 1)

    def __rshift__(x, y):
        """
        Shift x to the right by y bits.

        EXAMPLES::

            sage: 32 >> 2
            8
            sage: 32 >> int(2)
            8
            sage: int(32) >> 2
            8
            sage: 1 >> 2.5
            Traceback (most recent call last):
            ...
            TypeError: unsupported operands for >>: 1, 2.5000...
            sage: 10^5 >> 10^100
            0

        A negative shift to the right is treated as a left shift::

            sage: 8 >> -2
            32
        """
        # note that x need not be self -- int(3) >> ZZ(2) will
        # dispatch this function
        if not isinstance(x, Integer):
            return x >> int(y)
        return (<Integer>x)._shift_helper(y, -1)

    cdef _and(Integer self, Integer other):
        cdef Integer x = PY_NEW(Integer)
        mpz_and(x.value, self.value, other.value)
        return x

    def __and__(x, y):
        """
        Return the bitwise and two integers.

        EXAMPLES::

            sage: n = Integer(6);  m = Integer(2)
            sage: n & m
            2
            sage: n.__and__(m)
            2
        """
        if isinstance(x, Integer) and isinstance(y, Integer):
            return (<Integer>x)._and(y)
        return bin_op(x, y, operator.and_)

    cdef _or(Integer self, Integer other):
        cdef Integer x = PY_NEW(Integer)
        mpz_ior(x.value, self.value, other.value)
        return x

    def __or__(x, y):
        """
        Return the bitwise or of the integers x and y.

        EXAMPLES::

            sage: n = 8; m = 4
            sage: n.__or__(m)
            12
        """
        if isinstance(x, Integer) and isinstance(y, Integer):
            return (<Integer>x)._or(y)
        return bin_op(x, y, operator.or_)

    def __invert__(self):
        """
        Return the multiplicative inverse of self, as a rational number.

        EXAMPLE::

            sage: n = 10
            sage: 1/n
            1/10
            sage: n.__invert__()
            1/10
            sage: n = -3
            sage: ~n
            -1/3
        """
        if mpz_sgn(self.value) == 0:
            raise ZeroDivisionError("rational division by zero")
        cdef Rational x
        x = <Rational> Rational.__new__(Rational)
        mpz_set_ui(mpq_numref(x.value), 1)
        mpz_set(mpq_denref(x.value), self.value)
        if mpz_sgn(self.value) == -1:
            mpz_neg(mpq_numref(x.value), mpq_numref(x.value))
            mpz_neg(mpq_denref(x.value), mpq_denref(x.value))
        return x

    def inverse_of_unit(self):
        """
        Return inverse of self if self is a unit in the integers, i.e.,
        self is -1 or 1. Otherwise, raise a ZeroDivisionError.

        EXAMPLES::

            sage: (1).inverse_of_unit()
            1
            sage: (-1).inverse_of_unit()
            -1
            sage: 5.inverse_of_unit()
            Traceback (most recent call last):
            ...
            ArithmeticError: inverse does not exist
            sage: 0.inverse_of_unit()
            Traceback (most recent call last):
            ...
            ArithmeticError: inverse does not exist
        """
        if mpz_cmpabs_ui(self.value, 1) == 0:
            return self
        else:
            raise ArithmeticError("inverse does not exist")

    def inverse_mod(self, n):
        """
        Returns the inverse of self modulo `n`, if this inverse exists.
        Otherwise, raises a ``ZeroDivisionError`` exception.

        INPUT:

        -  ``self`` - Integer

        -  ``n`` - Integer, or ideal of integer ring

        OUTPUT:

        -  ``x`` - Integer such that x\*self = 1 (mod m), or
           raises ZeroDivisionError.

        IMPLEMENTATION:

        Call the mpz_invert GMP library function.

        EXAMPLES::

            sage: a = Integer(189)
            sage: a.inverse_mod(10000)
            4709
            sage: a.inverse_mod(-10000)
            4709
            sage: a.inverse_mod(1890)
            Traceback (most recent call last):
            ...
            ZeroDivisionError: Inverse does not exist.
            sage: a = Integer(19)**100000
            sage: b = a*a
            sage: c = a.inverse_mod(b)
            Traceback (most recent call last):
            ...
            ZeroDivisionError: Inverse does not exist.

        We check that :trac:`10625` is fixed::

            sage: ZZ(2).inverse_mod(ZZ.ideal(3))
            2

        We check that :trac:`9955` is fixed::

            sage: Rational(3)%Rational(-1)
            0
        """
        cdef int r
        if isinstance(n, sage.rings.ideal.Ideal_pid) and n.ring() == the_integer_ring:
            n = n.gen()
        cdef Integer m = as_Integer(n)
        cdef Integer ans = <Integer>PY_NEW(Integer)
        if mpz_cmpabs_ui(m.value, 1) == 0:
            return zero
        sig_on()
        r = mpz_invert(ans.value, self.value, m.value)
        sig_off()
        if r == 0:
            raise ZeroDivisionError("Inverse does not exist.")
        return ans

    def gcd(self, n):
        """
        Return the greatest common divisor of self and `n`.

        EXAMPLE::

            sage: gcd(-1,1)
            1
            sage: gcd(0,1)
            1
            sage: gcd(0,0)
            0
            sage: gcd(2,2^6)
            2
            sage: gcd(21,2^6)
            1
        """
        if not isinstance(n, Integer) and not isinstance(n, int):
            left, right = coercion_model.canonical_coercion(self, n)
            return left.gcd(right)
        cdef Integer m = as_Integer(n)
        cdef Integer g = PY_NEW(Integer)
        sig_on()
        mpz_gcd(g.value, self.value, m.value)
        sig_off()
        return g

    def crt(self, y, m, n):
        """
        Return the unique integer between `0` and `mn` that is congruent to
        the integer modulo `m` and to `y` modulo `n`. We assume that `m` and
        `n` are coprime.

        EXAMPLES::

            sage: n = 17
            sage: m = n.crt(5, 23, 11); m
            247
            sage: m%23
            17
            sage: m%11
            5
        """
        cdef object g, s, t
        cdef Integer _y, _m, _n
        _y = Integer(y); _m = Integer(m); _n = Integer(n)
        g, s, t = _m.xgcd(_n)
        if not g.is_one():
            raise ArithmeticError("CRT requires that gcd of moduli is 1.")
        # Now s*m + t*n = 1, so the answer is x + (y-x)*s*m, where x=self.
        return (self + (_y - self) * s * _m) % (_m * _n)

    def test_bit(self, long index):
        r"""
        Return the bit at ``index``.

        If the index is negative, returns 0.

        Although internally a sign-magnitude representation is used
        for integers, this method pretends to use a two's complement
        representation.  This is illustrated with a negative integer
        below.

        EXAMPLES::

            sage: w = 6
            sage: w.str(2)
            '110'
            sage: w.test_bit(2)
            1
            sage: w.test_bit(-1)
            0
            sage: x = -20
            sage: x.str(2)
            '-10100'
            sage: x.test_bit(4)
            0
            sage: x.test_bit(5)
            1
            sage: x.test_bit(6)
            1
        """
        if index < 0:
            return 0
        else:
            return mpz_tstbit(self.value, index)

    def popcount(self):
        """
        Return the number of 1 bits in the binary representation.
        If self<0, we return Infinity.

        EXAMPLES::

            sage: n = 123
            sage: n.str(2)
            '1111011'
            sage: n.popcount()
            6

            sage: n = -17
            sage: n.popcount()
            +Infinity
        """
        if mpz_sgn(self.value) < 0:
            return sage.rings.infinity.Infinity
        return smallInteger(mpz_popcount(self.value))


    def conjugate(self):
        """
        Return the complex conjugate of this integer, which is the
        integer itself.

        EXAMPLES:
            sage: n = 205
            sage: n.conjugate()
            205
        """
        return self

    def binomial(self, m, algorithm='mpir'):
        """
        Return the binomial coefficient "self choose m".

        INPUT:

        - ``m`` -- an integer

        - ``algorithm`` -- ``'mpir'`` (default) or ``'pari'``; ``'mpir'`` is
          faster for small ``m``, and ``'pari'`` tends to be faster for
          large ``m``

        OUTPUT:

        - integer

        EXAMPLES::

            sage: 10.binomial(2)
            45
            sage: 10.binomial(2, algorithm='pari')
            45
            sage: 10.binomial(-2)
            0
            sage: (-2).binomial(3)
            -4
            sage: (-3).binomial(0)
            1

        The argument ``m`` or (``self-m``) must fit into unsigned long::

            sage: (2**256).binomial(2**256)
            1
            sage: (2**256).binomial(2**256-1)
            115792089237316195423570985008687907853269984665640564039457584007913129639936
            sage: (2**256).binomial(2**128)
            Traceback (most recent call last):
            ...
            OverflowError: m must fit in an unsigned long

        TESTS::

            sage: 0.binomial(0)
            1
            sage: 0.binomial(1)
            0
            sage: 0.binomial(-1)
            0
            sage: 13.binomial(2r)
            78

        Check that it can be interrupted (:trac:`17852`)::

            sage: alarm(0.5); (2^100).binomial(2^22, algorithm='mpir')
            Traceback (most recent call last):
            ...
            AlarmInterrupt

        For PARI, we try 10 interrupts with increasing intervals to
        check for reliable interrupting, see :trac:`18919`::

            sage: from cysignals import AlarmInterrupt
            sage: for i in [1..10]:  # long time (5s)
            ....:     try:
            ....:         alarm(i/11)
            ....:         (2^100).binomial(2^22, algorithm='pari')
            ....:     except AlarmInterrupt:
            ....:         pass
        """
        cdef Integer x
        cdef Integer mm

        if isinstance(m, Integer):
            mm = m
        else:
            mm = Integer(m)

        # trivial cases and potential simplification binom(n,x) -> binom(n,n-x)
        if self == zero or mm < zero or mm > self > zero:
            return one if mm == zero else zero

        if 2*mm > self > zero:
            mm = self - mm

        if mm == zero:
            return one
        if mm == one:
            return self

        # now call the various backend
        if algorithm == 'mpir':
            x = PY_NEW(Integer)
            if mpz_fits_ulong_p(mm.value):
                sig_on()
                mpz_bin_ui(x.value, self.value, mpz_get_ui(mm.value))
                sig_off()
            else:
                raise OverflowError("m must fit in an unsigned long")
            return x
        elif algorithm == 'pari':
            return the_integer_ring(self._pari_().binomial(mm))
        else:
            raise ValueError("algorithm must be one of: 'pari', 'mpir'")


cdef int mpz_set_str_python(mpz_ptr z, char* s, int base) except -1:
    """
    Wrapper around ``mpz_set_str()`` which supports :pep:`3127`
    literals.

    If the string is invalid, a ``TypeError`` will be raised.

    INPUT:

    - ``z`` -- A pre-allocated ``mpz_t`` where the result will be
      stored.

    - ``s`` -- A string to be converted to an ``mpz_t``.

    - ``base`` -- Either 0 or a base between 2 and 36: a base to use
      for the string conversion. 0 means auto-detect using prefixes.

    EXAMPLES::

        sage: Integer('12345')
        12345
        sage: Integer('   -      1  2   3  4   5  ')
        -12345
        sage: Integer(u'  -  0x  1  2   3  4   5  ')
        -74565
        sage: Integer('-0012345', 16)
        -74565
        sage: Integer('+0x12345')
        74565
        sage: Integer('0X12345', 16)
        Traceback (most recent call last):
        ...
        TypeError: unable to convert '0X12345' to an integer
        sage: Integer('0x12345', 1000)
        Traceback (most recent call last):
        ...
        ValueError: base (=1000) must be 0 or between 2 and 36
        sage: Integer('0x00DeadBeef')
        3735928559
        sage: Integer('0x0x12345')
        Traceback (most recent call last):
        ...
        TypeError: unable to convert '0x0x12345' to an integer
        sage: Integer('-0B100')
        -4
        sage: Integer('-0B100', 16)
        -45312
        sage: Integer('0B12345')
        Traceback (most recent call last):
        ...
        TypeError: unable to convert '0B12345' to an integer

    Test zeros::

        sage: Integer('')
        Traceback (most recent call last):
        ...
        TypeError: unable to convert '' to an integer
        sage: Integer("0")
        0
        sage: Integer("  0O  0  ")  # second character is the letter O
        0
        sage: Integer("-00")
        0
        sage: Integer("+00000", 4)
        0

    For octals, the old leading-zero style is deprecated (unless an
    explicit base is given)::

        sage: Integer('0o12')
        10
        sage: Integer('012', 8)
        10
        sage: Integer('012')
        doctest:...: DeprecationWarning: use 0o as octal prefix instead of 0
        If you do not want this number to be interpreted as octal, remove the leading zeros.
        See http://trac.sagemath.org/17413 for details.
        10

    We disallow signs in unexpected places::

        sage: Integer('+ -0')
        Traceback (most recent call last):
        ...
        TypeError: unable to convert '+ -0' to an integer
        sage: Integer('0o-0')
        Traceback (most recent call last):
        ...
        TypeError: unable to convert '0o-0' to an integer
    """
    cdef int sign = 1
    cdef int warnoctal = 0
    cdef char* x = s

    if base != 0 and (base < 2 or base > 36):
        raise ValueError("base (=%s) must be 0 or between 2 and 36"%base)

    while x[0] == c' ': x += 1  # Strip spaces

    # Check for signs
    if x[0] == c'-':
        sign = -1
        x += 1
    elif x[0] == c'+':
        x += 1

    while x[0] == c' ': x += 1  # Strip spaces

    # If no base was given, check for PEP 3127 prefixes
    if base == 0:
        if x[0] != c'0':
            base = 10
        else:
            # String starts with "0"
            if x[1] == c'b' or x[1] == c'B':
                x += 2
                base = 2
            elif x[1] == c'o' or x[1] == c'O':
                x += 2
                base = 8
            elif x[1] == c'x' or x[1] == c'X':
                x += 2
                base = 16
            else:
                # Give deprecation warning about octals, unless the
                # number is zero (to allow for "0").
                base = 8
                warnoctal = 1

    while x[0] == c' ': x += 1  # Strip spaces

    # Disallow a sign here
    if x[0] == '-' or x[0] == '+':
        x = ""  # Force an error below

    assert base >= 2
    if mpz_set_str(z, x, base) != 0:
        raise TypeError("unable to convert %r to an integer" % s)
    if sign < 0:
        mpz_neg(z, z)
    if warnoctal and mpz_sgn(z) != 0:
        from sage.misc.superseded import deprecation
        deprecation(17413, "use 0o as octal prefix instead of 0\nIf you do not want this number to be interpreted as octal, remove the leading zeros.")


cpdef LCM_list(v):
    """
    Return the LCM of a list v of integers. Elements of v are converted
    to Sage integers if they aren't already.

    This function is used, e.g., by rings/arith.py

    INPUT:

    -  ``v`` - list or tuple

    OUTPUT: integer

    EXAMPLES::

        sage: from sage.rings.integer import LCM_list
        sage: w = LCM_list([3,9,30]); w
        90
        sage: type(w)
        <type 'sage.rings.integer.Integer'>

    The inputs are converted to Sage integers.

    ::

        sage: w = LCM_list([int(3), int(9), '30']); w
        90
        sage: type(w)
        <type 'sage.rings.integer.Integer'>
    """
    cdef int i, n = len(v)
    cdef Integer z = <Integer>PY_NEW(Integer)

    for i from 0 <= i < n:
        if not isinstance(v[i], Integer):
            if not isinstance(v, list):
                v = list(v)
            v[i] = Integer(v[i])

    if n == 0:
        return one
    elif n == 1:
        return v[0].abs()

    sig_on()
    mpz_lcm(z.value, (<Integer>v[0]).value, (<Integer>v[1]).value)
    for i from 2 <= i < n:
        mpz_lcm(z.value, z.value, (<Integer>v[i]).value)
    sig_off()

    return z

def GCD_list(v):
    r"""
    Return the greatest common divisor of a list of integers.

    INPUT:

    - ``v`` -- list or tuple

    Elements of `v` are converted to Sage integers.  An empty list has
    GCD zero.

    This function is used, for example, by ``rings/arith.py``.

    EXAMPLES::

        sage: from sage.rings.integer import GCD_list
        sage: w = GCD_list([3,9,30]); w
        3
        sage: type(w)
        <type 'sage.rings.integer.Integer'>

    Check that the bug reported in :trac:`3118` has been fixed::

        sage: sage.rings.integer.GCD_list([2,2,3])
        1

    The inputs are converted to Sage integers.

    ::

        sage: w = GCD_list([int(3), int(9), '30']); w
        3
        sage: type(w)
        <type 'sage.rings.integer.Integer'>

    Check that the GCD of the empty list is zero (:trac:`17257`)::

        sage: GCD_list([])
        0
    """
    cdef int i, n = len(v)
    cdef Integer z = <Integer>PY_NEW(Integer)

    for i from 0 <= i < n:
        if not isinstance(v[i], Integer):
            if not isinstance(v, list):
                v = list(v)
            v[i] = Integer(v[i])

    if n == 0:
        return zero
    elif n == 1:
        return v[0].abs()

    sig_on()
    mpz_gcd(z.value, (<Integer>v[0]).value, (<Integer>v[1]).value)
    for i from 2 <= i < n:
        if mpz_cmp_ui(z.value, 1) == 0:
            break
        mpz_gcd(z.value, z.value, (<Integer>v[i]).value)
    sig_off()

    return z

def make_integer(s):
    """
    Create a Sage integer from the base-32 Python *string* s. This is
    used in unpickling integers.

    EXAMPLES::

        sage: from sage.rings.integer import make_integer
        sage: make_integer('-29')
        -73
        sage: make_integer(29)
        Traceback (most recent call last):
        ...
        TypeError: expected string or Unicode object, sage.rings.integer.Integer found
    """
    cdef Integer r = PY_NEW(Integer)
    r._reduce_set(s)
    return r

cdef class int_to_Z(Morphism):
    """
    Morphism from Python ints to Sage integers.

    EXAMPLES::

        sage: f = ZZ.coerce_map_from(int); type(f)
        <type 'sage.rings.integer.int_to_Z'>
        sage: f(5r)
        5
        sage: type(f(5r))
        <type 'sage.rings.integer.Integer'>
        sage: 1 + 2r
        3
        sage: type(1 + 2r)
        <type 'sage.rings.integer.Integer'>

    This is intented for internal use by the coercion system,
    to facilitate fast expressions mixing ints and more complex
    Python types.  Note that (as with all morphisms) the input
    is forcably coerced to the domain ``int`` if it is not
    already of the correct type which may have undesirable results::

        sage: f.domain()
        Set of Python objects of type 'int'
        sage: f(1/3)
        0
        sage: f(1.7)
        1
        sage: f("10")
        10

    A pool is used for small integers::

        sage: f(10) is f(10)
        True
        sage: f(-2) is f(-2)
        True
    """

    def __init__(self):
        """
        TESTS::

            sage: f = ZZ.coerce_map_from(int)
            sage: f.parent()
            Set of Morphisms from Set of Python objects of type 'int' to Integer Ring in Category of sets
        """
        import integer_ring
        import sage.categories.homset
        from sage.structure.parent import Set_PythonType
        Morphism.__init__(self, sage.categories.homset.Hom(Set_PythonType(int), integer_ring.ZZ))

    cpdef Element _call_(self, a):
        """
        Returns a new integer with the same value as a.

        TESTS::

            sage: f = ZZ.coerce_map_from(int)
            sage: f(100r)
            100

        Note that, for performance reasons, the type of the input is not
        verified; it is assumed to have the memory layout of a Python int::

            sage: f._call_("abc")
            3
            sage: f._call_(5)    # random, the Integer 5
            140031369085760

        In practice, this precondition is verified by the caller (typically
        the coercion system).
        """
        return smallInteger(PyInt_AS_LONG(a))

    def _repr_type(self):
        """
        TESTS::

            sage: f = ZZ.coerce_map_from(int)
            sage: print(f)
            Native morphism:
              From: Set of Python objects of type 'int'
              To:   Integer Ring
        """
        return "Native"

cdef class long_to_Z(Morphism):
    """
    EXAMPLES::

        sage: f = ZZ.coerce_map_from(long); f
        Native morphism:
          From: Set of Python objects of type 'long'
          To:   Integer Ring
        sage: f(1rL)
        1
        sage: f(-10000000000000000000001r)
        -10000000000000000000001
    """
    def __init__(self):
        import integer_ring
        import sage.categories.homset
        from sage.structure.parent import Set_PythonType
        Morphism.__init__(self, sage.categories.homset.Hom(Set_PythonType(long), integer_ring.ZZ))
    cpdef Element _call_(self, a):
        cdef Integer r
        r = <Integer>PY_NEW(Integer)
        mpz_set_pylong(r.value, a)
        return r
    def _repr_type(self):
        return "Native"

############### INTEGER CREATION CODE #####################

# This variable holds the size of any Integer object in bytes.
cdef int sizeof_Integer

# We use a global Integer element to steal all the references
# from.  DO NOT INITIALIZE IT AGAIN and DO NOT REFERENCE IT!
cdef Integer global_dummy_Integer
global_dummy_Integer = Integer()


# A global pool for performance when integers are rapidly created and destroyed.
# It operates on the following principles:
#
# - The pool starts out empty.
# - When an new integer is needed, one from the pool is returned
#   if available, otherwise a new Integer object is created
# - When an integer is collected, it will add it to the pool
#   if there is room, otherwise it will be deallocated.
cdef int integer_pool_size = 100

cdef PyObject** integer_pool
cdef int integer_pool_count = 0

# used for profiling the pool
cdef int total_alloc = 0
cdef int use_pool = 0


cdef PyObject* fast_tp_new(type t, args, kwds) except NULL:
    global integer_pool, integer_pool_count, total_alloc, use_pool

    cdef PyObject* new
    cdef mpz_ptr new_mpz

    # for profiling pool usage
    # total_alloc += 1

    # If there is a ready integer in the pool, we will
    # decrement the counter and return that.

    if integer_pool_count > 0:

        # for profiling pool usage
        # use_pool += 1

        integer_pool_count -= 1
        new = <PyObject *> integer_pool[integer_pool_count]

    # Otherwise, we have to create one.
    else:

        # allocate enough room for the Integer, sizeof_Integer is
        # sizeof(Integer). The use of PyObject_Malloc directly
        # assumes that Integers are not garbage collected, i.e.
        # they do not possess references to other Python
        # objects (as indicated by the Py_TPFLAGS_HAVE_GC flag).
        # See below for a more detailed description.
        new = <PyObject*>PyObject_Malloc( sizeof_Integer )
        if unlikely(new == NULL):
            raise MemoryError

        # Now set every member as set in z, the global dummy Integer
        # created before this tp_new started to operate.
        memcpy(new, (<void*>global_dummy_Integer), sizeof_Integer )

        # We allocate memory for the _mp_d element of the value of this
        # new Integer. We allocate one limb. Normally, one would use
        # mpz_init() for this, but we allocate the memory directly.
        # This saves time both by avoiding extra function calls and
        # because the rest of the mpz struct was already initialized
        # fully using the memcpy above.
        #
        # What is done here is potentially very dangerous as it reaches
        # deeply into the internal structure of GMP. Consequently things
        # may break if a new release of GMP changes some internals. To
        # emphasize this, this is what the GMP manual has to say about
        # the documentation for the struct we are using:
        #
        #  "This chapter is provided only for informational purposes and the
        #  various internals described here may change in future GMP releases.
        #  Applications expecting to be compatible with future releases should use
        #  only the documented interfaces described in previous chapters."
        new_mpz = <mpz_ptr>((<Integer>new).value)
        new_mpz._mp_d = <mp_ptr>check_malloc(GMP_LIMB_BITS >> 3)

    # This line is only needed if Python is compiled in debugging mode
    # './configure --with-pydebug' or SAGE_DEBUG=yes. If that is the
    # case a Python object has a bunch of debugging fields which are
    # initialized with this macro.

    if_Py_TRACE_REFS_then_PyObject_INIT(
            new, Py_TYPE(global_dummy_Integer))

    # The global_dummy_Integer may have a reference count larger than
    # one, but it is expected that newly created objects have a
    # reference count of one. This is potentially unneeded if
    # everybody plays nice, because the gobal_dummy_Integer has only
    # one reference in that case.

    # Objects from the pool have reference count zero, so this
    # needs to be set in this case.

    new.ob_refcnt = 1

    return new

cdef void fast_tp_dealloc(PyObject* o):

    # If there is room in the pool for a used integer object,
    # then put it in rather than deallocating it.

    global integer_pool, integer_pool_count

    cdef mpz_ptr o_mpz = <mpz_ptr>((<Integer>o).value)

    if integer_pool_count < integer_pool_size:

        # Here we free any extra memory used by the mpz_t by
        # setting it to a single limb.
        if o_mpz._mp_alloc > 10:
            _mpz_realloc(o_mpz, 1)

        # It's cheap to zero out an integer, so do it here.
        o_mpz._mp_size = 0

        # And add it to the pool.
        integer_pool[integer_pool_count] = o
        integer_pool_count += 1
        return

    # Again, we move to the mpz_t and clear it. As in fast_tp_new,
    # we free the memory directly.
    sig_free(o_mpz._mp_d)

    # Free the object. This assumes that Py_TPFLAGS_HAVE_GC is not
    # set. If it was set another free function would need to be
    # called.
    PyObject_Free(o)

from sage.misc.allocator cimport hook_tp_functions
cdef hook_fast_tp_functions():
    """
    Initialize the fast integer creation functions.
    """
    global global_dummy_Integer, sizeof_Integer, integer_pool

    integer_pool = <PyObject**>sig_malloc(integer_pool_size * sizeof(PyObject*))

    cdef PyObject* o
    o = <PyObject *>global_dummy_Integer

    # store how much memory needs to be allocated for an Integer.
    sizeof_Integer = o.ob_type.tp_basicsize

    # Finally replace the functions called when an Integer needs
    # to be constructed/destructed.
    hook_tp_functions(global_dummy_Integer, <newfunc>(&fast_tp_new), <destructor>(&fast_tp_dealloc), False)

cdef integer(x):
    if isinstance(x, Integer):
        return x
    return Integer(x)


def free_integer_pool():
    cdef int i
    cdef PyObject *o

    global integer_pool_count, integer_pool_size

    for i from 0 <= i < integer_pool_count:
        o = integer_pool[i]
        mpz_clear( (<Integer>o).value )
        # Free the object. This assumes that Py_TPFLAGS_HAVE_GC is not
        # set. If it was set another free function would need to be
        # called.
        PyObject_Free(o)

    integer_pool_size = 0
    integer_pool_count = 0
    sig_free(integer_pool)

# Replace default allocation and deletion with faster custom ones
hook_fast_tp_functions()

# zero and one initialization
initialized = False
cdef set_zero_one_elements():
    global the_integer_ring, initialized
    if initialized: return
    the_integer_ring._zero_element = Integer(0)
    the_integer_ring._one_element = Integer(1)
    initialized = True
set_zero_one_elements()

cdef Integer zero = the_integer_ring._zero_element
cdef Integer one = the_integer_ring._one_element

# pool of small integer for fast sign computation
# Use the same defaults as Python, documented at http://docs.python.org/2/c-api/int.html#PyInt_FromLong
DEF small_pool_min = -5
DEF small_pool_max = 256
# we could use the above zero and one here
cdef list small_pool = [Integer(k) for k in range(small_pool_min, small_pool_max+1)]

cdef inline Integer smallInteger(long value):
    """
    This is the fastest way to create a (likely) small Integer.
    """
    cdef Integer z
    if small_pool_min <= value <= small_pool_max:
        return <Integer>small_pool[value - small_pool_min]
    else:
        z = PY_NEW(Integer)
        mpz_set_si(z.value, value)
        return z


# The except value is just some random double, it doesn't matter what it is.
cdef double mpz_get_d_nearest(mpz_t x) except? -648555075988944.5:
    """
    Convert a ``mpz_t`` to a ``double``, with round-to-nearest-even.
    This differs from ``mpz_get_d()`` which does round-to-zero.

    TESTS::

        sage: x = ZZ(); float(x)
        0.0
        sage: x = 2^54 - 1
        sage: float(x)
        1.8014398509481984e+16
        sage: float(-x)
        -1.8014398509481984e+16
        sage: x = 2^10000; float(x)
        inf
        sage: float(-x)
        -inf

    ::

        sage: x = (2^53 - 1) * 2^971; float(x)  # Largest double
        1.7976931348623157e+308
        sage: float(-x)
        -1.7976931348623157e+308
        sage: x = (2^53) * 2^971; float(x)
        inf
        sage: float(-x)
        -inf
        sage: x = ZZ((2^53 - 1/2) * 2^971); float(x)
        inf
        sage: float(-x)
        -inf
        sage: x = ZZ((2^53 - 3/4) * 2^971); float(x)
        1.7976931348623157e+308
        sage: float(-x)
        -1.7976931348623157e+308

    AUTHORS:

    - Jeroen Demeyer (:trac:`16385`, based on :trac:`14416`)
    """
    cdef mp_bitcnt_t sx = mpz_sizeinbase(x, 2)

    # Easy case: x is exactly representable as double.
    if sx <= 53:
        return mpz_get_d(x)

    cdef int resultsign = mpz_sgn(x)

    # Check for overflow
    if sx > 1024:
        if resultsign < 0:
            return -1.0/0.0
        else:
            return 1.0/0.0

    # General case

    # We should shift x right by this amount in order
    # to have 54 bits remaining.
    cdef mp_bitcnt_t shift = sx - 54

    # Compute q = trunc(x / 2^shift) and let remainder_is_zero be True
    # if and only if no truncation occurred.
    cdef int remainder_is_zero
    remainder_is_zero = mpz_divisible_2exp_p(x, shift)

    sig_on()

    cdef mpz_t q
    mpz_init(q)
    mpz_tdiv_q_2exp(q, x, shift)

    # Convert abs(q) to a 64-bit integer.
    cdef mp_limb_t* q_limbs = (<mpz_ptr>q)._mp_d
    cdef uint64_t q64
    if sizeof(mp_limb_t) >= 8:
        q64 = q_limbs[0]
    else:
        assert sizeof(mp_limb_t) == 4
        q64 = q_limbs[1]
        q64 = (q64 << 32) + q_limbs[0]

    mpz_clear(q)
    sig_off()

    # Round q from 54 to 53 bits of precision.
    if ((q64 & 1) == 0):
        # Round towards zero
        pass
    else:
        if not remainder_is_zero:
            # Remainder is non-zero: round away from zero
            q64 += 1
        else:
            # Halfway case: round to even
            q64 += (q64 & 2) - 1

    # The conversion of q64 to double is *exact*.
    # This is because q64 is even and satisfies 2^53 <= q64 <= 2^54.
    cdef double d = <double>q64
    if resultsign < 0:
        d = -d
    return ldexp(d, shift)<|MERGE_RESOLUTION|>--- conflicted
+++ resolved
@@ -2577,7 +2577,6 @@
                 return RealField(prec)(self).log()
             return RealField(prec)(self).log(m)
 
-<<<<<<< HEAD
         try:
             if m:
                 m = Integer(m)
@@ -2587,15 +2586,10 @@
         except (ValueError, TypeError):
             pass
 
-        if (type(m) == Integer and type(self) == Integer
-                and m**(self.exact_log(m)) == self):
-            return self.exact_log(m)
-=======
         if type(m) == Integer and type(self) == Integer:
             elog = self.exact_log(m)
             if m**elog == self:
                 return elog
->>>>>>> 4aba8a99
 
         if (type(m) == Rational and type(self) == Integer
                 and m.numer() == 1):
