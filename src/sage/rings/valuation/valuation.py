--- conflicted
+++ resolved
@@ -655,15 +655,9 @@
             1/3
             sage: G=Delta.change_ring(K) 
             sage: vK.mac_lane_approximants(G)
-<<<<<<< HEAD
-            [[ Gauss valuation induced by 2-adic valuation, v(x + 1) = 1/4, v(x^4 + 2*x^2 + 1/2*theta^4 + 3*theta + 3) = 5/3 ],
-             [ Gauss valuation induced by 2-adic valuation, v(x + 1) = 1/4, v(x^4 + 2*x^2 + 1/2*theta^4 + theta + 3) = 5/3 ],
-             [ Gauss valuation induced by 2-adic valuation, v(x + 1) = 1/4, v(x^4 + 2*x^2 + 2*theta + 3) = 5/3 ]]
-=======
             [[ Gauss valuation induced by 2-adic valuation, v(x + 1) = 1/4, v(x^4 + 1/2*theta^4 + 3*theta + 1) = 3/2 ],
              [ Gauss valuation induced by 2-adic valuation, v(x + 1) = 1/4, v(x^4 + 1/2*theta^4 + theta + 1) = 3/2 ],
              [ Gauss valuation induced by 2-adic valuation, v(x + 1) = 1/4, v(x^4 + 2*theta + 1) = 3/2 ]]
->>>>>>> 06504407
 
         An easy case that produced the wrong error at some point::
 
