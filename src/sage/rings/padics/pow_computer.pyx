--- conflicted
+++ resolved
@@ -511,25 +511,9 @@
         if n <= self.cache_limit:
             return self.small_powers[n]
         if n == self.prec_cap:
-<<<<<<< HEAD
-            return <mpz_srcptr>&(self.top_power[0])
-        if n < 0:
-            raise ValueError("n must be non-negative")
-        # n may exceed self.prec_cap. Very large values can, however, lead to
-        # out-of-memory situations in the following computation. This
-        # sig_on()/sig_off() prevents sage from crashing in such cases.
-        # It does not have a significant impact on performance. For small
-        # values of n the powers are taken from self.small_powers, for large
-        # values, the computation dominates the cost of the sig_on()/sig_off().
-        sig_on()
-        mpz_pow_ui(self.temp_m, self.prime.value, n)
-        sig_off()
-        return <mpz_srcptr>&(self.temp_m[0])
-=======
             return self.top_power
         mpz_pow_ui(self.temp_m, self.prime.value, n)
         return self.temp_m
->>>>>>> 9e13c1b5
 
 pow_comp_cache = {}
 cdef PowComputer_base PowComputer_c(Integer m, Integer cache_limit, Integer prec_cap, in_field):
