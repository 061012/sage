--- conflicted
+++ resolved
@@ -60,12 +60,7 @@
 
     def _coerce_map_from_(self, R):
         """
-<<<<<<< HEAD
-        Return a coercion from ``R`` into this ring or ``True`` if the default
-        conversion map can be used to perform a coercion.
-=======
         Finds coercion maps from R to this ring.
->>>>>>> 1447fb36
 
         EXAMPLES::
 
