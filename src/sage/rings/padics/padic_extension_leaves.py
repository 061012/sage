--- conflicted
+++ resolved
@@ -161,29 +161,16 @@
         - ``exact_modulus`` -- the original polynomial defining the extension.
           This could be a polynomial with rational coefficients, for example,
           while ``poly`` has coefficients in a `p`-adic field.
-<<<<<<< HEAD
-
-        - ``poly`` -- the polynomial with coefficients in :meth:`base_ring`
-          defining this extension
-
-        - ``prec`` -- the precision cap of this ring
-
-        - ``print_mode`` -- a dictionary of print options
-
-        - ``shift_seed`` -- unused
-
-=======
-
-        - ``poly`` -- the polynomial with coefficients in :meth:`base_ring`
-          defining this extension
-
-        - ``prec`` -- the precision cap of this ring
-
-        - ``print_mode`` -- a dictionary of print options
-
-        - ``shift_seed`` -- unused
-
->>>>>>> 883e6b5f
+
+        - ``poly`` -- the polynomial with coefficients in :meth:`base_ring`
+          defining this extension
+
+        - ``prec`` -- the precision cap of this ring
+
+        - ``print_mode`` -- a dictionary of print options
+
+        - ``shift_seed`` -- unused
+
         - ``names`` -- a 4-tuple, ``(variable_name, residue_name,
           unramified_subextension_variable_name, uniformizer_name)``
 
@@ -410,29 +397,16 @@
         - ``exact_modulus`` -- the original polynomial defining the extension.
           This could be a polynomial with rational coefficients, for example,
           while ``poly`` has coefficients in a `p`-adic field.
-<<<<<<< HEAD
-
-        - ``poly`` -- the polynomial with coefficients in :meth:`base_ring`
-          defining this extension
-
-        - ``prec`` -- the precision cap of this ring
-
-        - ``print_mode`` -- a dictionary of print options
-
-        - ``shift_seed`` -- unused
-
-=======
-
-        - ``poly`` -- the polynomial with coefficients in :meth:`base_ring`
-          defining this extension
-
-        - ``prec`` -- the precision cap of this ring
-
-        - ``print_mode`` -- a dictionary of print options
-
-        - ``shift_seed`` -- unused
-
->>>>>>> 883e6b5f
+
+        - ``poly`` -- the polynomial with coefficients in :meth:`base_ring`
+          defining this extension
+
+        - ``prec`` -- the precision cap of this ring
+
+        - ``print_mode`` -- a dictionary of print options
+
+        - ``shift_seed`` -- unused
+
         - ``names`` -- a 4-tuple, ``(variable_name, residue_name, unramified_subextension_variable_name, uniformizer_name)``
 
         EXAMPLES::
@@ -473,29 +447,16 @@
         - ``exact_modulus`` -- the original polynomial defining the extension.
           This could be a polynomial with integer coefficients, for example,
           while ``poly`` has coefficients in a `p`-adic ring.
-<<<<<<< HEAD
-
-        - ``poly`` -- the polynomial with coefficients in :meth:`base_ring`
-          defining this extension
-
-        - ``prec`` -- the precision cap of this ring
-
-        - ``print_mode`` -- a dictionary of print options
-
-        - ``shift_seed`` -- unused
-
-=======
-
-        - ``poly`` -- the polynomial with coefficients in :meth:`base_ring`
-          defining this extension
-
-        - ``prec`` -- the precision cap of this ring
-
-        - ``print_mode`` -- a dictionary of print options
-
-        - ``shift_seed`` -- unused
-
->>>>>>> 883e6b5f
+
+        - ``poly`` -- the polynomial with coefficients in :meth:`base_ring`
+          defining this extension
+
+        - ``prec`` -- the precision cap of this ring
+
+        - ``print_mode`` -- a dictionary of print options
+
+        - ``shift_seed`` -- unused
+
         - ``names`` -- a 4-tuple, ``(variable_name, residue_name, unramified_subextension_variable_name, uniformizer_name)``
 
         EXAMPLES::
@@ -541,29 +502,16 @@
         - ``exact_modulus`` -- the original polynomial defining the extension.
           This could be a polynomial with rational coefficients, for example,
           while ``poly`` has coefficients in a `p`-adic field.
-<<<<<<< HEAD
-
-        - ``poly`` -- the polynomial with coefficients in :meth:`base_ring`
-          defining this extension
-
-        - ``prec`` -- the precision cap of this ring
-
-        - ``print_mode`` -- a dictionary of print options
-
-        - ``shift_seed`` -- unused
-
-=======
-
-        - ``poly`` -- the polynomial with coefficients in :meth:`base_ring`
-          defining this extension
-
-        - ``prec`` -- the precision cap of this ring
-
-        - ``print_mode`` -- a dictionary of print options
-
-        - ``shift_seed`` -- unused
-
->>>>>>> 883e6b5f
+
+        - ``poly`` -- the polynomial with coefficients in :meth:`base_ring`
+          defining this extension
+
+        - ``prec`` -- the precision cap of this ring
+
+        - ``print_mode`` -- a dictionary of print options
+
+        - ``shift_seed`` -- unused
+
         - ``names`` -- a 4-tuple, ``(variable_name, residue_name, unramified_subextension_variable_name, uniformizer_name)``
 
         EXAMPLES::
