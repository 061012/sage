"""
p-Adic Fixed-Mod Element

Elements of p-Adic Rings with Fixed Modulus

AUTHORS:

- David Roe
- Genya Zaytman: documentation
- David Harvey: doctests
"""

#*****************************************************************************
#       Copyright (C) 2007-2013 David Roe <roed.math@gmail.com>
#                               William Stein <wstein@gmail.com>
#
#  Distributed under the terms of the GNU General Public License (GPL)
#  as published by the Free Software Foundation; either version 2 of
#  the License, or (at your option) any later version.
#
#                  http://www.gnu.org/licenses/
#*****************************************************************************

<<<<<<< HEAD
include "sage/libs/linkages/padics/mpz.pxi"
include "FM_template.pxi"
=======
include "sage/libs/ntl/decl.pxi"
include "sage/ext/gmp.pxi"
include "sage/ext/interrupt.pxi"
include "sage/ext/stdsage.pxi"

cimport sage.rings.padics.padic_generic_element
from sage.rings.padics.padic_generic_element cimport pAdicGenericElement

cimport sage.rings.integer
cimport sage.rings.rational
cimport sage.rings.padics.pow_computer
from sage.rings.integer cimport Integer
from sage.rings.rational cimport Rational
from sage.rings.padics.pow_computer cimport PowComputer_base
from sage.rings.padics.padic_printing cimport pAdicPrinter_class

#import sage.rings.padics.padic_ring_generic_element
#import sage.rings.padics.padic_field_generic_element
#import sage.rings.padics.padic_lazy_element
import sage.rings.finite_rings.integer_mod
import sage.rings.integer
import sage.rings.rational

from sage.rings.infinity import infinity
from sage.rings.finite_rings.integer_mod import Mod
from sage.rings.padics.precision_error import PrecisionError

#pAdicLazyElement = sage.rings.padics.padic_lazy_element.pAdicLazyElement
#pAdicGenericElement = sage.rings.padics.padic_generic_element.pAdicGenericElement

from sage.libs.pari.gen cimport gen as pari_gen
from sage.interfaces.gp import GpElement

cdef class pAdicFixedModElement(pAdicBaseGenericElement):
    def __init__(pAdicFixedModElement self, parent, x, absprec = None, relprec = None, empty = False):
        r"""
        INPUT:
            parent -- a pAdicRingFixedMod object.

        Types currently supported:
            Integers
            Rationals -- denominator must be relatively prime to p
            FixedMod p-adics

        Types that should be supported:
            Finite precision p-adics
            Lazy p-adics
            Elements of local extensions of THIS p-adic ring that actually lie in Zp
            Elements of IntegerModRing(p^k) for k less than or equal to the modulus

        EXAMPLES:
            sage: R = Zp(5, 20, 'fixed-mod', 'terse')

        Construct from integers:
            sage: R(3)
            3 + O(5^20)
            sage: R(75)
            75 + O(5^20)
            sage: R(0)
            0 + O(5^20)

            sage: R(-1)
            95367431640624 + O(5^20)
            sage: R(-5)
            95367431640620 + O(5^20)

        Construct from rationals:
            sage: R(1/2)
            47683715820313 + O(5^20)
            sage: R(-7875/874)
            9493096742250 + O(5^20)
            sage: R(15/425)
            Traceback (most recent call last):
            ...
            ValueError: p divides denominator

        # todo: the above error message does not agree with the error message
        # in the corresponding capped-relative constructor

        Construct from IntegerMod:
            sage: R(Integers(125)(3))
            3 + O(5^20)
            sage: R(Integers(5)(3))
            3 + O(5^20)
            sage: R(Integers(5^30)(3))
            3 + O(5^20)
            sage: R(Integers(5^30)(1+5^23))
            1 + O(5^20)
            sage: R(Integers(49)(3))
            Traceback (most recent call last):
            ...
            TypeError: cannot coerce from the given integer mod ring (not a power of the same prime)

            sage: R(Integers(48)(3))
            Traceback (most recent call last):
            ...
            TypeError: cannot coerce from the given integer mod ring (not a power of the same prime)

        Some other conversions:
            sage: R(R(5))
            5 + O(5^20)

        # todo: doctests for converting from other types of p-adic rings

        """
        mpz_init(self.value)
        pAdicBaseGenericElement.__init__(self,parent)
        if empty:
            return
        cdef Integer tmp
        if PY_TYPE_CHECK(x, pAdicGenericElement):
            if x.valuation() < 0:
                raise ValueError, "element has negative valuation"
            if parent.prime() != x.parent().prime():
                raise TypeError, "Cannot coerce between p-adic parents with different primes."
        #if PY_TYPE_CHECK(x, pAdicLazyElement):
        #    try:
        #        x.set_precision_absolute(absprec)
        #    except PrecisionError:
        #        pass
        #    if mpz_cmp((<pAdicLazyElement>x).value, self.prime_pow.top_power) >= 0:
        #        mpz_mod(self.value, (<pAdicLazyElement>x).value, self.prime_pow.top_power)
        #    else:
        #        mpz_set(self.value, (<pAdicLazyElement>x).value)
        #    return
        if PY_TYPE_CHECK(x, pAdicBaseGenericElement):
            tmp = <Integer> x.lift()
            if mpz_cmp(tmp.value, self.prime_pow.pow_mpz_t_top()[0]) >= 0:
                mpz_mod(self.value, tmp.value, self.prime_pow.pow_mpz_t_top()[0])
            else:
                mpz_set(self.value, tmp.value)
            return

        if isinstance(x, pari_gen) or isinstance(x, GpElement):
            if isinstance(x, GpElement):
                x = x._pari_()
            if x.type() == "t_PADIC":
                if x.variable() != self.prime_pow.prime:
                    raise TypeError, "Cannot coerce a pari p-adic with the wrong prime."
                x = x.lift()
            if x.type() == 't_INT':
                x = Integer(x)
            elif x.type() == 't_FRAC':
                x = Rational(x)
            else:
                raise TypeError, "unsupported coercion from pari: only p-adics, integers and rationals allowed"

        if sage.rings.finite_rings.integer_mod.is_IntegerMod(x):
            if (<Integer>x.modulus())._is_power_of(<Integer>parent.prime()):
                x = x.lift()
            else:
                raise TypeError, "cannot coerce from the given integer mod ring (not a power of the same prime)"

        #if sage.rings.finite_field_element.is_FiniteFieldElement(x):
        #    if x.parent().order() != parent.prime():
        #        raise TypeError, "can only create p-adic element out of finite field when order of field is p"
        #    x = x.lift()

        #Now use the code below to convert from integer or rational, so don't make the next line elif

        if PY_TYPE_CHECK(x, Integer):
            self._set_from_mpz((<Integer>x).value)
        elif isinstance(x, Rational):
            if self.prime_pow.prime.divides(x.denominator()):
                raise ValueError, "p divides the denominator"
            else:
                tmp = <Integer> x % parent.prime_pow(parent.precision_cap())
                self._set_from_mpz(tmp.value)
        elif isinstance(x, (int, long)):
            tmp = <Integer> Integer(x)
            self._set_from_mpz(tmp.value)
        else:
            self._set_from_mpq((<Rational>Rational(x)).value)

    def __dealloc__(self):
        """
        Deallocation.

        TESTS::

            sage: R = ZpFM(5)
            sage: a = R(17)
            sage: del(a)
        """
        mpz_clear(self.value)

    def __reduce__(self):
        """
        Pickling.

        EXAMPLES::

            sage: a = ZpFM(5)(-3)
            sage: type(a)
            <type 'sage.rings.padics.padic_fixed_mod_element.pAdicFixedModElement'>
            sage: loads(dumps(a)) == a
            True
        """
        return make_pAdicFixedModElement, (self.parent(), self.lift())

    cdef int _set_from_mpz(pAdicFixedModElement self, mpz_t value) except -1:
        """
        Sets self from an mpz_t.

        TESTS::

            sage: R = ZpFM(5)
            sage: a = R(17,5); a #indirect doctest
            2 + 3*5 + O(5^20)
        """
        if mpz_sgn(value) == -1 or mpz_cmp(value, self.prime_pow.pow_mpz_t_top()[0]) >= 0:
            sig_on()
            mpz_mod(self.value, value, self.prime_pow.pow_mpz_t_top()[0])
            sig_off()
        else:
            mpz_set(self.value, value)
        return 0

    cdef int _set_from_mpq(pAdicFixedModElement self, mpq_t x) except -1:
        """
        Sets self from an mpq_t.

        TESTS::

            sage: R = ZpFM(5,5)
            sage: a = R(25/9); a #indirect doctest
            4*5^2 + 2*5^3 + O(5^5)
        """
        if mpz_divisible_p(mpq_denref(x), self.prime_pow.prime.value):
            raise ValueError, "p divides denominator"
        sig_on()
        mpz_invert(self.value, mpq_denref(x), self.prime_pow.pow_mpz_t_top()[0])
        mpz_mul(self.value, self.value, mpq_numref(x))
        mpz_mod(self.value, self.value, self.prime_pow.pow_mpz_t_top()[0])
        sig_off()
        return 0

    cdef int _set_mpz_into(pAdicFixedModElement self, mpz_t dest) except -1:
        """
        Sets dest to a lift of self.

        TESTS::

            sage: R = ZpCA(5); S.<a> = ZqFM(25)
            sage: S(R(17))
            2 + 3*5 + O(5^20)
        """
        mpz_set(dest, self.value)
        return 0

    cdef int _set_mpq_into(pAdicFixedModElement self, mpq_t dest) except -1:
        """
        Sets dest to a lift of self.

        Not currently used internally.
        """
        mpq_set_z(dest, self.value)
        return 0

    cdef pAdicFixedModElement _new_c(self):
        """
        Creates a new element with the same basic info.

        TESTS::

            sage: R = ZpFM(5); R(6) * R(7) #indirect doctest
            2 + 3*5 + 5^2 + O(5^20)
        """
        cdef pAdicFixedModElement x
        x = PY_NEW(pAdicFixedModElement)
        x._parent = self._parent
        mpz_init(x.value)
        x.prime_pow = self.prime_pow
        return x

    cpdef bint _is_inexact_zero(self) except -1:
        """
        Returns True if self is indistinguishable from zero.

        EXAMPLES:
            sage: R = ZpFM(7, 5)
            sage: R(14)._is_inexact_zero()
            False
            sage: R(0)._is_inexact_zero()
            True
        """
        return mpz_sgn(self.value) == 0

    def __richcmp__(left, right, op):
        """
        Comparison.

        TESTS::

            sage: R = ZpFM(5)
            sage: a = R(17)
            sage: b = R(21)
            sage: a == b
            False
            sage: a < b
            True
        """
        return (<Element>left)._richcmp(right, op)

    def __invert__(self):
        r"""
        Returns multiplicative inverse of this element. The valuation
        of self must be zero.

        EXAMPLES::

            sage: R = Zp(7, 4, 'fixed-mod', 'series')
            sage: ~R(2)
            4 + 3*7 + 3*7^2 + 3*7^3 + O(7^4)
            sage: ~R(0)
            Traceback (most recent call last):
            ...
            ValueError: cannot invert non-unit
            sage: ~R(7)
            Traceback (most recent call last):
            ...
            ValueError: cannot invert non-unit
        """
        return self._invert_c_impl()

    cpdef RingElement _invert_c_impl(self):
        """
        Returns multiplicative inverse of this element. The valuation
        of self must be zero.

        EXAMPLES::

            sage: R = Zp(7, 4, 'fixed-mod', 'series')
            sage: ~R(2) # indirect doctest
            4 + 3*7 + 3*7^2 + 3*7^3 + O(7^4)
            sage: ~R(0)
            Traceback (most recent call last):
            ...
            ValueError: cannot invert non-unit
            sage: ~R(7)
            Traceback (most recent call last):
            ...
            ValueError: cannot invert non-unit
        """
        cdef pAdicFixedModElement ans
        if mpz_divisible_p(self.value, self.prime_pow.prime.value) != 0:
            raise ValueError, "cannot invert non-unit"
        else:
            ans = self._new_c()
            sig_on()
            mpz_invert(ans.value, self.value, self.prime_pow.pow_mpz_t_top()[0])
            sig_off()
            return ans

    cdef pAdicFixedModElement _lshift_c(pAdicFixedModElement self, long shift):
        """
        Multiplies self by p^shift.

        If shift < -self.ordp(), digits will be truncated.  See __rshift__ for details.

        EXAMPLES::

            sage: R = ZpFM(5); a = R(17); a << 2 #indirect doctest
            2*5^2 + 3*5^3 + O(5^20)
        """
        cdef pAdicFixedModElement ans
        cdef unsigned long prec_cap
        if shift < 0:
            return self._rshift_c(-shift)
        prec_cap = self.prime_pow.prec_cap
        if shift >= prec_cap:
            ans = self._new_c()
            mpz_set_ui(ans.value, 0)
            return ans
        elif shift > 0:
            ans = self._new_c()
            if mpz_cmp(self.value, self.prime_pow.pow_mpz_t_tmp(prec_cap - shift)[0]) >= 0:
                mpz_mod(ans.value, self.value, self.prime_pow.pow_mpz_t_tmp(prec_cap - shift)[0])
            else:
                mpz_set(ans.value, self.value)
            mpz_mul(ans.value, ans.value, self.prime_pow.pow_mpz_t_tmp(shift)[0])
            return ans
        else:
            return self

    def __lshift__(pAdicFixedModElement self, shift):
        """
        Multiplies self by p^shift.

        If shift < -self.ordp(), digits will be truncated.  See __rshift__ for details.

        EXAMPLES::

            We create a fixed modulus ring:
            sage: R = ZpFM(5, 20); a = R(1000); a
            3*5^3 + 5^4 + O(5^20)

            Shifting to the right is the same as dividing by a power of
            the uniformizer $p$ of the $p$-adic ring.
            sage: a >> 1
            3*5^2 + 5^3 + O(5^20)

            Shifting to the left is the same as multiplying by a power of $p$:
            sage: a << 2
            3*5^5 + 5^6 + O(5^20)
            sage: a*5^2
            3*5^5 + 5^6 + O(5^20)

            Shifting by a negative integer to the left is the same as right shifting
            by the absolute value:
            sage: a << -3
            3 + 5 + O(5^20)
            sage: a >> 3
            3 + 5 + O(5^20)
        """
        cdef pAdicFixedModElement ans
        if not PY_TYPE_CHECK(shift, Integer):
            shift = Integer(shift)
        if mpz_fits_slong_p((<Integer>shift).value) == 0:
            ans = self._new_c()
            mpz_set_ui(ans.value, 0)
            return ans
        return self._lshift_c(mpz_get_si((<Integer>shift).value))

    cdef pAdicFixedModElement _rshift_c(pAdicFixedModElement self, long shift):
        """
        Divides by p^shift and truncates.

        Note that this operation loses precision if shift > 0.

        EXAMPLES::

            sage: R = ZpFM(5); a = R(77); a >> 1 #indirect doctest
            3*5 + O(5^20)
        """
        cdef pAdicFixedModElement ans
        cdef unsigned long prec_cap
        if shift < 0:
            return self._lshift_c(-shift)
        prec_cap = self.prime_pow.prec_cap
        if shift >= prec_cap:
            ans = self._new_c()
            mpz_set_ui(ans.value, 0)
            return ans
        elif shift > 0:
            ans = self._new_c()
            mpz_fdiv_q(ans.value, self.value, self.prime_pow.pow_mpz_t_tmp(shift)[0])
            return ans
        else:
            return self

    def __rshift__(pAdicFixedModElement self, shift):
        """
        Divides by p^shift, and truncates.

        Note that this operation will insert arbitrary digits (in practice, currently all zero) in the least significant digits.

        EXAMPLES::

            sage: R = ZpFM(997, 7); a = R(123456878908); a
            964*997 + 572*997^2 + 124*997^3 + O(997^7)

            Shifting to the right divides by a power of p, but dropping terms with
            negative valuation:
            sage: a >> 3
            124 + O(997^7)

            A negative shift multiplies by that power of p.
            sage: a >> -3
            964*997^4 + 572*997^5 + 124*997^6 + O(997^7)
        """
        cdef pAdicFixedModElement ans
        if not PY_TYPE_CHECK(shift, Integer):
            shift = Integer(shift)
        if mpz_fits_slong_p((<Integer>shift).value) == 0:
            ans = self._new_c()
            mpz_set_ui(ans.value, 0)
            return ans
        return self._rshift_c(mpz_get_si((<Integer>shift).value))

    cpdef ModuleElement _neg_(self):
        r"""
        Returns negative of self.

        EXAMPLES::

            sage: R = Zp(7, 4, 'fixed-mod', 'series')
            sage: -R(7) #indirect doctest
            6*7 + 6*7^2 + 6*7^3 + O(7^4)
        """
        if mpz_sgn(self.value) == 0:
            return self
        cdef pAdicFixedModElement ans
        ans = self._new_c()
        mpz_sub(ans.value, self.prime_pow.pow_mpz_t_top()[0], self.value)
        return ans

    def __pow__(pAdicFixedModElement self, right, m): # NOTE: m ignored, always use self.prime_pow.pow_mpz_t_top()[0]
        """
        Exponentiation.

        EXAMPLES::

            sage: R = ZpFM(11, 5)
            sage: R(1/2)^5
            10 + 7*11 + 11^2 + 5*11^3 + 4*11^4 + O(11^5)
            sage: R(1/32)
            10 + 7*11 + 11^2 + 5*11^3 + 4*11^4 + O(11^5)
            sage: R(1/2)^5 == R(1/32)
            True
            sage: R(3)^1000 #indirect doctest
            1 + 4*11^2 + 3*11^3 + 7*11^4 + O(11^5)

        TESTS:

        We define ``0^0`` to be unity, :trac:`13786`::

            sage: R = ZpFM(11, 5)
            sage: R(0)^0
            1 + O(11^5)
            sage: R(0)^0 == R(1)
            True

        The value returned from ``0^0`` should belong to our ring::

            sage: R = ZpFM(11, 5)
            sage: type(R(0)^0) == type(R(0))
            True

        Test that #3865 is fixed::

            sage: R(gp('5 + O(11^2)'))
            5 + O(11^5)

        """
        if not PY_TYPE_CHECK(right, Integer):
            right = Integer(right) #Need to make sure that this works for p-adic exponents
        if right == 0 and self == 0:
            return self.parent(1)
        cdef pAdicFixedModElement ans
        ans = self._new_c()
        sig_on()
        mpz_powm(ans.value, self.value, (<Integer>right).value, self.prime_pow.pow_mpz_t_top()[0])
        sig_off()
        return ans

    cpdef ModuleElement _add_(self, ModuleElement right):
        r"""
        Returns sum of self and right.

        EXAMPLES::

            sage: R = Zp(7, 4, 'fixed-mod', 'series')
            sage: x = R(1721); x
            6 + 5*7^3 + O(7^4)
            sage: y = R(1373); y
            1 + 4*7^3 + O(7^4)
            sage: x + y #indirect doctest
            7 + 2*7^3 + O(7^4)
        """
        cdef pAdicFixedModElement ans
        ans = self._new_c()
        mpz_add(ans.value, self.value, (<pAdicFixedModElement>right).value)
        if mpz_cmp(ans.value, self.prime_pow.pow_mpz_t_top()[0]) >= 0:
            mpz_sub(ans.value, ans.value, self.prime_pow.pow_mpz_t_top()[0])
        return ans

    cpdef RingElement _mul_(self, RingElement right):
        r"""
        Returns product of self and right.

        EXAMPLES::

            sage: R = Zp(7, 4, 'fixed-mod', 'series')
            sage: R(3) * R(2) #indirect doctest
            6 + O(7^4)
            sage: R(1/2) * R(2)
            1 + O(7^4)
        """
        cdef pAdicFixedModElement ans
        ans = self._new_c()
        mpz_mul(ans.value, self.value, (<pAdicFixedModElement>right).value)
        mpz_fdiv_r(ans.value, ans.value, self.prime_pow.pow_mpz_t_top()[0])
        return ans

    cpdef ModuleElement _sub_(self, ModuleElement right):
        r"""
        Returns difference of self and right.

        EXAMPLES:
            sage: R = Zp(7, 4, 'fixed-mod', 'series')
            sage: x = R(1721); x
            6 + 5*7^3 + O(7^4)
            sage: y = R(1373); y
            1 + 4*7^3 + O(7^4)
            sage: x - y #indirect doctest
            5 + 7^3 + O(7^4)
        """
        cdef pAdicFixedModElement ans
        ans = self._new_c()
        mpz_sub(ans.value, self.value, (<pAdicFixedModElement>right).value)
        if mpz_sgn(ans.value) == -1:
            mpz_add(ans.value, ans.value, self.prime_pow.pow_mpz_t_top()[0])
        return ans

    cpdef RingElement _div_(self, RingElement right):
        r"""
        Returns quotient of self and right. The latter must have
        valuation zero.

        EXAMPLES:
            sage: R = Zp(7, 4, 'fixed-mod', 'series')
            sage: R(3) / R(2) #indirect doctest
            5 + 3*7 + 3*7^2 + 3*7^3 + O(7^4)
            sage: R(5) / R(0)
            Traceback (most recent call last):
            ...
            ValueError: cannot invert non-unit
            sage: R(7) / R(49)
            Traceback (most recent call last):
            ...
            ValueError: cannot invert non-unit
        """
        cdef int t
        cdef pAdicFixedModElement ans
        if mpz_divisible_p((<pAdicFixedModElement>right).value, self.prime_pow.prime.value) != 0:
            raise ValueError, "cannot invert non-unit"
        else:
            ans = self._new_c()
            sig_on()
            mpz_invert(ans.value, (<pAdicFixedModElement>right).value, self.prime_pow.pow_mpz_t_top()[0])
            mpz_mul(ans.value, ans.value, self.value)
            mpz_fdiv_r(ans.value, ans.value, self.prime_pow.pow_mpz_t_top()[0])
            sig_off()
            return ans

    def add_bigoh(self, absprec):
        """
        Returns a new element truncated modulo p^absprec.

        INPUT::

            - self -- a p-adic element
            - absprec -- an integer

        OUTPUT::

            - element -- a new element truncated modulo p^absprec.

        EXAMPLES::

            sage: R = Zp(7,4,'fixed-mod','series'); a = R(8); a.add_bigoh(1)
            1 + O(7^4)
        """
        cdef pAdicFixedModElement ans
        if not PY_TYPE_CHECK(absprec, Integer):
            absprec = Integer(absprec)
        if mpz_cmp_ui((<Integer>absprec).value, self.prime_pow.prec_cap) >= 0:
            return self
        ans = self._new_c()
        mpz_mod(ans.value, self.value, self.prime_pow.pow_mpz_t_tmp(mpz_get_ui((<Integer>absprec).value))[0])
        return ans

    def __copy__(self):
        """
        Returns a copy of self.

        EXAMPLES::

            sage: a = ZpFM(5,6)(17); b = copy(a)
            sage: a == b
            True
            sage: a is b
            False
        """
        cdef pAdicFixedModElement ans
        ans = self._new_c()
        mpz_set(ans.value, self.value)
        return ans
>>>>>>> 036984d7

from sage.libs.pari.gen cimport PariInstance
cdef PariInstance P = sage.libs.pari.all.pari
from sage.rings.finite_rings.integer_mod import Mod

cdef class pAdicFixedModElement(FMElement):
    r"""
    INPUT:

    - ``parent`` -- a ``pAdicRingFixedMod`` object.

    - ``x`` -- input data to be converted into the parent.

    - ``absprec`` -- ignored; for compatibility with other `p`-adic rings

    - ``relprec`` -- ignored; for compatibility with other `p`-adic rings

    .. NOTE::

        The following types are currently supported for x:

        - Integers
        - Rationals -- denominator must be relatively prime to `p`
        - FixedMod `p`-adics
        - Elements of ``IntegerModRing(p^k)`` for ``k`` less than or equal
          to the modulus

        The following types should be supported eventually:

        - Finite precision `p`-adics
        - Lazy `p`-adics
        - Elements of local extensions of THIS `p`-adic ring that actually
          lie in `\ZZ_p`

    EXAMPLES::

        sage: R = Zp(5, 20, 'fixed-mod', 'terse')

    Construct from integers::

        sage: R(3)
        3 + O(5^20)
        sage: R(75)
        75 + O(5^20)
        sage: R(0)
        0 + O(5^20)

        sage: R(-1)
        95367431640624 + O(5^20)
        sage: R(-5)
        95367431640620 + O(5^20)

    Construct from rationals::

        sage: R(1/2)
        47683715820313 + O(5^20)
        sage: R(-7875/874)
        9493096742250 + O(5^20)
        sage: R(15/425)
        Traceback (most recent call last):
        ...
        ValueError: p divides denominator

    Construct from IntegerMod::

        sage: R(Integers(125)(3))
        3 + O(5^20)
        sage: R(Integers(5)(3))
        3 + O(5^20)
        sage: R(Integers(5^30)(3))
        3 + O(5^20)
        sage: R(Integers(5^30)(1+5^23))
        1 + O(5^20)
        sage: R(Integers(49)(3))
        Traceback (most recent call last):
        ...
        TypeError: cannot coerce from the given integer mod ring (not a power of the same prime)

        sage: R(Integers(48)(3))
        Traceback (most recent call last):
        ...
        TypeError: cannot coerce from the given integer mod ring (not a power of the same prime)

    Some other conversions::

        sage: R(R(5))
        5 + O(5^20)

    .. TODO:: doctests for converting from other types of `p`-adic rings
    """
    def lift(self):
        r"""
        Return an integer congruent to ``self`` modulo the precision.

        .. WARNING::

            Since fixed modulus elements don't track their precision,
            the result may not be correct modulo
            `i^{\mathrm{prec_cap}}` if the element was defined by
            constructions that lost precision.

        EXAMPLES::

            sage: R = Zp(7,4,'fixed-mod'); a = R(8); a.lift()
            8
            sage: type(a.lift())
            <type 'sage.rings.integer.Integer'>
        """
        return self.lift_c()

    cdef lift_c(self):
        """
        Returns an integer congruent to this element modulo the precision.

        .. WARNING::

            Since fixed modulus elements don't track their precision,
            the result may not be correct modulo
            `i^{\mbox{prec_cap}}` if the element was defined by
            constructions that lost precision.

        EXAMPLES::

            sage: R = ZpFM(7,4); a = R(8); a.lift() # indirect doctest
            8
        """
        cdef Integer ans = PY_NEW(Integer)
        mpz_set(ans.value, self.value)
        return ans

    def _pari_(self):
        """
        Conversion to PARI.

        EXAMPLES::

            sage: R = ZpCA(5)
            sage: pari(R(1777)) #indirect doctest
            2 + 5^2 + 4*5^3 + 2*5^4 + O(5^20)
        """
        return self._to_gen()

    cdef pari_gen _to_gen(self):
        """
        Convert ``self`` to an equivalent pari element.

        EXAMPLES::

            sage: R = ZpFM(5, 10); a = R(17); pari(a) # indirect doctest
            2 + 3*5 + O(5^10)
            sage: pari(R(0))
            O(5^10)
            sage: pari(R(0,5))
            O(5^10)
        """
        # holder is defined in the linkage file
        cdef long val = mpz_remove(holder.value, self.value, self.prime_pow.prime.value)
        return P.new_gen_from_padic(val, self.prime_pow.prec_cap - val,
                                    self.prime_pow.prime.value,
                                    self.prime_pow.pow_mpz_t_tmp(self.prime_pow.prec_cap - val)[0],
                                    holder.value)

    def _integer_(self, Z=None):
        """
        Return an integer congruent to ``self`` modulo the precision.

        .. WARNING::

            Since fixed modulus elements don't track their precision,
            the result may not be correct modulo
            `p^{\mathrm{prec_cap}}` if the element was defined by
            constructions that lost precision.

        EXAMPLES::

            sage: R = ZpFM(5); R(-1)._integer_()
            95367431640624
        """
        return self.lift_c()

    def residue(self, absprec=1):
        r"""
        Reduce ``self`` mod `p^{\mathrm{absprec}}`.

        INPUT:

        - ``absprec`` -- an integer (default: 1)

        OUTPUT:

        element of ``Z/(p^prec Z)`` -- ``self`` reduced mod ``p^prec``

        EXAMPLES::

            sage: R = Zp(7,4,'fixed-mod'); a = R(8); a.residue(1)
            1
        """
        cdef Integer selfvalue, modulus
        if not PY_TYPE_CHECK(absprec, Integer):
            absprec = Integer(absprec)
        if mpz_sgn((<Integer>absprec).value) < 0:
            raise ValueError, "cannot reduce modulo a negative power of p"
        cdef long aprec = mpz_get_ui((<Integer>absprec).value)
        modulus = PY_NEW(Integer)
        mpz_set(modulus.value, self.prime_pow.pow_mpz_t_tmp(aprec)[0])
        selfvalue = PY_NEW(Integer)
        mpz_set(selfvalue.value, self.value)
        return Mod(selfvalue, modulus)

    def multiplicative_order(self):
        r"""
        Return the minimum possible multiplicative order of ``self``.

        OUTPUT:

        an integer -- the multiplicative order of this element.  This is the
        minimum multiplicative order of all elements of `\ZZ_p` lifting this
        element to infinite precision.

         EXAMPLES::

            sage: R = ZpFM(7, 6)
            sage: R(1/3)
            5 + 4*7 + 4*7^2 + 4*7^3 + 4*7^4 + 4*7^5 + O(7^6)
            sage: R(1/3).multiplicative_order()
            +Infinity
            sage: R(7).multiplicative_order()
            +Infinity
            sage: R(1).multiplicative_order()
            1
            sage: R(-1).multiplicative_order()
            2
            sage: R.teichmuller(3).multiplicative_order()
            6
        """
        cdef mpz_t tmp
        cdef Integer ans
        if mpz_divisible_p(self.value, self.prime_pow.prime.value):
            return infinity
        if mpz_cmp_ui(self.value, 1) == 0:
            ans = PY_NEW(Integer)
            mpz_set_ui(ans.value, 1)
            return ans
        mpz_init(tmp)
        mpz_sub_ui(tmp, self.prime_pow.pow_mpz_t_top()[0], 1)
        if mpz_cmp(self.value, tmp) == 0:
            ans = PY_NEW(Integer)
            mpz_set_ui(ans.value, 2)
            return ans
        # check if self is an approximation to a teichmuller lift:
        mpz_powm(tmp, self.value, self.prime_pow.prime.value, self.prime_pow.pow_mpz_t_top()[0])
        if mpz_cmp(tmp, self.value) == 0:
            mpz_clear(tmp)
            return self.residue(1).multiplicative_order()
        else:
            mpz_clear(tmp)
            return infinity

def make_pAdicFixedModElement(parent, value):
    """
    Unpickles a fixed modulus element.

    EXAMPLES::

        sage: from sage.rings.padics.padic_fixed_mod_element import make_pAdicFixedModElement
        sage: R = ZpFM(5)
        sage: a = make_pAdicFixedModElement(R, 17*25); a
        2*5^2 + 3*5^3 + O(5^20)
    """
    return unpickle_fme_v2(pAdicFixedModElement, parent, value)
<|MERGE_RESOLUTION|>--- conflicted
+++ resolved
@@ -21,693 +21,11 @@
 #                  http://www.gnu.org/licenses/
 #*****************************************************************************
 
-<<<<<<< HEAD
 include "sage/libs/linkages/padics/mpz.pxi"
 include "FM_template.pxi"
-=======
-include "sage/libs/ntl/decl.pxi"
-include "sage/ext/gmp.pxi"
-include "sage/ext/interrupt.pxi"
-include "sage/ext/stdsage.pxi"
-
-cimport sage.rings.padics.padic_generic_element
-from sage.rings.padics.padic_generic_element cimport pAdicGenericElement
-
-cimport sage.rings.integer
-cimport sage.rings.rational
-cimport sage.rings.padics.pow_computer
-from sage.rings.integer cimport Integer
-from sage.rings.rational cimport Rational
-from sage.rings.padics.pow_computer cimport PowComputer_base
-from sage.rings.padics.padic_printing cimport pAdicPrinter_class
-
-#import sage.rings.padics.padic_ring_generic_element
-#import sage.rings.padics.padic_field_generic_element
-#import sage.rings.padics.padic_lazy_element
-import sage.rings.finite_rings.integer_mod
-import sage.rings.integer
-import sage.rings.rational
-
-from sage.rings.infinity import infinity
-from sage.rings.finite_rings.integer_mod import Mod
-from sage.rings.padics.precision_error import PrecisionError
-
-#pAdicLazyElement = sage.rings.padics.padic_lazy_element.pAdicLazyElement
-#pAdicGenericElement = sage.rings.padics.padic_generic_element.pAdicGenericElement
-
-from sage.libs.pari.gen cimport gen as pari_gen
-from sage.interfaces.gp import GpElement
-
-cdef class pAdicFixedModElement(pAdicBaseGenericElement):
-    def __init__(pAdicFixedModElement self, parent, x, absprec = None, relprec = None, empty = False):
-        r"""
-        INPUT:
-            parent -- a pAdicRingFixedMod object.
-
-        Types currently supported:
-            Integers
-            Rationals -- denominator must be relatively prime to p
-            FixedMod p-adics
-
-        Types that should be supported:
-            Finite precision p-adics
-            Lazy p-adics
-            Elements of local extensions of THIS p-adic ring that actually lie in Zp
-            Elements of IntegerModRing(p^k) for k less than or equal to the modulus
-
-        EXAMPLES:
-            sage: R = Zp(5, 20, 'fixed-mod', 'terse')
-
-        Construct from integers:
-            sage: R(3)
-            3 + O(5^20)
-            sage: R(75)
-            75 + O(5^20)
-            sage: R(0)
-            0 + O(5^20)
-
-            sage: R(-1)
-            95367431640624 + O(5^20)
-            sage: R(-5)
-            95367431640620 + O(5^20)
-
-        Construct from rationals:
-            sage: R(1/2)
-            47683715820313 + O(5^20)
-            sage: R(-7875/874)
-            9493096742250 + O(5^20)
-            sage: R(15/425)
-            Traceback (most recent call last):
-            ...
-            ValueError: p divides denominator
-
-        # todo: the above error message does not agree with the error message
-        # in the corresponding capped-relative constructor
-
-        Construct from IntegerMod:
-            sage: R(Integers(125)(3))
-            3 + O(5^20)
-            sage: R(Integers(5)(3))
-            3 + O(5^20)
-            sage: R(Integers(5^30)(3))
-            3 + O(5^20)
-            sage: R(Integers(5^30)(1+5^23))
-            1 + O(5^20)
-            sage: R(Integers(49)(3))
-            Traceback (most recent call last):
-            ...
-            TypeError: cannot coerce from the given integer mod ring (not a power of the same prime)
-
-            sage: R(Integers(48)(3))
-            Traceback (most recent call last):
-            ...
-            TypeError: cannot coerce from the given integer mod ring (not a power of the same prime)
-
-        Some other conversions:
-            sage: R(R(5))
-            5 + O(5^20)
-
-        # todo: doctests for converting from other types of p-adic rings
-
-        """
-        mpz_init(self.value)
-        pAdicBaseGenericElement.__init__(self,parent)
-        if empty:
-            return
-        cdef Integer tmp
-        if PY_TYPE_CHECK(x, pAdicGenericElement):
-            if x.valuation() < 0:
-                raise ValueError, "element has negative valuation"
-            if parent.prime() != x.parent().prime():
-                raise TypeError, "Cannot coerce between p-adic parents with different primes."
-        #if PY_TYPE_CHECK(x, pAdicLazyElement):
-        #    try:
-        #        x.set_precision_absolute(absprec)
-        #    except PrecisionError:
-        #        pass
-        #    if mpz_cmp((<pAdicLazyElement>x).value, self.prime_pow.top_power) >= 0:
-        #        mpz_mod(self.value, (<pAdicLazyElement>x).value, self.prime_pow.top_power)
-        #    else:
-        #        mpz_set(self.value, (<pAdicLazyElement>x).value)
-        #    return
-        if PY_TYPE_CHECK(x, pAdicBaseGenericElement):
-            tmp = <Integer> x.lift()
-            if mpz_cmp(tmp.value, self.prime_pow.pow_mpz_t_top()[0]) >= 0:
-                mpz_mod(self.value, tmp.value, self.prime_pow.pow_mpz_t_top()[0])
-            else:
-                mpz_set(self.value, tmp.value)
-            return
-
-        if isinstance(x, pari_gen) or isinstance(x, GpElement):
-            if isinstance(x, GpElement):
-                x = x._pari_()
-            if x.type() == "t_PADIC":
-                if x.variable() != self.prime_pow.prime:
-                    raise TypeError, "Cannot coerce a pari p-adic with the wrong prime."
-                x = x.lift()
-            if x.type() == 't_INT':
-                x = Integer(x)
-            elif x.type() == 't_FRAC':
-                x = Rational(x)
-            else:
-                raise TypeError, "unsupported coercion from pari: only p-adics, integers and rationals allowed"
-
-        if sage.rings.finite_rings.integer_mod.is_IntegerMod(x):
-            if (<Integer>x.modulus())._is_power_of(<Integer>parent.prime()):
-                x = x.lift()
-            else:
-                raise TypeError, "cannot coerce from the given integer mod ring (not a power of the same prime)"
-
-        #if sage.rings.finite_field_element.is_FiniteFieldElement(x):
-        #    if x.parent().order() != parent.prime():
-        #        raise TypeError, "can only create p-adic element out of finite field when order of field is p"
-        #    x = x.lift()
-
-        #Now use the code below to convert from integer or rational, so don't make the next line elif
-
-        if PY_TYPE_CHECK(x, Integer):
-            self._set_from_mpz((<Integer>x).value)
-        elif isinstance(x, Rational):
-            if self.prime_pow.prime.divides(x.denominator()):
-                raise ValueError, "p divides the denominator"
-            else:
-                tmp = <Integer> x % parent.prime_pow(parent.precision_cap())
-                self._set_from_mpz(tmp.value)
-        elif isinstance(x, (int, long)):
-            tmp = <Integer> Integer(x)
-            self._set_from_mpz(tmp.value)
-        else:
-            self._set_from_mpq((<Rational>Rational(x)).value)
-
-    def __dealloc__(self):
-        """
-        Deallocation.
-
-        TESTS::
-
-            sage: R = ZpFM(5)
-            sage: a = R(17)
-            sage: del(a)
-        """
-        mpz_clear(self.value)
-
-    def __reduce__(self):
-        """
-        Pickling.
-
-        EXAMPLES::
-
-            sage: a = ZpFM(5)(-3)
-            sage: type(a)
-            <type 'sage.rings.padics.padic_fixed_mod_element.pAdicFixedModElement'>
-            sage: loads(dumps(a)) == a
-            True
-        """
-        return make_pAdicFixedModElement, (self.parent(), self.lift())
-
-    cdef int _set_from_mpz(pAdicFixedModElement self, mpz_t value) except -1:
-        """
-        Sets self from an mpz_t.
-
-        TESTS::
-
-            sage: R = ZpFM(5)
-            sage: a = R(17,5); a #indirect doctest
-            2 + 3*5 + O(5^20)
-        """
-        if mpz_sgn(value) == -1 or mpz_cmp(value, self.prime_pow.pow_mpz_t_top()[0]) >= 0:
-            sig_on()
-            mpz_mod(self.value, value, self.prime_pow.pow_mpz_t_top()[0])
-            sig_off()
-        else:
-            mpz_set(self.value, value)
-        return 0
-
-    cdef int _set_from_mpq(pAdicFixedModElement self, mpq_t x) except -1:
-        """
-        Sets self from an mpq_t.
-
-        TESTS::
-
-            sage: R = ZpFM(5,5)
-            sage: a = R(25/9); a #indirect doctest
-            4*5^2 + 2*5^3 + O(5^5)
-        """
-        if mpz_divisible_p(mpq_denref(x), self.prime_pow.prime.value):
-            raise ValueError, "p divides denominator"
-        sig_on()
-        mpz_invert(self.value, mpq_denref(x), self.prime_pow.pow_mpz_t_top()[0])
-        mpz_mul(self.value, self.value, mpq_numref(x))
-        mpz_mod(self.value, self.value, self.prime_pow.pow_mpz_t_top()[0])
-        sig_off()
-        return 0
-
-    cdef int _set_mpz_into(pAdicFixedModElement self, mpz_t dest) except -1:
-        """
-        Sets dest to a lift of self.
-
-        TESTS::
-
-            sage: R = ZpCA(5); S.<a> = ZqFM(25)
-            sage: S(R(17))
-            2 + 3*5 + O(5^20)
-        """
-        mpz_set(dest, self.value)
-        return 0
-
-    cdef int _set_mpq_into(pAdicFixedModElement self, mpq_t dest) except -1:
-        """
-        Sets dest to a lift of self.
-
-        Not currently used internally.
-        """
-        mpq_set_z(dest, self.value)
-        return 0
-
-    cdef pAdicFixedModElement _new_c(self):
-        """
-        Creates a new element with the same basic info.
-
-        TESTS::
-
-            sage: R = ZpFM(5); R(6) * R(7) #indirect doctest
-            2 + 3*5 + 5^2 + O(5^20)
-        """
-        cdef pAdicFixedModElement x
-        x = PY_NEW(pAdicFixedModElement)
-        x._parent = self._parent
-        mpz_init(x.value)
-        x.prime_pow = self.prime_pow
-        return x
-
-    cpdef bint _is_inexact_zero(self) except -1:
-        """
-        Returns True if self is indistinguishable from zero.
-
-        EXAMPLES:
-            sage: R = ZpFM(7, 5)
-            sage: R(14)._is_inexact_zero()
-            False
-            sage: R(0)._is_inexact_zero()
-            True
-        """
-        return mpz_sgn(self.value) == 0
-
-    def __richcmp__(left, right, op):
-        """
-        Comparison.
-
-        TESTS::
-
-            sage: R = ZpFM(5)
-            sage: a = R(17)
-            sage: b = R(21)
-            sage: a == b
-            False
-            sage: a < b
-            True
-        """
-        return (<Element>left)._richcmp(right, op)
-
-    def __invert__(self):
-        r"""
-        Returns multiplicative inverse of this element. The valuation
-        of self must be zero.
-
-        EXAMPLES::
-
-            sage: R = Zp(7, 4, 'fixed-mod', 'series')
-            sage: ~R(2)
-            4 + 3*7 + 3*7^2 + 3*7^3 + O(7^4)
-            sage: ~R(0)
-            Traceback (most recent call last):
-            ...
-            ValueError: cannot invert non-unit
-            sage: ~R(7)
-            Traceback (most recent call last):
-            ...
-            ValueError: cannot invert non-unit
-        """
-        return self._invert_c_impl()
-
-    cpdef RingElement _invert_c_impl(self):
-        """
-        Returns multiplicative inverse of this element. The valuation
-        of self must be zero.
-
-        EXAMPLES::
-
-            sage: R = Zp(7, 4, 'fixed-mod', 'series')
-            sage: ~R(2) # indirect doctest
-            4 + 3*7 + 3*7^2 + 3*7^3 + O(7^4)
-            sage: ~R(0)
-            Traceback (most recent call last):
-            ...
-            ValueError: cannot invert non-unit
-            sage: ~R(7)
-            Traceback (most recent call last):
-            ...
-            ValueError: cannot invert non-unit
-        """
-        cdef pAdicFixedModElement ans
-        if mpz_divisible_p(self.value, self.prime_pow.prime.value) != 0:
-            raise ValueError, "cannot invert non-unit"
-        else:
-            ans = self._new_c()
-            sig_on()
-            mpz_invert(ans.value, self.value, self.prime_pow.pow_mpz_t_top()[0])
-            sig_off()
-            return ans
-
-    cdef pAdicFixedModElement _lshift_c(pAdicFixedModElement self, long shift):
-        """
-        Multiplies self by p^shift.
-
-        If shift < -self.ordp(), digits will be truncated.  See __rshift__ for details.
-
-        EXAMPLES::
-
-            sage: R = ZpFM(5); a = R(17); a << 2 #indirect doctest
-            2*5^2 + 3*5^3 + O(5^20)
-        """
-        cdef pAdicFixedModElement ans
-        cdef unsigned long prec_cap
-        if shift < 0:
-            return self._rshift_c(-shift)
-        prec_cap = self.prime_pow.prec_cap
-        if shift >= prec_cap:
-            ans = self._new_c()
-            mpz_set_ui(ans.value, 0)
-            return ans
-        elif shift > 0:
-            ans = self._new_c()
-            if mpz_cmp(self.value, self.prime_pow.pow_mpz_t_tmp(prec_cap - shift)[0]) >= 0:
-                mpz_mod(ans.value, self.value, self.prime_pow.pow_mpz_t_tmp(prec_cap - shift)[0])
-            else:
-                mpz_set(ans.value, self.value)
-            mpz_mul(ans.value, ans.value, self.prime_pow.pow_mpz_t_tmp(shift)[0])
-            return ans
-        else:
-            return self
-
-    def __lshift__(pAdicFixedModElement self, shift):
-        """
-        Multiplies self by p^shift.
-
-        If shift < -self.ordp(), digits will be truncated.  See __rshift__ for details.
-
-        EXAMPLES::
-
-            We create a fixed modulus ring:
-            sage: R = ZpFM(5, 20); a = R(1000); a
-            3*5^3 + 5^4 + O(5^20)
-
-            Shifting to the right is the same as dividing by a power of
-            the uniformizer $p$ of the $p$-adic ring.
-            sage: a >> 1
-            3*5^2 + 5^3 + O(5^20)
-
-            Shifting to the left is the same as multiplying by a power of $p$:
-            sage: a << 2
-            3*5^5 + 5^6 + O(5^20)
-            sage: a*5^2
-            3*5^5 + 5^6 + O(5^20)
-
-            Shifting by a negative integer to the left is the same as right shifting
-            by the absolute value:
-            sage: a << -3
-            3 + 5 + O(5^20)
-            sage: a >> 3
-            3 + 5 + O(5^20)
-        """
-        cdef pAdicFixedModElement ans
-        if not PY_TYPE_CHECK(shift, Integer):
-            shift = Integer(shift)
-        if mpz_fits_slong_p((<Integer>shift).value) == 0:
-            ans = self._new_c()
-            mpz_set_ui(ans.value, 0)
-            return ans
-        return self._lshift_c(mpz_get_si((<Integer>shift).value))
-
-    cdef pAdicFixedModElement _rshift_c(pAdicFixedModElement self, long shift):
-        """
-        Divides by p^shift and truncates.
-
-        Note that this operation loses precision if shift > 0.
-
-        EXAMPLES::
-
-            sage: R = ZpFM(5); a = R(77); a >> 1 #indirect doctest
-            3*5 + O(5^20)
-        """
-        cdef pAdicFixedModElement ans
-        cdef unsigned long prec_cap
-        if shift < 0:
-            return self._lshift_c(-shift)
-        prec_cap = self.prime_pow.prec_cap
-        if shift >= prec_cap:
-            ans = self._new_c()
-            mpz_set_ui(ans.value, 0)
-            return ans
-        elif shift > 0:
-            ans = self._new_c()
-            mpz_fdiv_q(ans.value, self.value, self.prime_pow.pow_mpz_t_tmp(shift)[0])
-            return ans
-        else:
-            return self
-
-    def __rshift__(pAdicFixedModElement self, shift):
-        """
-        Divides by p^shift, and truncates.
-
-        Note that this operation will insert arbitrary digits (in practice, currently all zero) in the least significant digits.
-
-        EXAMPLES::
-
-            sage: R = ZpFM(997, 7); a = R(123456878908); a
-            964*997 + 572*997^2 + 124*997^3 + O(997^7)
-
-            Shifting to the right divides by a power of p, but dropping terms with
-            negative valuation:
-            sage: a >> 3
-            124 + O(997^7)
-
-            A negative shift multiplies by that power of p.
-            sage: a >> -3
-            964*997^4 + 572*997^5 + 124*997^6 + O(997^7)
-        """
-        cdef pAdicFixedModElement ans
-        if not PY_TYPE_CHECK(shift, Integer):
-            shift = Integer(shift)
-        if mpz_fits_slong_p((<Integer>shift).value) == 0:
-            ans = self._new_c()
-            mpz_set_ui(ans.value, 0)
-            return ans
-        return self._rshift_c(mpz_get_si((<Integer>shift).value))
-
-    cpdef ModuleElement _neg_(self):
-        r"""
-        Returns negative of self.
-
-        EXAMPLES::
-
-            sage: R = Zp(7, 4, 'fixed-mod', 'series')
-            sage: -R(7) #indirect doctest
-            6*7 + 6*7^2 + 6*7^3 + O(7^4)
-        """
-        if mpz_sgn(self.value) == 0:
-            return self
-        cdef pAdicFixedModElement ans
-        ans = self._new_c()
-        mpz_sub(ans.value, self.prime_pow.pow_mpz_t_top()[0], self.value)
-        return ans
-
-    def __pow__(pAdicFixedModElement self, right, m): # NOTE: m ignored, always use self.prime_pow.pow_mpz_t_top()[0]
-        """
-        Exponentiation.
-
-        EXAMPLES::
-
-            sage: R = ZpFM(11, 5)
-            sage: R(1/2)^5
-            10 + 7*11 + 11^2 + 5*11^3 + 4*11^4 + O(11^5)
-            sage: R(1/32)
-            10 + 7*11 + 11^2 + 5*11^3 + 4*11^4 + O(11^5)
-            sage: R(1/2)^5 == R(1/32)
-            True
-            sage: R(3)^1000 #indirect doctest
-            1 + 4*11^2 + 3*11^3 + 7*11^4 + O(11^5)
-
-        TESTS:
-
-        We define ``0^0`` to be unity, :trac:`13786`::
-
-            sage: R = ZpFM(11, 5)
-            sage: R(0)^0
-            1 + O(11^5)
-            sage: R(0)^0 == R(1)
-            True
-
-        The value returned from ``0^0`` should belong to our ring::
-
-            sage: R = ZpFM(11, 5)
-            sage: type(R(0)^0) == type(R(0))
-            True
-
-        Test that #3865 is fixed::
-
-            sage: R(gp('5 + O(11^2)'))
-            5 + O(11^5)
-
-        """
-        if not PY_TYPE_CHECK(right, Integer):
-            right = Integer(right) #Need to make sure that this works for p-adic exponents
-        if right == 0 and self == 0:
-            return self.parent(1)
-        cdef pAdicFixedModElement ans
-        ans = self._new_c()
-        sig_on()
-        mpz_powm(ans.value, self.value, (<Integer>right).value, self.prime_pow.pow_mpz_t_top()[0])
-        sig_off()
-        return ans
-
-    cpdef ModuleElement _add_(self, ModuleElement right):
-        r"""
-        Returns sum of self and right.
-
-        EXAMPLES::
-
-            sage: R = Zp(7, 4, 'fixed-mod', 'series')
-            sage: x = R(1721); x
-            6 + 5*7^3 + O(7^4)
-            sage: y = R(1373); y
-            1 + 4*7^3 + O(7^4)
-            sage: x + y #indirect doctest
-            7 + 2*7^3 + O(7^4)
-        """
-        cdef pAdicFixedModElement ans
-        ans = self._new_c()
-        mpz_add(ans.value, self.value, (<pAdicFixedModElement>right).value)
-        if mpz_cmp(ans.value, self.prime_pow.pow_mpz_t_top()[0]) >= 0:
-            mpz_sub(ans.value, ans.value, self.prime_pow.pow_mpz_t_top()[0])
-        return ans
-
-    cpdef RingElement _mul_(self, RingElement right):
-        r"""
-        Returns product of self and right.
-
-        EXAMPLES::
-
-            sage: R = Zp(7, 4, 'fixed-mod', 'series')
-            sage: R(3) * R(2) #indirect doctest
-            6 + O(7^4)
-            sage: R(1/2) * R(2)
-            1 + O(7^4)
-        """
-        cdef pAdicFixedModElement ans
-        ans = self._new_c()
-        mpz_mul(ans.value, self.value, (<pAdicFixedModElement>right).value)
-        mpz_fdiv_r(ans.value, ans.value, self.prime_pow.pow_mpz_t_top()[0])
-        return ans
-
-    cpdef ModuleElement _sub_(self, ModuleElement right):
-        r"""
-        Returns difference of self and right.
-
-        EXAMPLES:
-            sage: R = Zp(7, 4, 'fixed-mod', 'series')
-            sage: x = R(1721); x
-            6 + 5*7^3 + O(7^4)
-            sage: y = R(1373); y
-            1 + 4*7^3 + O(7^4)
-            sage: x - y #indirect doctest
-            5 + 7^3 + O(7^4)
-        """
-        cdef pAdicFixedModElement ans
-        ans = self._new_c()
-        mpz_sub(ans.value, self.value, (<pAdicFixedModElement>right).value)
-        if mpz_sgn(ans.value) == -1:
-            mpz_add(ans.value, ans.value, self.prime_pow.pow_mpz_t_top()[0])
-        return ans
-
-    cpdef RingElement _div_(self, RingElement right):
-        r"""
-        Returns quotient of self and right. The latter must have
-        valuation zero.
-
-        EXAMPLES:
-            sage: R = Zp(7, 4, 'fixed-mod', 'series')
-            sage: R(3) / R(2) #indirect doctest
-            5 + 3*7 + 3*7^2 + 3*7^3 + O(7^4)
-            sage: R(5) / R(0)
-            Traceback (most recent call last):
-            ...
-            ValueError: cannot invert non-unit
-            sage: R(7) / R(49)
-            Traceback (most recent call last):
-            ...
-            ValueError: cannot invert non-unit
-        """
-        cdef int t
-        cdef pAdicFixedModElement ans
-        if mpz_divisible_p((<pAdicFixedModElement>right).value, self.prime_pow.prime.value) != 0:
-            raise ValueError, "cannot invert non-unit"
-        else:
-            ans = self._new_c()
-            sig_on()
-            mpz_invert(ans.value, (<pAdicFixedModElement>right).value, self.prime_pow.pow_mpz_t_top()[0])
-            mpz_mul(ans.value, ans.value, self.value)
-            mpz_fdiv_r(ans.value, ans.value, self.prime_pow.pow_mpz_t_top()[0])
-            sig_off()
-            return ans
-
-    def add_bigoh(self, absprec):
-        """
-        Returns a new element truncated modulo p^absprec.
-
-        INPUT::
-
-            - self -- a p-adic element
-            - absprec -- an integer
-
-        OUTPUT::
-
-            - element -- a new element truncated modulo p^absprec.
-
-        EXAMPLES::
-
-            sage: R = Zp(7,4,'fixed-mod','series'); a = R(8); a.add_bigoh(1)
-            1 + O(7^4)
-        """
-        cdef pAdicFixedModElement ans
-        if not PY_TYPE_CHECK(absprec, Integer):
-            absprec = Integer(absprec)
-        if mpz_cmp_ui((<Integer>absprec).value, self.prime_pow.prec_cap) >= 0:
-            return self
-        ans = self._new_c()
-        mpz_mod(ans.value, self.value, self.prime_pow.pow_mpz_t_tmp(mpz_get_ui((<Integer>absprec).value))[0])
-        return ans
-
-    def __copy__(self):
-        """
-        Returns a copy of self.
-
-        EXAMPLES::
-
-            sage: a = ZpFM(5,6)(17); b = copy(a)
-            sage: a == b
-            True
-            sage: a is b
-            False
-        """
-        cdef pAdicFixedModElement ans
-        ans = self._new_c()
-        mpz_set(ans.value, self.value)
-        return ans
->>>>>>> 036984d7
-
-from sage.libs.pari.gen cimport PariInstance
-cdef PariInstance P = sage.libs.pari.all.pari
+
+from sage.libs.pari.pari_instance cimport PariInstance
+cdef PariInstance P = sage.libs.pari.pari_instance.pari
 from sage.rings.finite_rings.integer_mod import Mod
 
 cdef class pAdicFixedModElement(FMElement):
