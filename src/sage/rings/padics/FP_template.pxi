"""
Floating point template for complete discrete valuation rings.

In order to use this template you need to write a linkage file and
gluing file.  For an example see mpz_linkage.pxi (linkage file) and
padic_floating_point_element.pyx (gluing file).

The linkage file implements a common API that is then used in the
class FPElement defined here.  See sage/libs/linkages/padics/API.pxi
for the functions needed.

The gluing file does the following:

- ctypedef's celement to be the appropriate type (e.g. mpz_t)
- includes the linkage file
- includes this template
- defines a concrete class inheriting from FPElement, and implements
  any desired extra methods

AUTHORS:

- David Roe (2016-03-21) -- initial version
"""

#*****************************************************************************
#       Copyright (C) 2007-2016 David Roe <roed.math@gmail.com>
#                               William Stein <wstein@gmail.com>
#
#  Distributed under the terms of the GNU General Public License (GPL)
#  as published by the Free Software Foundation; either version 2 of
#  the License, or (at your option) any later version.
#
#                  http://www.gnu.org/licenses/
#*****************************************************************************

from sage.ext.stdsage cimport PY_NEW
include "padic_template_element.pxi"
from cpython.int cimport *

from sage.structure.element cimport Element
from sage.rings.padics.common_conversion cimport comb_prec, _process_args_and_kwds
from sage.rings.integer_ring import ZZ
from sage.rings.rational_field import QQ
from sage.categories.sets_cat import Sets
from sage.categories.sets_with_partial_maps import SetsWithPartialMaps
from sage.categories.homset import Hom
from sage.misc.superseded import deprecated_function_alias, deprecation

cdef inline bint overunderflow(long* ordp, celement unit, PowComputer_ prime_pow):
    """
    Check for over and underflow.  If detected, sets ordp and unit
    appropriately, and returns True.  If not, returns False.
    """
    if ordp[0] >= maxordp:
        ordp[0] = maxordp
        csetzero(unit, prime_pow)
    elif ordp[0] <= minusmaxordp:
        ordp[0] = minusmaxordp
        csetone(unit, prime_pow)
    else:
        return False
    return True

cdef inline bint overunderflow_mpz(long* ordp, mpz_t ordp_mpz, celement unit, PowComputer_ prime_pow):
    """
    Check for over and underflow with an mpz_t ordp.  If detected, sets ordp and unit
    appropriately, and returns True.  If not, returns False.
    """
    if mpz_fits_slong_p(ordp_mpz) == 0 or mpz_cmp_si(ordp_mpz, maxordp) >= 0 or mpz_cmp_si(ordp_mpz, minusmaxordp) <= 0:
        if mpz_sgn(ordp_mpz) > 0:
            ordp[0] = maxordp
            csetzero(unit, prime_pow)
        else:
            ordp[0] = minusmaxordp
            csetone(unit, prime_pow)
        return True
    return False

cdef inline bint very_pos_val(long ordp):
    return ordp >= maxordp

cdef inline bint very_neg_val(long ordp):
    return ordp <= minusmaxordp

cdef inline bint huge_val(long ordp):
    return very_pos_val(ordp) or very_neg_val(ordp)

cdef class FPElement(pAdicTemplateElement):
    cdef int _set(self, x, long val, long xprec, absprec, relprec) except -1:
        """
        Sets the value of this element from given defining data.

        This function is intended for use in conversion, and should
        not be called on an element created with :meth:`_new_c`.

        INPUT:

        - ``x`` -- data defining a `p`-adic element: int, long,
          Integer, Rational, other `p`-adic element...

        - ``val`` -- the valuation of the resulting element (unused;
          for compatibility with other `p`-adic precision modes)

        - ``xprec -- an inherent precision of ``x`` (unused; for
          compatibility with other `p`-adic precision modes)

        - ``absprec`` -- an absolute precision cap for this element
          (unused; for compatibility with other `p`-adic precision
          modes)

        - ``relprec`` -- a relative precision cap for this element
          (unused; for compatibility with other `p`-adic precision
          modes)

        TESTS::

            sage: R = ZpFP(5)
            sage: a = R(17,5); a #indirect doctest
            2 + 3*5
            sage: R(15) #indirect doctest
            3*5

            sage: R = ZpFP(5,5)
            sage: a = R(25/9); a #indirect doctest
            4*5^2 + 2*5^3 + 5^5 + 2*5^6
            sage: R(ZpCR(5)(25/9)) == a
            True
            sage: R(5) - R(5)
            0
        """
        cconstruct(self.unit, self.prime_pow)
        if very_pos_val(val):
            self._set_exact_zero()
        elif very_neg_val(val):
            self._set_infinity()
        else:
            self.ordp = val
            if isinstance(x,FPElement) and x.parent() is self.parent():
                ccopy(self.unit, (<FPElement>x).unit, self.prime_pow)
            else:
                cconv(self.unit, x, self.prime_pow.prec_cap, val, self.prime_pow)

    cdef int _set_exact_zero(self) except -1:
        """
        Sets this element to zero.

        TESTS::

            sage: R = Zp(5); R(0) #indirect doctest
            0
        """
        csetzero(self.unit, self.prime_pow)
        self.ordp = maxordp

    cdef int _set_infinity(self) except -1:
        """
        Sets this element to zero.

        TESTS::

            sage: R = Zp(5); R(0) #indirect doctest
            0
        """
        csetone(self.unit, self.prime_pow)
        self.ordp = minusmaxordp

    cdef FPElement _new_c(self):
        """
        Creates a new element with the same basic info.

        TESTS::

            sage: R = ZpFP(5); R(6) * R(7) #indirect doctest
            2 + 3*5 + 5^2
        """
        cdef type t = type(self)
        cdef FPElement ans = t.__new__(t)
        ans._parent = self._parent
        ans.prime_pow = self.prime_pow
        cconstruct(ans.unit, ans.prime_pow)
        return ans

    cdef int check_preccap(self) except -1:
        """
        Check that the precision of this element does not exceed the
        precision cap. Does nothing for floating point elements.

        TESTS::

            sage: ZpFP(5)(1).lift_to_precision(30) # indirect doctest
            1
        """
        pass

    def __copy__(self):
        """
        Return a copy of this element.

        EXAMPLES::

            sage: a = ZpFP(5,6)(17); b = copy(a)
            sage: a == b
            True
            sage: a is b
            False
        """
        cdef FPElement ans = self._new_c()
        ans.ordp = self.ordp
        ccopy(ans.unit, self.unit, ans.prime_pow)
        return ans

    cdef int _normalize(self) except -1:
        """
        Normalizes this element, so that ``self.ordp`` is correct.

        TESTS::

            sage: R = ZpFP(5)
            sage: R(6) + R(4) #indirect doctest
            2*5
        """
        cdef long diff
        cdef bint is_zero
        if very_pos_val(self.ordp):
            self._set_exact_zero()
        elif very_neg_val(self.ordp):
            self._set_infinity()
        else:
            is_zero = creduce(self.unit, self.unit, self.prime_pow.prec_cap, self.prime_pow)
            if is_zero:
                self.ordp = maxordp
            else:
                diff = cremove(self.unit, self.unit, self.prime_pow.prec_cap, self.prime_pow)
                self.ordp += diff
                if very_pos_val(self.ordp):
                    self._set_exact_zero()

    def __dealloc__(self):
        """
        Deallocate the underlying data structure.

        TESTS::

            sage: R = ZpFP(5)
            sage: a = R(17)
            sage: del(a)
        """
        cdestruct(self.unit, self.prime_pow)

    def __reduce__(self):
        """
        Return a tuple of a function and data that can be used to unpickle this
        element.

        EXAMPLES::

            sage: a = ZpFP(5)(-3)
            sage: type(a)
            <type 'sage.rings.padics.padic_floating_point_element.pAdicFloatingPointElement'>
            sage: loads(dumps(a)) == a
            True
        """
        return unpickle_fpe_v2, (self.__class__, self.parent(), cpickle(self.unit, self.prime_pow), self.ordp)

#    def __richcmp__(self, right, int op):
#        """
#        Compare this element to ``right`` using the comparison operator ``op``.
#
#        TESTS::
#
#            sage: R = ZpFP(5)
#            sage: a = R(17)
#            sage: b = R(21)
#            sage: a == b
#            False
#            sage: a < b
#            True
#        """
#        return (<Element>self)._richcmp(right, op)

    cpdef _neg_(self):
        r"""
        Return the additive inverse of this element.

        EXAMPLES::

            sage: R = Zp(7, 4, 'floating-point', 'series')
            sage: -R(7) #indirect doctest
            6*7 + 6*7^2 + 6*7^3 + 6*7^4
        """
        cdef FPElement ans = self._new_c()
        ans.ordp = self.ordp
        if huge_val(self.ordp): # zero or infinity
            ccopy(ans.unit, self.unit, ans.prime_pow)
        else:
            cneg(ans.unit, self.unit, ans.prime_pow.prec_cap, ans.prime_pow)
            creduce_small(ans.unit, ans.unit, ans.prime_pow.prec_cap, ans.prime_pow)
        return ans

    cpdef _add_(self, _right):
        r"""
        Return the sum of this element and ``_right``.

        EXAMPLES::

            sage: R = Zp(7, 4, 'floating-point', 'series')
            sage: x = R(1721); x
            6 + 5*7^3
            sage: y = R(1373); y
            1 + 4*7^3
            sage: x + y #indirect doctest
            7 + 2*7^3
        """
        cdef FPElement ans
        cdef FPElement right = _right
        cdef long tmpL
        if self.ordp == right.ordp:
            ans = self._new_c()
            ans.ordp = self.ordp
            if huge_val(ans.ordp):
                ccopy(ans.unit, self.unit, ans.prime_pow)
            else:
                cadd(ans.unit, self.unit, right.unit, ans.prime_pow.prec_cap, ans.prime_pow)
                ans._normalize() # safer than trying to leave unnormalized
        else:
            if self.ordp > right.ordp:
                # Addition is commutative, swap so self.ordp < right.ordp
                ans = right; right = self; self = ans
            tmpL = right.ordp - self.ordp
            if tmpL > self.prime_pow.prec_cap:
                return self
            ans = self._new_c()
            ans.ordp = self.ordp
            if huge_val(ans.ordp):
                ccopy(ans.unit, self.unit, ans.prime_pow)
            else:
                cshift(ans.unit, right.unit, tmpL, ans.prime_pow.prec_cap, ans.prime_pow, False)
                cadd(ans.unit, ans.unit, self.unit, ans.prime_pow.prec_cap, ans.prime_pow)
                creduce(ans.unit, ans.unit, ans.prime_pow.prec_cap, ans.prime_pow)
        return ans

    cpdef _sub_(self, _right):
        r"""
        Return the difference of this element and ``_right``.

        EXAMPLES::

            sage: R = Zp(7, 4, 'floating-point', 'series')
            sage: x = R(1721); x
            6 + 5*7^3
            sage: y = R(1373); y
            1 + 4*7^3
            sage: x - y #indirect doctest
            5 + 7^3
        """
        cdef FPElement ans
        cdef FPElement right = _right
        cdef long tmpL
        if self.ordp == right.ordp:
            ans = self._new_c()
            ans.ordp = self.ordp
            if huge_val(ans.ordp):
                ccopy(ans.unit, self.unit, ans.prime_pow)
            else:
                csub(ans.unit, self.unit, right.unit, ans.prime_pow.prec_cap, ans.prime_pow)
                ans._normalize() # safer than trying to leave unnormalized
        elif self.ordp < right.ordp:
            tmpL = right.ordp - self.ordp
            if tmpL > self.prime_pow.prec_cap:
                return self
            ans = self._new_c()
            ans.ordp = self.ordp
            if huge_val(ans.ordp):
                ccopy(ans.unit, self.unit, ans.prime_pow)
            else:
                cshift(ans.unit, right.unit, tmpL, ans.prime_pow.prec_cap, ans.prime_pow, False)
                csub(ans.unit, self.unit, ans.unit, ans.prime_pow.prec_cap, ans.prime_pow)
                creduce(ans.unit, ans.unit, ans.prime_pow.prec_cap, ans.prime_pow)
        else:
            tmpL = self.ordp - right.ordp
            if tmpL > self.prime_pow.prec_cap:
                return right._neg_()
            ans = self._new_c()
            ans.ordp = right.ordp
            if huge_val(ans.ordp):
                ccopy(ans.unit, self.unit, ans.prime_pow)
            else:
                cshift(ans.unit, self.unit, tmpL, ans.prime_pow.prec_cap, ans.prime_pow, False)
                csub(ans.unit, ans.unit, right.unit, ans.prime_pow.prec_cap, ans.prime_pow)
                creduce(ans.unit, ans.unit, ans.prime_pow.prec_cap, ans.prime_pow)
        return ans

    def __invert__(self):
        r"""
        Returns multiplicative inverse of this element.

        EXAMPLES::

            sage: R = Zp(7, 4, 'floating-point', 'series')
            sage: ~R(2)
            4 + 3*7 + 3*7^2 + 3*7^3
            sage: ~R(0)
            infinity
            sage: ~R(7)
            7^-1
        """
        # Input should be normalized!
        cdef FPElement ans = self._new_c()
        if ans.prime_pow.in_field == 0:
            ans._parent = self._parent.fraction_field()
            ans.prime_pow = ans._parent.prime_pow
        ans.ordp = -self.ordp
        if very_pos_val(ans.ordp):
            csetone(ans.unit, ans.prime_pow)
        elif very_neg_val(ans.ordp):
            csetzero(ans.unit, ans.prime_pow)
        else:
            cinvert(ans.unit, self.unit, ans.prime_pow.prec_cap, ans.prime_pow)
        return ans

    cpdef _mul_(self, _right):
        r"""
        Return the product of this element and ``_right``.

        EXAMPLES::

            sage: R = Zp(7, 4, 'floating-point', 'series')
            sage: R(3) * R(2) #indirect doctest
            6
            sage: R(1/2) * R(2)
            1
        """
        cdef FPElement right = _right
        if very_pos_val(self.ordp):
            if very_neg_val(right.ordp):
                raise ZeroDivisionError("Cannot multipy 0 by infinity")
            return self
        elif very_pos_val(right.ordp):
            if very_neg_val(self.ordp):
                raise ZeroDivisionError("Cannot multiply 0 by infinity")
            return right
        elif very_neg_val(self.ordp):
            return self
        elif very_neg_val(right.ordp):
            return right
        cdef FPElement ans = self._new_c()
        ans.ordp = self.ordp + right.ordp
        if overunderflow(&ans.ordp, ans.unit, ans.prime_pow):
            return ans
        cmul(ans.unit, self.unit, right.unit, ans.prime_pow.prec_cap, ans.prime_pow)
        creduce(ans.unit, ans.unit, ans.prime_pow.prec_cap, ans.prime_pow)
        return ans

    cpdef _div_(self, _right):
        r"""
        Return the quotient of this element and ``right``.

        EXAMPLES::

            sage: R = Zp(7, 4, 'floating-point', 'series')
            sage: R(3) / R(2) #indirect doctest
            5 + 3*7 + 3*7^2 + 3*7^3
            sage: R(5) / R(0)
            infinity
            sage: R(7) / R(49)
            7^-1
        """
        # Input should be normalized!
        cdef FPElement right = _right
        cdef FPElement ans = self._new_c()
        if ans.prime_pow.in_field == 0:
            ans._parent = self._parent.fraction_field()
            ans.prime_pow = ans._parent.prime_pow
        if very_pos_val(self.ordp):
            if very_pos_val(right.ordp):
                raise ZeroDivisionError("Cannot divide 0 by 0")
            ans._set_exact_zero()
        elif very_neg_val(right.ordp):
            if very_neg_val(self.ordp):
                raise ZeroDivisionError("Cannot divide infinity by infinity")
            ans._set_exact_zero()
        elif very_neg_val(self.ordp) or very_pos_val(right.ordp):
            ans._set_infinity()
        else:
            ans.ordp = self.ordp - right.ordp
            if overunderflow(&ans.ordp, ans.unit, ans.prime_pow):
                return ans
            cdivunit(ans.unit, self.unit, right.unit, ans.prime_pow.prec_cap, ans.prime_pow)
            creduce(ans.unit, ans.unit, ans.prime_pow.prec_cap, ans.prime_pow)
        return ans

    def __pow__(FPElement self, _right, dummy): # NOTE: dummy ignored, always use self.prime_pow.prec_cap
        """
        Exponentiation by an integer

        EXAMPLES::

            sage: R = ZpFP(11, 5)
            sage: R(1/2)^5
            10 + 7*11 + 11^2 + 5*11^3 + 4*11^4
            sage: R(1/32)
            10 + 7*11 + 11^2 + 5*11^3 + 4*11^4
            sage: R(1/2)^5 == R(1/32)
            True
            sage: R(3)^1000 #indirect doctest
            1 + 4*11^2 + 3*11^3 + 7*11^4
            sage: R(11)^-1
            11^-1
        """
        cdef long dummyL
        cdef mpz_t tmp
        cdef Integer right
        cdef FPElement base, pright, ans
        cdef bint exact_exp
        if isinstance(_right, (Integer, int, long, Rational)):
            if _right < 0:
                self = ~self
                _right = -_right
            exact_exp = True
        elif self.parent() is _right.parent():
            ## For extension elements, we need to switch to the
            ## fraction field sometimes in highly ramified extensions.
            exact_exp = False
            pright = _right
        else:
            self, _right = canonical_coercion(self, _right)
            return self.__pow__(_right, dummy)
        if exact_exp and _right == 0:
            ans = self._new_c()
            ans.ordp = 0
            csetone(ans.unit, ans.prime_pow)
            return ans
        if huge_val(self.ordp):
            if exact_exp:
                # We may assume from above that right > 0
                return self
            else:
                # log(0) and log(infinity) not defined
                raise ValueError("0^x and inf^x not defined for p-adic x")
        ans = self._new_c()
        if exact_exp:
            # exact_pow_helper is defined in padic_template_element.pxi
            right = exact_pow_helper(&dummyL, self.prime_pow.prec_cap, _right, self.prime_pow)
            mpz_init(tmp)
            try:
                mpz_mul_si(tmp, right.value, self.ordp)
                if overunderflow_mpz(&ans.ordp, tmp, ans.unit, ans.prime_pow):
                    return ans
                else:
                    ans.ordp = mpz_get_si(tmp)
            finally:
                mpz_clear(tmp)
            cpow(ans.unit, self.unit, right.value, ans.prime_pow.prec_cap, ans.prime_pow)
        else:
            # padic_pow_helper is defined in padic_template_element.pxi
            dummyL = padic_pow_helper(ans.unit, self.unit, self.ordp, self.prime_pow.prec_cap,
                                      pright.unit, pright.ordp, pright.prime_pow.prec_cap, self.prime_pow)
            ans.ordp = 0
        return ans

    cdef pAdicTemplateElement _lshift_c(self, long shift):
        """
        Multiplies self by `\pi^{shift}`.

        Negative shifts may truncate the result if the parent is not a
        field.

        EXAMPLES:

        We create a floating point ring::

            sage: R = ZpFP(5, 20); a = R(1000); a
            3*5^3 + 5^4

        Shifting to the right is the same as dividing by a power of
        the uniformizer `\pi` of the `p`-adic ring.::

            sage: a >> 1
            3*5^2 + 5^3

        Shifting to the left is the same as multiplying by a power of
        `\pi`::

            sage: a << 2
            3*5^5 + 5^6
            sage: a*5^2
            3*5^5 + 5^6

        Shifting by a negative integer to the left is the same as
        right shifting by the absolute value::

            sage: a << -3
            3 + 5
            sage: a >> 3
            3 + 5
        """
        if shift < 0:
            return self._rshift_c(-shift)
        elif shift == 0:
            return self
        cdef FPElement ans = self._new_c()
        # check both in case of overflow in sum; this case also includes self.ordp = maxordp
        if very_pos_val(shift) or very_pos_val(self.ordp + shift):
            # need to check that we're not shifting infinity
            if very_neg_val(self.ordp):
                raise ZeroDivisionError("Cannot multiply zero by infinity")
            ans.ordp = maxordp
            csetzero(ans.unit, ans.prime_pow)
        else:
            ans.ordp = self.ordp + shift
            ccopy(ans.unit, self.unit, ans.prime_pow)
        return ans

    cdef pAdicTemplateElement _rshift_c(self, long shift):
        """
        Divides by `\pi^{shift}`.

        Positive shifts may truncate the result if the parent is not a
        field.

        EXAMPLES::

            sage: R = ZpFP(997, 7); a = R(123456878908); a
            964*997 + 572*997^2 + 124*997^3

        Shifting to the right divides by a power of `\pi`, but
        dropping terms with negative valuation::

            sage: a >> 3
            124

        A negative shift multiplies by that power of `\pi`::

            sage: a >> -3
            964*997^4 + 572*997^5 + 124*997^6
        """
        if shift == 0:
            return self
        elif very_pos_val(self.ordp):
            if very_pos_val(shift):
                raise ZeroDivisionError("Cannot divide zero by zero")
            return self
        elif very_neg_val(self.ordp):
            if very_neg_val(shift):
                raise ZeroDivisionError("Cannot divide infinity by infinity")
            return self
        cdef FPElement ans = self._new_c()
        cdef long diff
        if self.prime_pow.in_field == 1 or shift <= self.ordp:
            if very_pos_val(shift):
                ans._set_infinity()
            elif very_neg_val(shift):
                ans._set_exact_zero()
            else:
                ans.ordp = self.ordp - shift
                ccopy(ans.unit, self.unit, ans.prime_pow)
        else:
            diff = shift - self.ordp
            if diff >= self.prime_pow.prec_cap:
                ans._set_exact_zero()
            else:
                ans.ordp = 0
                cshift(ans.unit, self.unit, -diff, ans.prime_pow.prec_cap, ans.prime_pow, False)
                ans._normalize()
        return ans

    def _repr_(self, mode=None, do_latex=False):
        """
        Returns a string representation of this element.

        INPUT:

        - ``mode`` -- allows one to override the default print mode of
          the parent (default: ``None``).

        - ``do_latex`` -- whether to return a latex representation or
          a normal one.

        EXAMPLES::

            sage: ZpFP(5,5)(1/3) # indirect doctest
            2 + 3*5 + 5^2 + 3*5^3 + 5^4
            sage: ~QpFP(5,5)(0)
            infinity
        """
        if very_neg_val(self.ordp):
            return "infinity"
        return self.parent()._printer.repr_gen(self, do_latex, mode=mode)

    def add_bigoh(self, absprec):
        """
        Returns a new element truncated modulo `\pi^{\mbox{absprec}}`.

        INPUT:

        - ``absprec`` -- an integer

        OUTPUT:

            - a new element truncated modulo `\pi^{\mbox{absprec}}`.

        EXAMPLES::

            sage: R = Zp(7,4,'floating-point','series'); a = R(8); a.add_bigoh(1)
            1
        """
        cdef long aprec, newprec
        if absprec is infinity or very_neg_val(self.ordp):
            return self
        elif isinstance(absprec, int):
            aprec = absprec
        else:
            if not isinstance(absprec, Integer):
                absprec = Integer(absprec)
            if mpz_fits_slong_p((<Integer>absprec).value) == 0:
                if mpz_sgn((<Integer>absprec).value) > 0:
                    return self
                aprec = minusmaxordp
            else:
                aprec = mpz_get_si((<Integer>absprec).value)
        if aprec >= self.ordp + self.prime_pow.prec_cap:
            return self
        cdef FPElement ans = self._new_c()
        if aprec <= self.ordp:
            ans._set_exact_zero()
        else:
            ans.ordp = self.ordp
            creduce(ans.unit, self.unit, aprec - self.ordp, ans.prime_pow)
        return ans

    cpdef bint _is_exact_zero(self) except -1:
        """
        Tests whether this element is exactly zero.

        EXAMPLES::

            sage: R = Zp(7,4,'floating-point','series'); a = R(8); a._is_exact_zero()
            False
            sage: b = R(0); b._is_exact_zero()
            True
        """
        return very_pos_val(self.ordp)

    cpdef bint _is_inexact_zero(self) except -1:
        """
        Returns True if self is indistinguishable from zero.

        EXAMPLES::

            sage: R = ZpFP(7, 5)
            sage: R(14)._is_inexact_zero()
            False
            sage: R(0)._is_inexact_zero()
            True
        """
        return very_pos_val(self.ordp)

    def is_zero(self, absprec = None):
        r"""
        Returns whether self is zero modulo `\pi^{\mbox{absprec}}`.

        INPUT:

        - ``absprec`` -- an integer

        EXAMPLES::

            sage: R = ZpFP(17, 6)
            sage: R(0).is_zero()
            True
            sage: R(17^6).is_zero()
            False
            sage: R(17^2).is_zero(absprec=2)
            True
        """
        if absprec is None:
            return very_pos_val(self.ordp)
        if very_pos_val(self.ordp):
            return True
        if absprec is infinity:
            return False
        if isinstance(absprec, int):
            return self.ordp >= absprec
        if not isinstance(absprec, Integer):
            absprec = Integer(absprec)
        return mpz_cmp_si((<Integer>absprec).value, self.ordp) <= 0

    def __nonzero__(self):
        """
        Returns True if this element is distinguishable from zero.

        For most applications, explicitly specifying the power of p
        modulo which the element is supposed to be nonzero is
        preferrable.

        EXAMPLES::

            sage: R = ZpFP(5); a = R(0); b = R(75)
            sage: bool(a), bool(b) # indirect doctest
            (False, True)
        """
        return not very_pos_val(self.ordp)

    def is_equal_to(self, _right, absprec=None):
        r"""
        Returns whether this element is equal to ``right`` modulo `p^{\mbox{absprec}}`.

        If ``absprec`` is ``None``, determines whether self and right
        have the same value.

        INPUT:

        - ``right`` -- a p-adic element with the same parent
        - ``absprec`` -- a positive integer or ``None`` (default: ``None``)

        EXAMPLES::

            sage: R = ZpFP(2, 6)
            sage: R(13).is_equal_to(R(13))
            True
            sage: R(13).is_equal_to(R(13+2^10))
            True
            sage: R(13).is_equal_to(R(17), 2)
            True
            sage: R(13).is_equal_to(R(17), 5)
            False
        """
        cdef FPElement right
        cdef long aprec, rprec
        if self.parent() is _right.parent():
            right = _right
        else:
            right = self.parent().coerce(_right)
        if very_neg_val(self.ordp):
            if very_neg_val(right.ordp):
                return True
            return False
        elif very_neg_val(right.ordp):
            return False
        if absprec is None or absprec is infinity:
            return ((self.ordp == right.ordp) and
                    (ccmp(self.unit, right.unit, self.prime_pow.prec_cap, False, False, self.prime_pow) == 0))
        if not isinstance(absprec, Integer):
            absprec = Integer(absprec)
        if mpz_cmp_si((<Integer>absprec).value, self.ordp) <= 0:
            if mpz_cmp_si((<Integer>absprec).value, right.ordp) <= 0:
                return True
            return False
        elif mpz_cmp_si((<Integer>absprec).value, right.ordp) <= 0:
            return False
        if self.ordp != right.ordp:
            return False
        if mpz_cmp_si((<Integer>absprec).value, maxordp) >= 0:
            return ccmp(self.unit, right.unit, self.prime_pow.prec_cap, False, False, self.prime_pow) == 0
        aprec = mpz_get_si((<Integer>absprec).value)
        rprec = aprec - self.ordp
        if rprec > self.prime_pow.prec_cap:
            rprec = self.prime_pow.prec_cap
        return ccmp(self.unit,
                    right.unit,
                    rprec,
                    rprec < self.prime_pow.prec_cap,
                    rprec < right.prime_pow.prec_cap,
                    self.prime_pow) == 0

    cdef int _cmp_units(self, pAdicGenericElement _right) except -2:
        """
        Comparison of units, used in equality testing.

        EXAMPLES::

            sage: R = ZpFP(5)
            sage: a = R(17); b = R(0,3); c = R(85,7); d = R(2, 1)
            sage: any([a == b, a == c, b == c, b == d, c == d, a == d]) # indirect doctest
            False
            sage: all([a == a, b == b, c == c, d == d])
            True
        """
        cdef FPElement right = _right
        return ccmp(self.unit, right.unit, self.prime_pow.prec_cap, False, False, self.prime_pow)

    cdef pAdicTemplateElement lift_to_precision_c(self, long absprec):
        """
        Lifts this element to another with precision at least absprec.

        Since floating point elements don't track precision, this
        function just returns the same element.

        EXAMPLES::

            sage: R = ZpFP(5);
            sage: a = R(77, 2); a
            2
            sage: a.lift_to_precision(17) # indirect doctest
            2
        """
        return self

    def expansion(self, n = None, lift_mode = 'simple', start_val = None):
        r"""
        Returns a list of coefficients in a power series expansion of
        this element in terms of `\pi`.  If this is a field element,
        they start at `\pi^{\mbox{valuation}}`, if a ring element at `\pi^0`.

        NOTES:

        For each lift mode, this function returns a list of `a_i` so
        that this element can be expressed as

        .. MATH::

            \pi^v \cdot \sum_{i=0}^\infty a_i \pi^i

        where `v` is the valuation of this element when the parent is
        a field, and `v = 0` otherwise.

        Different lift modes affect the choice of `a_i`.  When
        ``lift_mode`` is ``'simple'``, the resulting `a_i` will be
        non-negative: if the residue field is `\mathbb{F}_p` then they
        will be integers with `0 \le a_i < p`; otherwise they will be
        a list of integers in the same range giving the coefficients
        of a polynomial in the indeterminant representing the maximal
        unramified subextension.

        Choosing ``lift_mode`` as ``'smallest'`` is similar to
        ``'simple'``, but uses a balanced representation `-p/2 < a_i
        \le p/2`.

        Finally, setting ``lift_mode = 'teichmuller'`` will yield
        Teichmuller representatives for the `a_i`: `a_i^q = a_i`.  In
        this case the `a_i` will also be `p`-adic elements.

        INPUT:

        - ``n`` -- integer (default ``None``).  If given, returns the corresponding
          entry in the expansion.

        - ``lift_mode`` -- ``'simple'``, ``'smallest'`` or
          ``'teichmuller'`` (default: ``'simple'``)

        - ``start_val`` -- start at this valuation rather than the
          default (`0` or the valuation of this element).  If
          ``start_val`` is larger than the valuation of this element
          a ``ValueError`` is raised.

        OUTPUT:

        - If ``n`` is ``None``, the `\pi`-adic expansion of this
          element.  For base elements these will be integers if
          ``lift_mode`` is ``'simple'`` or ``'smallest'``, and
          elements of ``self.parent()`` if ``lift_mode`` is
          ``'teichmuller'``.

        - If ``n`` is an integer, the coefficient of `\pi^n` in the
          `\pi`-adic expansion of this element.

        .. NOTE::

            Use slice operators to get a particular range.

        EXAMPLES::

            sage: R = ZpFP(7,6); a = R(12837162817); a
            3 + 4*7 + 4*7^2 + 4*7^4
            sage: L = a.expansion(); L
            [3, 4, 4, 0, 4]
            sage: sum([L[i] * 7^i for i in range(len(L))]) == a
            True
            sage: L = a.expansion(lift_mode='smallest'); L
            [3, -3, -2, 1, -3, 1]
            sage: sum([L[i] * 7^i for i in range(len(L))]) == a
            True
            sage: L = a.expansion(lift_mode='teichmuller'); L
            [3 + 4*7 + 6*7^2 + 3*7^3 + 2*7^5,
            0,
            5 + 2*7 + 3*7^3 + 6*7^4 + 4*7^5,
            1,
            3 + 4*7 + 6*7^2 + 3*7^3 + 2*7^5,
            5 + 2*7 + 3*7^3 + 6*7^4 + 4*7^5]
            sage: sum([L[i] * 7^i for i in range(len(L))])
            3 + 4*7 + 4*7^2 + 4*7^4

            sage: R(0).expansion()
            []

            sage: R = QpFP(7,4); a = R(6*7+7**2); a.expansion()
            [6, 1]
            sage: a.expansion(lift_mode='smallest')
            [-1, 2]
            sage: a.expansion(lift_mode='teichmuller')
            [6 + 6*7 + 6*7^2 + 6*7^3,
            2 + 4*7 + 6*7^2 + 3*7^3,
            3 + 4*7 + 6*7^2 + 3*7^3,
            3 + 4*7 + 6*7^2 + 3*7^3]

        You can ask for a specific entry in the expansion::

            sage: a.expansion(1)
            6
            sage: a.expansion(1, lift_mode='smallest')
            -1
            sage: a.expansion(2, lift_mode='teichmuller')
            2 + 4*7 + 6*7^2 + 3*7^3
        """
        R = self.parent()
        if lift_mode == 'teichmuller':
            zero = R(0)
        else:
            # needs to be defined in the linkage file.
            zero = _list_zero
        if n in ('simple', 'smallest', 'teichmuller'):
            deprecation(14825, "Interface to expansion has changed; first argument now n")
            if not isinstance(lift_mode, basestring):
                start_val = lift_mode
            lift_mode = n
            n = None
        elif isinstance(n, slice):
            return self.slice(n.start, n.stop, n.step)
        elif n is not None and (huge_val(self.ordp) or n < self.ordp or n >= self.ordp + self.prime_pow.prec_cap):
            return zero
        if start_val is not None and start_val > self.ordp:
            raise ValueError("starting valuation must be smaller than the element's valuation.  See slice()")
        if huge_val(self.ordp):
            return []
        if lift_mode == 'teichmuller':
            if n is None:
                ulist = self.teichmuller_expansion()
            else:
                return self.teichmuller_expansion(n - self.ordp)
        elif lift_mode == 'simple':
            ulist = clist(self.unit, self.prime_pow.prec_cap, True, self.prime_pow)
        elif lift_mode == 'smallest':
            ulist = clist(self.unit, self.prime_pow.prec_cap, False, self.prime_pow)
        else:
            raise ValueError("unknown lift_mode")
        if n is not None:
            try:
                return ulist[n - self.ordp]
            except IndexError:
                return zero
        if (self.prime_pow.in_field == 0 and self.ordp > 0) or start_val is not None:
            if start_val is None:
                v = self.ordp
            else:
                v = self.ordp - start_val
            ulist = [zero] * v + ulist
        return ulist

    list = deprecated_function_alias(14825, expansion)

    def teichmuller_expansion(self, n = None):
        r"""
        Returns a list [`a_0`, `a_1`,..., `a_n`] such that

        - `a_i^q = a_i`

        - self.unit_part() = `\sum_{i = 0}^n a_i \pi^i`

        INPUT:

        - ``n`` -- integer (default ``None``).  If given, returns the corresponding
          entry in the expansion.

        EXAMPLES::

            sage: R = ZpFP(5,5); R(70).teichmuller_expansion()
            [4 + 4*5 + 4*5^2 + 4*5^3 + 4*5^4,
            3 + 3*5 + 2*5^2 + 3*5^3 + 5^4,
            2 + 5 + 2*5^2 + 5^3 + 3*5^4,
            1,
            4 + 4*5 + 4*5^2 + 4*5^3 + 4*5^4]
            sage: R(70).teichmuller_expansion(2)
            2 + 5 + 2*5^2 + 5^3 + 3*5^4
        """
        cdef FPElement list_elt
        if n is None:
            ans = PyList_New(0)
            if huge_val(self.ordp):
                return ans
        elif huge_val(self.ordp) or n < self.ordp or n >= self.ordp + self.prime_pow.prec_cap:
            list_elt = self._new_c()
            list_elt._set_exact_zero()
            return list_elt
        else:
            # We only need one list_elt
            list_elt = self._new_c()
        cdef long prec_cap = self.prime_pow.prec_cap
        cdef long goal
        if n is not None: goal = prec_cap - n
        cdef long curpower = prec_cap
        cdef FPElement tmp = self._new_c()
        ccopy(tmp.unit, self.unit, self.prime_pow)
        while not ciszero(tmp.unit, tmp.prime_pow) and curpower > 0:
            if n is None: list_elt = self._new_c()
            cteichmuller(list_elt.unit, tmp.unit, prec_cap, self.prime_pow)
            if ciszero(list_elt.unit, self.prime_pow):
                list_elt.ordp = maxordp
                cshift_notrunc(tmp.unit, tmp.unit, -1, prec_cap, self.prime_pow)
            else:
                list_elt.ordp = 0
                csub(tmp.unit, tmp.unit, list_elt.unit, prec_cap, self.prime_pow)
                cshift_notrunc(tmp.unit, tmp.unit, -1, prec_cap, self.prime_pow)
                creduce(tmp.unit, tmp.unit, prec_cap, self.prime_pow)
            if n is None:
                PyList_Append(ans, list_elt)
            elif curpower == goal:
                return list_elt
            curpower -= 1
        return ans

    teichmuller_list = deprecated_function_alias(14825, teichmuller_expansion)

    def _teichmuller_set_unsafe(self):
        """
        Sets this element to the Teichmuller representative with the
        same residue.

        .. WARNING::

            This function modifies the element, which is not safe.
            Elements are supposed to be immutable.

        EXAMPLES::

            sage: R = ZpFP(17,5); a = R(11)
            sage: a
            11
            sage: a._teichmuller_set_unsafe(); a
            11 + 14*17 + 2*17^2 + 12*17^3 + 15*17^4
            sage: a.expansion(lift_mode='teichmuller')
            [11 + 14*17 + 2*17^2 + 12*17^3 + 15*17^4]

        Note that if you set an element which is congruent to 0 you
        get 0 to maximum precision::

            sage: b = R(17*5); b
            5*17
            sage: b._teichmuller_set_unsafe(); b
            0
        """
        if self.ordp > 0:
            self._set_exact_zero()
        elif self.ordp < 0:
            raise ValueError("cannot set negative valuation element to Teichmuller representative.")
        else:
            cteichmuller(self.unit, self.unit, self.prime_pow.prec_cap, self.prime_pow)

    def polynomial(self, var='x'):
        """
        Returns a polynomial over the base ring that yields this element
        when evaluated at the generator of the parent.

        INPUT:

        - ``var`` -- string, the variable name for the polynomial

        EXAMPLES::

            sage: K.<a> = Qq(5^3)
            sage: a.polynomial()
            (1 + O(5^20))*x + (O(5^20))
            sage: a.polynomial(var='y')
            (1 + O(5^20))*y + (O(5^20))
            sage: (5*a^2 + K(25, 4)).polynomial()
            (5 + O(5^4))*x^2 + (O(5^4))*x + (5^2 + O(5^4))
        """
        R = self.base_ring()
        S = R[var]
        if very_pos_val(self.ordp):
            return S([])
        elif very_neg_val(self.ordp):
            return S([~R(0)])
        else:
            return S(ccoefficients(self.unit, self.ordp, self.relprec, self.prime_pow))

    def precision_absolute(self):
        """
        The absolute precision of this element.

        EXAMPLES::

            sage: R = Zp(7,4,'floating-point'); a = R(7); a.precision_absolute()
            5
            sage: R(0).precision_absolute()
            +Infinity
            sage: (~R(0)).precision_absolute()
            -Infinity
        """
        if very_pos_val(self.ordp):
            return infinity
        elif very_neg_val(self.ordp):
            return -infinity
        cdef Integer ans = PY_NEW(Integer)
        mpz_set_si(ans.value, self.ordp + self.prime_pow.prec_cap)
        return ans

    def precision_relative(self):
        r"""
        The relative precision of this element.

        EXAMPLES::

            sage: R = Zp(7,4,'floating-point'); a = R(7); a.precision_relative()
            4
            sage: R(0).precision_relative()
            0
            sage: (~R(0)).precision_relative()
            0
        """
        cdef Integer ans = PY_NEW(Integer)
        if huge_val(self.ordp):
            mpz_set_si(ans.value, 0)
        else:
            mpz_set_si(ans.value, self.prime_pow.prec_cap)
        return ans

    cpdef pAdicTemplateElement unit_part(FPElement self):
        r"""
        Returns the unit part of this element.

        If the valuation of this element is positive, then the high
        digits of the result will be zero.

        EXAMPLES::

            sage: R = Zp(17, 4, 'floating-point')
            sage: R(5).unit_part()
            5
            sage: R(18*17).unit_part()
            1 + 17
            sage: R(0).unit_part()
            Traceback (most recent call last):
            ...
            ValueError: unit part of 0 and infinity not defined
            sage: type(R(5).unit_part())
            <type 'sage.rings.padics.padic_floating_point_element.pAdicFloatingPointElement'>
            sage: R = ZpFP(5, 5); a = R(75); a.unit_part()
            3
        """
        if huge_val(self.ordp):
            raise ValueError("unit part of 0 and infinity not defined")
        cdef FPElement ans = (<FPElement>self)._new_c()
        ans.ordp = 0
        ccopy(ans.unit, (<FPElement>self).unit, ans.prime_pow)
        return ans

    cdef long valuation_c(self):
        """
        Returns the valuation of this element.

        If this element is an exact zero, returns ``maxordp``, which is defined as
        ``(1L << (sizeof(long) * 8 - 2))-1``.

        If this element is infinity, returns ``-maxordp``.

        TESTS::

            sage: R = ZpFP(5, 5); R(1).valuation() #indirect doctest
            0
            sage: R = Zp(17, 4,'floating-point')
            sage: a = R(2*17^2)
            sage: a.valuation()
            2
            sage: R = Zp(5, 4,'floating-point')
            sage: R(0).valuation()
            +Infinity
            sage: (~R(0)).valuation()
            -Infinity
            sage: R(1).valuation()
            0
            sage: R(2).valuation()
            0
            sage: R(5).valuation()
            1
            sage: R(10).valuation()
            1
            sage: R(25).valuation()
            2
            sage: R(50).valuation()
            2
        """
        return self.ordp

    cpdef val_unit(self, p=None):
        """
        Returns a 2-tuple, the first element set to the valuation of
        this element, and the second to the unit part.

        If this element is either zero or infinity, raises an error.

        EXAMPLES::

            sage: R = ZpFP(5,5)
            sage: a = R(75); b = a - a
            sage: a.val_unit()
            (2, 3)
            sage: b.val_unit()
            Traceback (most recent call last):
            ...
            ValueError: unit part of 0 and infinity not defined
        """
        if p is not None and p != self.parent().prime():
            raise ValueError('Ring (%s) residue field of the wrong characteristic.'%self.parent())
        if huge_val(self.ordp):
            raise ValueError("unit part of 0 and infinity not defined")
        cdef Integer valuation = PY_NEW(Integer)
        mpz_set_si(valuation.value, self.ordp)
        cdef FPElement unit = self._new_c()
        unit.ordp = 0
        ccopy(unit.unit, self.unit, unit.prime_pow)
        return valuation, unit

    def __hash__(self):
        """
        Hashing.

        EXAMPLES::

            sage: R = ZpFP(11, 5)
            sage: hash(R(3)) == hash(3)
            True
        """
        if very_pos_val(self.ordp):
            return 0
        if very_neg_val(self.ordp):
            return 314159
        return chash(self.unit, self.ordp, self.prime_pow.prec_cap, self.prime_pow) ^ self.ordp

cdef class pAdicCoercion_ZZ_FP(RingHomomorphism):
    """
    The canonical inclusion from the integer ring to a floating point ring.

    EXAMPLES::

        sage: f = ZpFP(5).coerce_map_from(ZZ); f
        Ring morphism:
          From: Integer Ring
          To:   5-adic Ring with floating precision 20

    TESTS::

        sage: TestSuite(f).run()

    """
    def __init__(self, R):
        """
        Initialization.

        EXAMPLES::

            sage: f = ZpFP(5).coerce_map_from(ZZ); type(f)
            <type 'sage.rings.padics.padic_floating_point_element.pAdicCoercion_ZZ_FP'>
        """
        RingHomomorphism.__init__(self, ZZ.Hom(R))
        self._zero = <FPElement?>R._element_constructor(R, 0)
        self._section = pAdicConvert_FP_ZZ(R)

    cdef dict _extra_slots(self, dict _slots):
        """
        Helper for copying and pickling.

        EXAMPLES::

            sage: f = ZpFP(5).coerce_map_from(ZZ)
            sage: g = copy(f) # indirect doctest
            sage: g == f
            True
            sage: g(6)
            1 + 5
            sage: g(6) == f(6)
            True
        """
        _slots['_zero'] = self._zero
        _slots['_section'] = self._section
        return RingHomomorphism._extra_slots(self, _slots)

    cdef _update_slots(self, dict _slots):
        """
        Helper for copying and pickling.

        EXAMPLES::

            sage: f = ZpFP(5).coerce_map_from(ZZ)
            sage: g = copy(f) # indirect doctest
            sage: g == f
            True
            sage: g(6)
            1 + 5
            sage: g(6) == f(6)
            True
        """
        self._zero = _slots['_zero']
        self._section = _slots['_section']
        RingHomomorphism._update_slots(self, _slots)

    cpdef Element _call_(self, x):
        """
        Evaluation.

        EXAMPLES::

            sage: f = ZpFP(5).coerce_map_from(ZZ)
            sage: f(0).parent()
            5-adic Ring with floating precision 20
            sage: f(5)
            5
        """
        if mpz_sgn((<Integer>x).value) == 0:
            return self._zero
        cdef FPElement ans = self._zero._new_c()
        ans.ordp = cconv_mpz_t(ans.unit, (<Integer>x).value, ans.prime_pow.prec_cap, False, ans.prime_pow)
        return ans

    cpdef Element _call_with_args(self, x, args=(), kwds={}):
        """
        This function is used when some precision cap is passed in (relative or absolute or both).

        INPUT:

        - ``x`` -- an Integer

        - ``absprec``, or the first positional argument -- the maximum
          absolute precision (unused for floating point elements).

        - ``relprec``, or the second positional argument -- the
          maximum relative precision (unused for floating point
          elements)

        EXAMPLES::

            sage: R = ZpFP(5,4)
            sage: type(R(10,2))
            <type 'sage.rings.padics.padic_floating_point_element.pAdicFloatingPointElement'>
            sage: R(30,2)
            5
            sage: R(30,3,2)
            5 + 5^2
            sage: R(30,absprec=2)
            5
            sage: R(30,relprec=2)
            5 + 5^2
            sage: R(30,absprec=1)
            0
            sage: R(30,empty=True)
            0
        """
        cdef long val, aprec, rprec
        if mpz_sgn((<Integer>x).value) == 0:
            return self._zero
        _process_args_and_kwds(&aprec, &rprec, args, kwds, False, self._zero.prime_pow)
        val = get_ordp(x, self._zero.prime_pow)
        if aprec - val < rprec:
            rprec = aprec - val
        if rprec <= 0:
            return self._zero
        cdef FPElement ans = self._zero._new_c()
        ans.ordp = cconv_mpz_t(ans.unit, (<Integer>x).value, rprec, False, ans.prime_pow)
        return ans

    def section(self):
        """
        Returns a map back to ZZ that approximates an element of this
        `p`-adic ring by an integer.

        EXAMPLES::

            sage: f = ZpFP(5).coerce_map_from(ZZ).section()
            sage: f(ZpFP(5)(-1)) - 5^20
            -1
        """
        from sage.misc.constant_function import ConstantFunction
        if not isinstance(self._section.domain, ConstantFunction):
            import copy
            self._section = copy.copy(self._section)
        return self._section

cdef class pAdicConvert_FP_ZZ(RingMap):
    """
    The map from a floating point ring back to ZZ that returns the the smallest
    non-negative integer approximation to its input which is accurate up to the precision.

    If the input is not in the closure of the image of ZZ, raises a ValueError.

    EXAMPLES::

        sage: f = ZpFP(5).coerce_map_from(ZZ).section(); f
        Set-theoretic ring morphism:
          From: 5-adic Ring with floating precision 20
          To:   Integer Ring
    """
    def __init__(self, R):
        """
        Initialization.

        EXAMPLES::

            sage: f = ZpFP(5).coerce_map_from(ZZ).section(); type(f)
            <type 'sage.rings.padics.padic_floating_point_element.pAdicConvert_FP_ZZ'>
            sage: f.category()
            Category of homsets of sets
        """
        if R.degree() > 1 or R.characteristic() != 0 or R.residue_characteristic() == 0:
            RingMap.__init__(self, Hom(R, ZZ, SetsWithPartialMaps()))
        else:
            RingMap.__init__(self, Hom(R, ZZ, Sets()))

    cpdef Element _call_(self, _x):
        """
        Evaluation.

        EXAMPLES::

            sage: f = QpFP(5).coerce_map_from(ZZ).section()
            sage: f(QpFP(5)(-1)) - 5^20
            -1
            sage: f(QpFP(5)(5))
            5
            sage: f(QpFP(5)(0))
            0
            sage: f(~QpFP(5)(5))
            Traceback (most recent call last):
            ...
            ValueError: negative valuation
            sage: f(~QpFP(5)(0))
            Traceback (most recent call last):
            ...
            ValueError: Infinity cannot be converted to a rational
        """
        cdef Integer ans = PY_NEW(Integer)
        cdef FPElement x = _x
        if very_pos_val(x.ordp):
            mpz_set_ui(ans.value, 0)
        elif very_neg_val(x.ordp):
            raise ValueError("Infinity cannot be converted to a rational")
        else:
            cconv_mpz_t_out(ans.value, x.unit, x.ordp, x.prime_pow.prec_cap, x.prime_pow)
        return ans

cdef class pAdicCoercion_QQ_FP(RingHomomorphism):
    """
    The canonical inclusion from the rationals to a floating point field.

    EXAMPLES::

        sage: f = QpFP(5).coerce_map_from(QQ); f
        Ring morphism:
          From: Rational Field
          To:   5-adic Field with floating precision 20

    TESTS::

        sage: TestSuite(f).run()

    """
    def __init__(self, R):
        """
        Initialization.

        EXAMPLES::

            sage: f = QpFP(5).coerce_map_from(QQ); type(f)
            <type 'sage.rings.padics.padic_floating_point_element.pAdicCoercion_QQ_FP'>
        """
        RingHomomorphism.__init__(self, QQ.Hom(R))
        self._zero = R._element_constructor(R, 0)
        self._section = pAdicConvert_FP_QQ(R)

    cdef dict _extra_slots(self, dict _slots):
        """
        Helper for copying and pickling.

        EXAMPLES::

            sage: f = QpFP(5).coerce_map_from(QQ)
            sage: g = copy(f)   # indirect doctest
            sage: g
            Ring morphism:
              From: Rational Field
              To:   5-adic Field with floating precision 20
            sage: g == f
            True
            sage: g is f
            False
            sage: g(6)
            1 + 5
            sage: g(6) == f(6)
            True
        """
        _slots['_zero'] = self._zero
        _slots['_section'] = self._section
        return RingHomomorphism._extra_slots(self, _slots)

    cdef _update_slots(self, dict _slots):
        """
        Helper for copying and pickling.

        EXAMPLES::

            sage: f = QpFP(5).coerce_map_from(QQ)
            sage: g = copy(f)   # indirect doctest
            sage: g
            Ring morphism:
              From: Rational Field
              To:   5-adic Field with floating precision 20
            sage: g == f
            True
            sage: g is f
            False
            sage: g(6)
            1 + 5
            sage: g(6) == f(6)
            True
        """
        self._zero = _slots['_zero']
        self._section = _slots['_section']
        RingHomomorphism._update_slots(self, _slots)

    cpdef Element _call_(self, x):
        """
        Evaluation.

        EXAMPLES::

            sage: f = QpFP(5).coerce_map_from(QQ)
            sage: f(0).parent()
            5-adic Field with floating precision 20
            sage: f(1/5)
            5^-1
            sage: f(1/4)
            4 + 3*5 + 3*5^2 + 3*5^3 + 3*5^4 + 3*5^5 + 3*5^6 + 3*5^7 + 3*5^8 + 3*5^9 + 3*5^10 + 3*5^11 + 3*5^12 + 3*5^13 + 3*5^14 + 3*5^15 + 3*5^16 + 3*5^17 + 3*5^18 + 3*5^19
            sage: f(1/4, 5)
            4 + 3*5 + 3*5^2 + 3*5^3 + 3*5^4
        """
        if mpq_sgn((<Rational>x).value) == 0:
            return self._zero
        cdef FPElement ans = self._zero._new_c()
        ans.ordp = cconv_mpq_t(ans.unit, (<Rational>x).value, ans.prime_pow.prec_cap, False, self._zero.prime_pow)
        return ans

    cpdef Element _call_with_args(self, x, args=(), kwds={}):
        """
        This function is used when some precision cap is passed in
        (relative or absolute or both).

        See the documentation for
        :meth:`pAdicCappedRelativeElement.__init__` for more details.

        EXAMPLES::

            sage: R = QpFP(5,4)
            sage: type(R(10/3,2))
            <type 'sage.rings.padics.padic_floating_point_element.pAdicFloatingPointElement'>
            sage: R(10/3,2)
            4*5
            sage: R(10/3,3,1)
            4*5
            sage: R(10/3,absprec=2)
            4*5
            sage: R(10/3,relprec=2)
            4*5 + 5^2
            sage: R(10/3,absprec=1)
            0
            sage: R(3/100,absprec=-1)
            2*5^-2
        """
        cdef long val, aprec, rprec
        cdef FPElement ans
        _process_args_and_kwds(&aprec, &rprec, args, kwds, False, self._zero.prime_pow)
        if mpq_sgn((<Rational>x).value) == 0:
            return self._zero
        val = get_ordp(x, self._zero.prime_pow)
        if aprec <= val:
            return self._zero
        ans = self._zero._new_c()
        rprec = min(rprec, aprec - val)
        ans.ordp = cconv_mpq_t(ans.unit, (<Rational>x).value, rprec, False, self._zero.prime_pow)
        return ans

    def section(self):
        """
        Returns a map back to the rationals that approximates an element by
        a rational number.

        EXAMPLES::

            sage: f = QpFP(5).coerce_map_from(QQ).section()
            sage: f(QpFP(5)(1/4))
            1/4
            sage: f(QpFP(5)(1/5))
            1/5
        """
        from sage.misc.constant_function import ConstantFunction
        if not isinstance(self._section.domain, ConstantFunction):
            import copy
            self._section = copy.copy(self._section)
        return self._section

cdef class pAdicConvert_FP_QQ(RingMap):
    """
    The map from the floating point ring back to the rationals that returns a
    rational approximation of its input.

    EXAMPLES::

        sage: f = QpFP(5).coerce_map_from(QQ).section(); f
        Set-theoretic ring morphism:
          From: 5-adic Field with floating precision 20
          To:   Rational Field
    """
    def __init__(self, R):
        """
        Initialization.

        EXAMPLES::

            sage: f = QpFP(5).coerce_map_from(QQ).section(); type(f)
            <type 'sage.rings.padics.padic_floating_point_element.pAdicConvert_FP_QQ'>
            sage: f.category()
            Category of homsets of sets with partial maps
        """
        RingMap.__init__(self, Hom(R, QQ, SetsWithPartialMaps()))

    cpdef Element _call_(self, _x):
        """
        Evaluation.

        EXAMPLES::

            sage: f = QpFP(5).coerce_map_from(QQ).section()
            sage: f(QpFP(5)(-1))
            -1
            sage: f(QpFP(5)(0))
            0
            sage: f(QpFP(5)(1/5))
            1/5
        """
        cdef Rational ans = Rational.__new__(Rational)
        cdef FPElement x =  _x
        if very_pos_val(x.ordp):
            mpq_set_ui(ans.value, 0, 1)
        elif very_neg_val(x.ordp):
            raise ValueError("Infinity cannot be converted to a rational")
        else:
            cconv_mpq_t_out(ans.value, x.unit, x.ordp, x.prime_pow.prec_cap, x.prime_pow)
        return ans

cdef class pAdicConvert_QQ_FP(Morphism):
    """
    The inclusion map from QQ to a floating point ring.

    EXAMPLES::

        sage: f = ZpFP(5).convert_map_from(QQ); f
        Generic morphism:
          From: Rational Field
          To:   5-adic Ring with floating precision 20
    """
    def __init__(self, R):
        """
        Initialization.

        EXAMPLES::

            sage: f = ZpFP(5).convert_map_from(QQ); type(f)
            <type 'sage.rings.padics.padic_floating_point_element.pAdicConvert_QQ_FP'>
        """
        Morphism.__init__(self, Hom(QQ, R, SetsWithPartialMaps()))
        self._zero = R._element_constructor(R, 0)

    cdef dict _extra_slots(self, dict _slots):
        """
        Helper for copying and pickling.

        EXAMPLES::

            sage: f = ZpFP(5).convert_map_from(QQ)
            sage: g = copy(f) # indirect doctest
            sage: g == f # todo: comparison not implemented
            True
            sage: g(1/6)
            1 + 4*5 + 4*5^3 + 4*5^5 + 4*5^7 + 4*5^9 + 4*5^11 + 4*5^13 + 4*5^15 + 4*5^17 + 4*5^19
            sage: g(1/6) == f(1/6)
            True
        """
        _slots['_zero'] = self._zero
        return Morphism._extra_slots(self, _slots)

    cdef _update_slots(self, dict _slots):
        """
        Helper for copying and pickling.

        EXAMPLES::

            sage: f = ZpFP(5).convert_map_from(QQ)
            sage: g = copy(f) # indirect doctest
            sage: g == f # todo: comparison not implemented
            True
            sage: g(1/6)
            1 + 4*5 + 4*5^3 + 4*5^5 + 4*5^7 + 4*5^9 + 4*5^11 + 4*5^13 + 4*5^15 + 4*5^17 + 4*5^19
            sage: g(1/6) == f(1/6)
            True
        """
        self._zero = _slots['_zero']
        Morphism._update_slots(self, _slots)

    cpdef Element _call_(self, x):
        """
        Evaluation.

        EXAMPLES::

            sage: f = ZpFP(5,4).convert_map_from(QQ)
            sage: f(1/7)
            3 + 3*5 + 2*5^3
            sage: f(0/1)
            0
        """
        if mpq_sgn((<Rational>x).value) == 0:
            return self._zero
        cdef FPElement ans = self._zero._new_c()
        ans.ordp = cconv_mpq_t(ans.unit, (<Rational>x).value, ans.prime_pow.prec_cap, False, ans.prime_pow)
        if ans.ordp < 0:
            raise ValueError("p divides the denominator")
        return ans

    cpdef Element _call_with_args(self, x, args=(), kwds={}):
        """
        This function is used when some precision cap is passed in (relative or absolute or both).

        INPUT:

        - ``x`` -- a Rational

        - ``absprec``, or the first positional argument -- the maximum
          absolute precision (unused for floating point elements).

        - ``relprec``, or the second positional argument -- the
          maximum relative precision (unused for floating point
          elements)

        EXAMPLES::

            sage: R = ZpFP(5,4)
            sage: type(R(1/7,2))
            <type 'sage.rings.padics.padic_floating_point_element.pAdicFloatingPointElement'>
            sage: R(1/7,2)
            3 + 3*5
            sage: R(1/7,3,2)
            3 + 3*5
            sage: R(1/7,absprec=2)
            3 + 3*5
            sage: R(5/7,relprec=2)
            3*5 + 3*5^2
            sage: R(1/7,absprec=1)
            3
            sage: R(1/7,empty=True)
            0
        """
        cdef long val, aprec, rprec
        if mpq_sgn((<Rational>x).value) == 0:
            return self._zero
        _process_args_and_kwds(&aprec, &rprec, args, kwds, False, self._zero.prime_pow)
        val = get_ordp(x, self._zero.prime_pow)
        rprec = min(rprec, aprec - val)
        if rprec <= 0:
            return self._zero
        cdef FPElement ans = self._zero._new_c()
        ans.ordp = cconv_mpq_t(ans.unit, (<Rational>x).value, rprec, False, ans.prime_pow)
        if ans.ordp < 0:
            raise ValueError("p divides the denominator")
        return ans

cdef class pAdicCoercion_FP_frac_field(RingHomomorphism):
    r"""
    The canonical inclusion of `\ZZ_q` into its fraction field.

    EXAMPLES::

        sage: R.<a> = ZqFP(27, implementation='FLINT')
        sage: K = R.fraction_field()
<<<<<<< HEAD
        sage: f = K.coerce_map_from(R); f
        Ring morphism:
          From: Unramified Extension of 3-adic Ring with floating precision 20 in a defined by x^3 + 2*x + 1
          To:   Unramified Extension of 3-adic Field with floating precision 20 in a defined by x^3 + 2*x + 1

    TESTS::

        sage: TestSuite(f).run()

=======
        sage: K.coerce_map_from(R)
        Ring Coercion morphism:
          From: Unramified Extension in a defined by x^3 + 2*x + 1 with floating precision 20 over 3-adic Ring
          To:   Unramified Extension in a defined by x^3 + 2*x + 1 with floating precision 20 over 3-adic Field
>>>>>>> c456a748
    """
    def __init__(self, R, K):
        r"""
        Initialization.

        EXAMPLES::

            sage: R.<a> = ZqFP(27, implementation='FLINT')
            sage: K = R.fraction_field()
            sage: f = K.coerce_map_from(R); type(f)
            <type 'sage.rings.padics.qadic_flint_FP.pAdicCoercion_FP_frac_field'>
        """
        RingHomomorphism.__init__(self, R.Hom(K))
        self._zero = K(0)
        self._section = pAdicConvert_FP_frac_field(K, R)

    cpdef Element _call_(self, _x):
        r"""
        Evaluation.

        EXAMPLES::

            sage: R.<a> = ZqFP(27, implementation='FLINT')
            sage: K = R.fraction_field()
            sage: f = K.coerce_map_from(R)
            sage: f(a)
            a
            sage: f(R(0))
            0
        """
        cdef FPElement x = _x
        cdef FPElement ans = self._zero._new_c()
        ans.ordp = x.ordp
        cshift(ans.unit, x.unit, 0, ans.prime_pow.prec_cap, x.prime_pow, False)
        return ans

    cpdef Element _call_with_args(self, _x, args=(), kwds={}):
        r"""
        This function is used when some precision cap is passed in
        (relative or absolute or both).

        See the documentation for
        :meth:`pAdicCappedAbsoluteElement.__init__` for more details.

        EXAMPLES::

            sage: R.<a> = ZqFP(27, implementation='FLINT')
            sage: K = R.fraction_field()
            sage: f = K.coerce_map_from(R)
            sage: f(a, 3)
            a
            sage: b = 9*a + 27
            sage: f(b, 3)
            a*3^2
            sage: f(b, 4, 1)
            a*3^2
            sage: f(b, 4, 3)
            a*3^2 + 3^3
            sage: f(b, absprec=4)
            a*3^2 + 3^3
            sage: f(b, relprec=3)
            a*3^2 + 3^3
            sage: f(b, absprec=1)
            0
            sage: f(R(0))
            0
        """
        cdef long aprec, rprec
        cdef FPElement x = _x
        cdef FPElement ans = self._zero._new_c()
        cdef bint reduce = False
        _process_args_and_kwds(&aprec, &rprec, args, kwds, False, ans.prime_pow)
        if aprec <= x.ordp:
            ans._set_exact_zero()
        else:
            if rprec < ans.prime_pow.prec_cap:
                reduce = True
            else:
                rprec = ans.prime_pow.prec_cap
            if aprec < rprec + x.ordp:
                rprec = aprec - x.ordp
                reduce = True
            ans.ordp = x.ordp
            cshift(ans.unit, x.unit, 0, rprec, x.prime_pow, reduce)
        return ans

    def section(self):
        r"""
        Returns a map back to the ring that converts elements of
        non-negative valuation.

        EXAMPLES::

            sage: R.<a> = ZqFP(27, implementation='FLINT')
            sage: K = R.fraction_field()
            sage: f = K.coerce_map_from(R)
            sage: f(K.gen())
            a
        """
        return self._section

    cdef dict _extra_slots(self, dict _slots):
        r"""
        Helper for copying and pickling.

        TESTS::

            sage: R.<a> = ZqFP(27, implementation='FLINT')
            sage: K = R.fraction_field()
            sage: f = K.coerce_map_from(R)
            sage: g = copy(f)   # indirect doctest
            sage: g
<<<<<<< HEAD
            Ring morphism:
              From: Unramified Extension of 3-adic Ring with floating precision 20 in a defined by x^3 + 2*x + 1
              To:   Unramified Extension of 3-adic Field with floating precision 20 in a defined by x^3 + 2*x + 1
=======
            Ring Coercion morphism:
              From: Unramified Extension in a defined by x^3 + 2*x + 1 with floating precision 20 over 3-adic Ring
              To:   Unramified Extension in a defined by x^3 + 2*x + 1 with floating precision 20 over 3-adic Field
>>>>>>> c456a748
            sage: g == f
            True
            sage: g is f
            False
            sage: g(a)
            a
            sage: g(a) == f(a)
            True

        """
        _slots['_zero'] = self._zero
        _slots['_section'] = self._section
        return RingHomomorphism._extra_slots(self, _slots)

    cdef _update_slots(self, dict _slots):
        r"""
        Helper for copying and pickling.

        TESTS::

            sage: R.<a> = ZqFP(9, implementation='FLINT')
            sage: K = R.fraction_field()
            sage: f = K.coerce_map_from(R)
            sage: g = copy(f)   # indirect doctest
            sage: g
<<<<<<< HEAD
            Ring morphism:
              From: Unramified Extension of 3-adic Ring with floating precision 20 in a defined by x^2 + 2*x + 2
              To:   Unramified Extension of 3-adic Field with floating precision 20 in a defined by x^2 + 2*x + 2
=======
            Ring Coercion morphism:
              From: Unramified Extension in a defined by x^2 + 2*x + 2 with floating precision 20 over 3-adic Ring
              To:   Unramified Extension in a defined by x^2 + 2*x + 2 with floating precision 20 over 3-adic Field
>>>>>>> c456a748
            sage: g == f
            True
            sage: g is f
            False
            sage: g(a)
            a
            sage: g(a) == f(a)
            True

        """
        self._zero = _slots['_zero']
        self._section = _slots['_section']
        RingHomomorphism._update_slots(self, _slots)

cdef class pAdicConvert_FP_frac_field(Morphism):
    r"""
    The section of the inclusion from `\ZZ_q` to its fraction field.

    EXAMPLES::

        sage: R.<a> = ZqFP(27, implementation='FLINT')
        sage: K = R.fraction_field()
        sage: f = R.convert_map_from(K); f
        Generic morphism:
          From: Unramified Extension in a defined by x^3 + 2*x + 1 with floating precision 20 over 3-adic Field
          To:   Unramified Extension in a defined by x^3 + 2*x + 1 with floating precision 20 over 3-adic Ring
    """
    def __init__(self, K, R):
        r"""
        Initialization.

        EXAMPLES::

            sage: R.<a> = ZqFP(27, implementation='FLINT')
            sage: K = R.fraction_field()
            sage: f = R.convert_map_from(K); type(f)
            <type 'sage.rings.padics.qadic_flint_FP.pAdicConvert_FP_frac_field'>
        """
        Morphism.__init__(self, Hom(K, R, SetsWithPartialMaps()))
        self._zero = R(0)

    cpdef Element _call_(self, _x):
        r"""
        Evaluation.

        EXAMPLES::

            sage: R.<a> = ZqFP(27, implementation='FLINT')
            sage: K = R.fraction_field()
            sage: f = R.convert_map_from(K)
            sage: f(K.gen())
            a
        """
        cdef FPElement x = _x
        if x.ordp < 0: raise ValueError("negative valuation")
        cdef FPElement ans = self._zero._new_c()
        ans.ordp = x.ordp
        cshift(ans.unit, x.unit, 0, ans.prime_pow.prec_cap, ans.prime_pow, False)
        return ans

    cpdef Element _call_with_args(self, _x, args=(), kwds={}):
        r"""
        This function is used when some precision cap is passed in
        (relative or absolute or both).

        See the documentation for
        :meth:`pAdicCappedAbsoluteElement.__init__` for more details.

        EXAMPLES::

            sage: R.<a> = ZqFP(27, implementation='FLINT')
            sage: K = R.fraction_field()
            sage: f = R.convert_map_from(K); a = K(a)
            sage: f(a, 3)
            a
            sage: b = 9*a + 27
            sage: f(b, 3)
            a*3^2
            sage: f(b, 4, 1)
            a*3^2
            sage: f(b, 4, 3)
            a*3^2 + 3^3
            sage: f(b, absprec=4)
            a*3^2 + 3^3
            sage: f(b, relprec=3)
            a*3^2 + 3^3
            sage: f(b, absprec=1)
            0
            sage: f(K(0))
            0
        """
        cdef long aprec, rprec
        cdef FPElement x = _x
        if x.ordp < 0: raise ValueError("negative valuation")
        cdef FPElement ans = self._zero._new_c()
        cdef bint reduce = False
        _process_args_and_kwds(&aprec, &rprec, args, kwds, False, ans.prime_pow)
        if aprec <= x.ordp:
            ans._set_exact_zero()
        else:
            if rprec < ans.prime_pow.prec_cap:
                reduce = True
            else:
                rprec = ans.prime_pow.prec_cap
            if aprec < rprec + x.ordp:
                rprec = aprec - x.ordp
                reduce = True
            ans.ordp = x.ordp
            cshift(ans.unit, x.unit, 0, rprec, x.prime_pow, reduce)
        return ans

    cdef dict _extra_slots(self, dict _slots):
        r"""
        Helper for copying and pickling.

        TESTS::

            sage: R.<a> = ZqFP(27, implementation='FLINT')
            sage: K = R.fraction_field()
            sage: f = R.convert_map_from(K)
            sage: a = K(a)
            sage: g = copy(f)   # indirect doctest
            sage: g
            Generic morphism:
              From: Unramified Extension in a defined by x^3 + 2*x + 1 with floating precision 20 over 3-adic Field
              To:   Unramified Extension in a defined by x^3 + 2*x + 1 with floating precision 20 over 3-adic Ring
            sage: g == f
            True
            sage: g is f
            False
            sage: g(a)
            a
            sage: g(a) == f(a)
            True

        """
        _slots['_zero'] = self._zero
        return Morphism._extra_slots(self, _slots)

    cdef _update_slots(self, dict _slots):
        r"""
        Helper for copying and pickling.

        TESTS::

            sage: R.<a> = ZqFP(9, implementation='FLINT')
            sage: K = R.fraction_field()
            sage: f = R.convert_map_from(K)
            sage: a = K(a)
            sage: g = copy(f)   # indirect doctest
            sage: g
            Generic morphism:
              From: Unramified Extension in a defined by x^2 + 2*x + 2 with floating precision 20 over 3-adic Field
              To:   Unramified Extension in a defined by x^2 + 2*x + 2 with floating precision 20 over 3-adic Ring
            sage: g == f
            True
            sage: g is f
            False
            sage: g(a)
            a
            sage: g(a) == f(a)
            True

        """
        self._zero = _slots['_zero']
        Morphism._update_slots(self, _slots)

def unpickle_fpe_v2(cls, parent, unit, ordp):
    """
    Unpickles a floating point element.

    EXAMPLES::

        sage: from sage.rings.padics.padic_floating_point_element import pAdicFloatingPointElement, unpickle_fpe_v2
        sage: R = ZpFP(5)
        sage: a = unpickle_fpe_v2(pAdicFloatingPointElement, R, 17, 2); a
        2*5^2 + 3*5^3
        sage: a.parent() is R
        True
    """
    cdef FPElement ans = cls.__new__(cls)
    ans._parent = parent
    ans.prime_pow = <PowComputer_?>parent.prime_pow
    cconstruct(ans.unit, ans.prime_pow)
    cunpickle(ans.unit, unit, ans.prime_pow)
    ans.ordp = ordp
    return ans<|MERGE_RESOLUTION|>--- conflicted
+++ resolved
@@ -1878,22 +1878,14 @@
 
         sage: R.<a> = ZqFP(27, implementation='FLINT')
         sage: K = R.fraction_field()
-<<<<<<< HEAD
         sage: f = K.coerce_map_from(R); f
         Ring morphism:
-          From: Unramified Extension of 3-adic Ring with floating precision 20 in a defined by x^3 + 2*x + 1
-          To:   Unramified Extension of 3-adic Field with floating precision 20 in a defined by x^3 + 2*x + 1
-
-    TESTS::
-
-        sage: TestSuite(f).run()
-
-=======
-        sage: K.coerce_map_from(R)
-        Ring Coercion morphism:
           From: Unramified Extension in a defined by x^3 + 2*x + 1 with floating precision 20 over 3-adic Ring
           To:   Unramified Extension in a defined by x^3 + 2*x + 1 with floating precision 20 over 3-adic Field
->>>>>>> c456a748
+    TESTS::
+
+        sage: TestSuite(f).run()
+
     """
     def __init__(self, R, K):
         r"""
@@ -2006,15 +1998,9 @@
             sage: f = K.coerce_map_from(R)
             sage: g = copy(f)   # indirect doctest
             sage: g
-<<<<<<< HEAD
             Ring morphism:
-              From: Unramified Extension of 3-adic Ring with floating precision 20 in a defined by x^3 + 2*x + 1
-              To:   Unramified Extension of 3-adic Field with floating precision 20 in a defined by x^3 + 2*x + 1
-=======
-            Ring Coercion morphism:
               From: Unramified Extension in a defined by x^3 + 2*x + 1 with floating precision 20 over 3-adic Ring
               To:   Unramified Extension in a defined by x^3 + 2*x + 1 with floating precision 20 over 3-adic Field
->>>>>>> c456a748
             sage: g == f
             True
             sage: g is f
@@ -2040,15 +2026,9 @@
             sage: f = K.coerce_map_from(R)
             sage: g = copy(f)   # indirect doctest
             sage: g
-<<<<<<< HEAD
             Ring morphism:
-              From: Unramified Extension of 3-adic Ring with floating precision 20 in a defined by x^2 + 2*x + 2
-              To:   Unramified Extension of 3-adic Field with floating precision 20 in a defined by x^2 + 2*x + 2
-=======
-            Ring Coercion morphism:
               From: Unramified Extension in a defined by x^2 + 2*x + 2 with floating precision 20 over 3-adic Ring
               To:   Unramified Extension in a defined by x^2 + 2*x + 2 with floating precision 20 over 3-adic Field
->>>>>>> c456a748
             sage: g == f
             True
             sage: g is f
