# -*- coding: utf-8 -*-
r"""
Morphisms of function fields

Maps and morphisms useful for computations with function fields.

EXAMPLES::

    sage: K.<x> = FunctionField(QQ); R.<y> = K[]
    sage: K.hom(1/x)
    Function Field endomorphism of Rational function field in x over Rational Field
      Defn: x |--> 1/x
    sage: L.<y> = K.extension(y^2 - x)
    sage: K.hom(y)
    Function Field morphism:
      From: Rational function field in x over Rational Field
      To:   Function field in y defined by y^2 - x
      Defn: x |--> y
    sage: L.hom([y,x])
    Function Field endomorphism of Function field in y defined by y^2 - x
      Defn: y |--> y
            x |--> x
    sage: L.hom([x,y])
    Traceback (most recent call last):
    ...
    ValueError: invalid morphism

AUTHORS:

- William Stein (2010): initial version

- Julian Rüth (2011-09-14, 2014-06-23, 2017-08-21): refactored class hierarchy; added
  derivation classes; morphisms to/from fraction fields

"""
from __future__ import absolute_import
#*****************************************************************************
#       Copyright (C) 2010 William Stein <wstein@gmail.com>
#       Copyright (C) 2011-2017 Julian Rüth <julian.rueth@gmail.com>
#
#  Distributed under the terms of the GNU General Public License (GPL)
#  as published by the Free Software Foundation; either version 2 of
#  the License, or (at your option) any later version.
#                  http://www.gnu.org/licenses/
#*****************************************************************************

from sage.categories.morphism import Morphism
from sage.categories.map import Map
from sage.rings.morphism import RingHomomorphism

class FunctionFieldDerivation(Map):
    r"""
    Base class for derivations on function fields.

    A derivation on `R` is a map `R \to R` with
    `D(\alpha+\beta)=D(\alpha)+D(\beta)` and `D(\alpha\beta)=\beta
    D(\alpha)+\alpha D(\beta)` for all `\alpha,\beta\in R`.

    EXAMPLES::

        sage: K.<x> = FunctionField(QQ)
        sage: d = K.derivation()
        sage: d
        Derivation map:
          From: Rational function field in x over Rational Field
          To:   Rational function field in x over Rational Field
    """
    def __init__(self, K):
        r"""
        Initialize a derivation from `K` to `K`.

        INPUT:

        - ``K`` -- function field

        EXAMPLES::

            sage: K.<x> = FunctionField(QQ)
            sage: d = K.derivation()
            sage: TestSuite(d).run(skip=['_test_category', '_test_pickling'])

        .. TODO::

            Make the caching done at the map by subclassing
            ``UniqueRepresentation``, which will then implement a
            valid equality check. Then this will pass the pickling test.
        """
        from .function_field import is_FunctionField
        if not is_FunctionField(K):
            raise ValueError("K must be a function field")
        self.__field = K
        from sage.categories.homset import Hom
        from sage.categories.sets_cat import Sets
        Map.__init__(self, Hom(K,K,Sets()))

    def _repr_type(self):
        r"""
        Return the type of this map (a derivation), for the purposes of printing out self.

        EXAMPLES::

            sage: K.<x> = FunctionField(QQ)
            sage: d = K.derivation()
            sage: d._repr_type()
            'Derivation'

        """
        return "Derivation"

    def is_injective(self):
        r"""
        Return ``False`` since a derivation is never injective.

        EXAMPLES::

            sage: K.<x> = FunctionField(QQ)
            sage: d = K.derivation()
            sage: d.is_injective()
            False
        """
        return False

class FunctionFieldDerivation_rational(FunctionFieldDerivation):
    """
    Derivations on rational function fields.

    EXAMPLES::

        sage: K.<x> = FunctionField(QQ)
        sage: K.derivation()
        Derivation map:
          From: Rational function field in x over Rational Field
          To:   Rational function field in x over Rational Field
    """
    def __init__(self, K, u):
        """
        Initialize a derivation of ``K`` which sends the generator of ``K`` to ``u``.

        INPUT:

        - ``K`` -- rational function field

        - ``u`` -- element of ``K``; the image of the generator of K under the
          derivation

        EXAMPLES::

            sage: K.<x> = FunctionField(QQ)
            sage: d = K.derivation()
            sage: TestSuite(d).run(skip=["_test_category", "_test_pickling"])

        See the comment about the test suite run in
        ``FunctionFieldDerivation.__init__``.
        """
        FunctionFieldDerivation.__init__(self, K)

        self._u = u

    def _call_(self, x):
        """
        Compute the derivation of ``x``.

        INPUT:

        - ``x`` -- element of the rational function field

        EXAMPLES::

            sage: K.<x> = FunctionField(QQ)
            sage: d = K.derivation()
            sage: d(x) # indirect doctest
            1
            sage: d(x^3)
            3*x^2
            sage: d(1/x)
            -1/x^2
        """
        f = x.numerator()
        g = x.denominator()

        numerator = f.derivative() * g - f * g.derivative()
        if numerator.is_zero():
            return self.codomain().zero()
        else:
            return self._u * self.codomain()(numerator / g**2)

    def _repr_defn(self):
        r"""
        Helper method to print this map.

        TESTS::

            sage: K.<x> = FunctionField(QQ)
            sage: K.derivation()
            Derivation map:
              From: Rational function field in x over Rational Field
              To:   Rational function field in x over Rational Field
              Defn: x |--> 1

        """
        return "%s |--> %s"%(self.domain().variable_name(), self(self.domain().gen()))

class FunctionFieldDerivation_separable(FunctionFieldDerivation):
    """
    Derivations of separable extensions.

    EXAMPLES::

        sage: K.<x> = FunctionField(QQ)
        sage: R.<y> = K[]
        sage: L.<y> = K.extension(y^2 - x)
        sage: L.derivation()
        Derivation map:
          From: Function field in y defined by y^2 - x
          To:   Function field in y defined by y^2 - x
          Defn: y |--> 1/2/x*y
    """
    def __init__(self, L, d):
        """
        Initialize.

        INPUT:

        - ``L`` -- function field; a separable extension of the domain of ``d``

        - ``d`` -- derivation on the base function field of ``L``

        EXAMPLES::

            sage: K.<x> = FunctionField(QQ)
            sage: R.<y> = K[]
            sage: L.<y> = K.extension(y^2 - x)
            sage: d = L.derivation()
            sage: TestSuite(d).run(skip=["_test_category", "_test_pickling"])

        See the comment about the test suite run in
        ``FunctionFieldDerivation.__init__``.
        """
        FunctionFieldDerivation.__init__(self, L)

        self._d = d
        if not L.is_separable():
            raise ValueError("L must be a separable extension of its base field.")

        x = self.domain().gen()
        f = L.polynomial()
        self._d = d
        self._gen_image = - f.map_coefficients(lambda c: d(c))(x) / f.derivative()(x)

    def _call_(self, x):
        r"""
        Evaluate the derivation on ``x``.

        INPUT:

        - ``x`` -- element of the function field

        EXAMPLES::

            sage: K.<x> = FunctionField(QQ)
            sage: R.<y> = K[]
            sage: L.<y> = K.extension(y^2 - x)
            sage: d = L.derivation()
            sage: d(x) # indirect doctest
            1
            sage: d(y)
            1/2/x*y
            sage: d(y^2)
            1
        """
        if x.is_zero():
            return self.codomain().zero()

        x = x._x
        y = self.domain().gen()

        return x.map_coefficients(self._d) + x.derivative()(y) * self._gen_image

    def _repr_defn(self):
        """
        Return the string representation of the map.

        EXAMPLES::

            sage: K.<x> = FunctionField(QQ)
            sage: R.<y> = K[]
            sage: L.<y> = K.extension(y^2 - x)
            sage: L.derivation() # indirect doctest
            Derivation map:
              From: Function field in y defined by y^2 - x
              To:   Function field in y defined by y^2 - x
<<<<<<< HEAD
              Defn: y |--> (-1/2/-x)*y
                    x |--> 1
=======
              Defn: y |--> 1/2/x*y
>>>>>>> f894105d

            sage: R.<z> = L[]
            sage: M.<z> = L.extension(z^2 - y)
            sage: M.derivation()
            Derivation map:
              From: Function field in z defined by z^2 - y
              To:   Function field in z defined by z^2 - y
<<<<<<< HEAD
              Defn: z |--> 1/4/x*z
                    y |--> (-1/2/-x)*y
                    x |--> 1

=======
              Defn: y |--> 1/2/x*y
                    z |--> 1/4/x*z
>>>>>>> f894105d
        """
        base = self._d._repr_defn()
        ret = "%s |--> %s"%(self.domain().variable_name(),self._gen_image)
        if base:
            return ret + "\n" + base
        else:
            return ret

class FunctionFieldDerivation_inseparable(FunctionFieldDerivation):
    r"""
    A generator of the space of derivations on ``L``.

    INPUT:

    - ``L`` -- a function field which is an inseparable extension of its base
      field.

    EXAMPLES::

        sage: K.<x> = FunctionField(GF(2))
        sage: R.<y> = K[]
        sage: L.<y> = K.extension(y^2 - x)
        sage: d = L.derivation()

    This also works for iterated non-monic extensions::

        sage: K.<x> = FunctionField(GF(2))
        sage: R.<y> = K[]
        sage: L.<y> = K.extension(y^2 - 1/x)
        sage: R.<z> = L[]
        sage: M.<z> = L.extension(z^2*y - x^3)
        sage: M.derivation()
        Derivation map:
          From: Function field in z defined by y*z^2 + x^3
          To:   Function field in z defined by y*z^2 + x^3
          Defn: z |--> 1
                y |--> 0
                x |--> 0

    """
    def __init__(self, L):
        r"""
        Initialization.

        EXAMPLES::

            sage: K.<x> = FunctionField(GF(3))
            sage: R.<y> = K[]
            sage: L.<y> = K.extension(y^3 - x)
            sage: d = L.derivation() # indirect doctest
            sage: type(d)
            <class 'sage.rings.function_field.maps.FunctionFieldDerivation_inseparable'>

        """
        from .function_field import is_FunctionField
        if not is_FunctionField(L):
            raise TypeError("L must be a function field")
        FunctionFieldDerivation.__init__(self, L)

        if L.is_separable():
            raise ValueError("L must be an inseparable extension of its base field.")
        M, self._f, self._t = L.separable_model()
        self._d = M.derivation()

    def _call_(self, x):
        r"""
        Evaluate the derivation on ``x``.

        INPUT:

        - ``x`` -- an element of the function field

        EXAMPLES::

            sage: K.<x> = FunctionField(GF(2))
            sage: R.<y> = K[]
            sage: L.<y> = K.extension(y^2 - x)
            sage: d = L.derivation()
            sage: d(x) # indirect doctest
            0
            sage: d(y)
            1
            sage: d(y^2)
            0

        """
        if x.is_zero():
            return self.codomain().zero()
        return self._f(self._d(self._t(x)))

    def _repr_defn(self):
        r"""
        Helper method to print this map.

        TESTS::

            sage: K.<x> = FunctionField(GF(2))
            sage: R.<y> = K[]
            sage: L.<y> = K.extension(y^2 - x)
            sage: L.derivation() # indirect doctest
            Derivation map:
              From: Function field in y defined by y^2 + x
              To:   Function field in y defined by y^2 + x
              Defn: y |--> 1
                    x |--> 0
            sage: R.<z> = L[]
            sage: M.<z> = L.extension(z^2 - y)
            sage: M.derivation()
            Derivation map:
              From: Function field in z defined by z^2 + y
              To:   Function field in z defined by z^2 + y
              Defn: z |--> 1
                    y |--> 0
                    x |--> 0

        """
        ret = ["%s |--> %s"%(k.variable_name(), self(k.gen())) for k in self.domain()._intermediate_fields(self.domain().rational_function_field())]
        return "\n".join(ret)

class FunctionFieldIsomorphism(Morphism):
    r"""
    A base class for isomorphisms between function fields and vector spaces.

    EXAMPLES::

        sage: K.<x> = FunctionField(QQ); R.<y> = K[]
        sage: L.<y> = K.extension(y^2 - x*y + 4*x^3)
        sage: V, f, t = L.vector_space()
        sage: isinstance(f, sage.rings.function_field.maps.FunctionFieldVectorSpaceIsomorphism)
        True
    """
    def _repr_(self):
        """
        Return the string representation of this isomorphism.

        EXAMPLES::

            sage: K.<x> = FunctionField(QQ); R.<y> = K[]
            sage: L.<y> = K.extension(y^2 - x*y + 4*x^3)
            sage: V, f, t = L.vector_space()
            sage: f
            Isomorphism:
              From: Vector space of dimension 2 over Rational function field in x over Rational Field
              To:   Function field in y defined by y^2 - x*y + 4*x^3
            sage: t
            Isomorphism:
              From: Function field in y defined by y^2 - x*y + 4*x^3
              To:   Vector space of dimension 2 over Rational function field in x over Rational Field
        """
        s = "Isomorphism:"
        s += "\n  From: {}".format(self.domain())
        s += "\n  To:   {}".format(self.codomain())
        return s

    def is_injective(self):
        """
        Return ``True``, since the isomorphism is injective.

        EXAMPLES::

            sage: K.<x> = FunctionField(QQ); R.<y> = K[]
            sage: L.<y> = K.extension(y^2 - x*y + 4*x^3)
            sage: V, f, t = L.vector_space()
            sage: f.is_injective()
            True
        """
        return True

    def is_surjective(self):
        """
        Return ``True``, since the isomorphism is surjective.

        EXAMPLES::

            sage: K.<x> = FunctionField(QQ); R.<y> = K[]
            sage: L.<y> = K.extension(y^2 - x*y + 4*x^3)
            sage: V, f, t = L.vector_space()
            sage: f.is_surjective()
            True
        """
        return True

    def _richcmp_(self, other, op):
        r"""
        Compare this map to ``other``.

        .. NOTE::

            This implementation assumes that this isomorphism is defined by its
            domain and codomain. Isomorphisms for which this is not true must
            override this implementation.

        EXAMPLES::

            sage: K = QQ['x'].fraction_field()
            sage: L = K.function_field()
            sage: f = K.coerce_map_from(L)

            sage: K = QQbar['x'].fraction_field()
            sage: L = K.function_field()
            sage: g = K.coerce_map_from(L)

            sage: f == g
            False
            sage: f == f
            True

        """
        if type(self) != type(other):
            return NotImplemented

        from sage.structure.richcmp import richcmp
        return richcmp((self.domain(),self.codomain()), (other.domain(),other.codomain()), op)

    def __hash__(self):
        r"""
        Return a hash value of this map.

        This implementation assumes that this isomorphism is defined by its
        domain and codomain. Isomorphisms for which this is not true should
        override this implementation.

        EXAMPLES::

            sage: K = QQ['x'].fraction_field()
            sage: L = K.function_field()
            sage: f = K.coerce_map_from(L)
            sage: hash(f) == hash(f)
            True

        """
        return hash((self.domain(), self.codomain()))

class MapVectorSpaceToFunctionField(FunctionFieldVectorSpaceIsomorphism):
    """
    Isomorphism from a vector space to a function field.

    EXAMPLES::

        sage: K.<x> = FunctionField(QQ); R.<y> = K[]
        sage: L.<y> = K.extension(y^2 - x*y + 4*x^3)
        sage: V, f, t = L.vector_space(); f
        Isomorphism:
          From: Vector space of dimension 2 over Rational function field in x over Rational Field
          To:   Function field in y defined by y^2 - x*y + 4*x^3
    """
    def __init__(self, V, K):
        """
        EXAMPLES::

            sage: K.<x> = FunctionField(QQ); R.<y> = K[]
            sage: L.<y> = K.extension(y^2 - x*y + 4*x^3)
            sage: V, f, t = L.vector_space(); type(f)
            <class 'sage.rings.function_field.maps.MapVectorSpaceToFunctionField'>
        """
        self._V = V
        self._K = K
        self._R = K.polynomial_ring()
        from sage.categories.homset import Hom
        FunctionFieldVectorSpaceIsomorphism.__init__(self, Hom(V, K))

    def _call_(self, v):
        """
        Map ``v`` to the function field.

        INPUT:

        - ``v`` -- element of the vector space

        EXAMPLES::

            sage: K.<x> = FunctionField(QQ)
            sage: R.<y> = K[]
            sage: L.<y> = K.extension(y^2 - x*y + 4*x^3)
            sage: V, f, t = L.vector_space()
            sage: f(x*V.0 + (1/x^3)*V.1) # indirect doctest
            1/x^3*y + x

        TESTS:

        Test that this map is a bijection for some random inputs::

            sage: R.<z> = L[]
            sage: M.<z> = L.extension(z^3 - y - x)
            sage: for F in [K,L,M]:
            ....:     for base in F._intermediate_fields(K):
            ....:         V, f, t = F.vector_space(base)
            ....:         for i in range(100):
            ....:             a = F.random_element()
            ....:             assert(f(t(a)) == a)

        """
        fields = self._K._intermediate_fields(self._V.base_field())
        fields.pop()
        degrees = [k.degree() for k in fields]
        gens = [k.gen() for k in fields]

        # construct the basis composed of powers of the generators of all the
        # intermediate fields, i.e., 1, x, y, x*y, ...
        from sage.misc.misc_c import prod
        from itertools import product
        exponents = product(*[range(d) for d in degrees])
        basis = [prod(g**e for g,e in zip(gens,es)) for es in exponents]

        # multiply the entries of v with the values in basis
        coefficients = self._V(v).list()
        ret = sum([c*b for (c,b) in zip(coefficients,basis)])
        return self._K(ret)

    def domain(self):
        """
        Return the vector space which is the domain of the isomorphism.

        EXAMPLES::

            sage: K.<x> = FunctionField(QQ); R.<y> = K[]
            sage: L.<y> = K.extension(y^2 - x*y + 4*x^3)
            sage: V, f, t = L.vector_space()
            sage: f.domain()
            Vector space of dimension 2 over Rational function field in x over Rational Field
        """
        return self._V

    def codomain(self):
        """
        Return the function field which is the codomain of the isomorphism.

        EXAMPLES::

            sage: K.<x> = FunctionField(QQ); R.<y> = K[]
            sage: L.<y> = K.extension(y^2 - x*y + 4*x^3)
            sage: V, f, t = L.vector_space()
            sage: f.codomain()
            Function field in y defined by y^2 - x*y + 4*x^3
        """
        return self._K

class MapFunctionFieldToVectorSpace(FunctionFieldVectorSpaceIsomorphism):
    """
    Isomorphism from a function field to a vector space.

    EXAMPLES::

        sage: K.<x> = FunctionField(QQ); R.<y> = K[]
        sage: L.<y> = K.extension(y^2 - x*y + 4*x^3)
        sage: V, f, t = L.vector_space(); t
        Isomorphism:
          From: Function field in y defined by y^2 - x*y + 4*x^3
          To:   Vector space of dimension 2 over Rational function field in x over Rational Field
    """
    def __init__(self, K, V):
        """
        Initialize.

        INPUT:

        - ``K`` -- function field

        - ``V`` -- vector space isomorphic to the function field

        EXAMPLES::

            sage: K.<x> = FunctionField(QQ); R.<y> = K[]
            sage: L.<y> = K.extension(y^2 - x*y + 4*x^3)
            sage: V, f, t = L.vector_space()
            sage: TestSuite(t).run(skip="_test_category")
        """
        self._V = V
        self._K = K
        self._zero = K.base_ring()(0)
        self._n = K.degree()
        from sage.categories.homset import Hom
        FunctionFieldVectorSpaceIsomorphism.__init__(self, Hom(K, V))

    def _call_(self, x):
        """
        Map ``x`` to the vector space.

        EXAMPLES::

            sage: K.<x> = FunctionField(QQ); R.<y> = K[]
            sage: L.<y> = K.extension(y^2 - x*y + 4*x^3)
            sage: V, f, t = L.vector_space()
            sage: t(x + (1/x^3)*y) # indirect doctest
            (x, 1/x^3)

        TESTS:

        Test that this map is a bijection for some random inputs::

            sage: R.<z> = L[]
            sage: M.<z> = L.extension(z^3 - y - x)
            sage: for F in [K,L,M]:
            ....:     for base in F._intermediate_fields(K):
            ....:         V, f, t = F.vector_space(base)
            ....:         for i in range(100):
            ....:             a = V.random_element()
            ....:             assert(t(f(a)) == a)

        """
        ret = [x]
        fields = self._K._intermediate_fields(self._V.base_field())
        fields.pop()
        from itertools import chain
        for k in fields:
            ret = chain.from_iterable([y.list() for y in ret])
        ret = list(ret)
        assert all([t.parent() is self._V.base_field() for t in ret])
        return self._V(ret)

class FunctionFieldMorphism(RingHomomorphism):
    """
    Base class for morphisms between function fields.

    EXAMPLES::

        sage: K.<x> = FunctionField(QQ)
        sage: f = K.hom(1/x); f
        Function Field endomorphism of Rational function field in x over Rational Field
          Defn: x |--> 1/x
    """
    def __init__(self, parent, im_gen, base_morphism):
        """
        Initialize.

        EXAMPLES::

            sage: K.<x> = FunctionField(QQ)
            sage: f = K.hom(1/x); f
            Function Field endomorphism of Rational function field in x over Rational Field
              Defn: x |--> 1/x
            sage: TestSuite(f).run(skip="_test_category")
        """
        RingHomomorphism.__init__(self, parent)

        self._im_gen = im_gen
        self._base_morphism = base_morphism

    def _repr_type(self):
        r"""
        Return the type of the morphism for the purpose of printing.

        EXAMPLES::

            sage: K.<x> = FunctionField(GF(7)); R.<y> = K[]
            sage: L.<y> = K.extension(y^3 + 6*x^3 + x)
            sage: f = L.hom(y*2)
            sage: f._repr_type()
            'Function Field'

        """
        return "Function Field"

    def _repr_defn(self):
        """
        Return the string containing the definition of the morphism.

        EXAMPLES::

            sage: K.<x> = FunctionField(GF(7)); R.<y> = K[]
            sage: L.<y> = K.extension(y^3 + 6*x^3 + x)
            sage: f = L.hom(y*2)
            sage: f._repr_defn()
            'y |--> 2*y'
        """
        a = '%s |--> %s'%(self.domain().variable_name(), self._im_gen)
        if self._base_morphism is not None:
            a += '\n' + self._base_morphism._repr_defn()
        return a

class FunctionFieldMorphism_polymod(FunctionFieldMorphism):
    """
    Morphism from a finite extension of a function field to a function field.

    EXAMPLES::

        sage: K.<x> = FunctionField(GF(7)); R.<y> = K[]
        sage: L.<y> = K.extension(y^3 + 6*x^3 + x)
        sage: f = L.hom(y*2); f
        Function Field endomorphism of Function field in y defined by y^3 + 6*x^3 + x
          Defn: y |--> 2*y
        sage: factor(L.polynomial())
        y^3 + 6*x^3 + x
        sage: f(y).charpoly('y')
        y^3 + 6*x^3 + x
    """
    def __init__(self, parent, im_gen, base_morphism):
        """
        Initialize.

        EXAMPLES::

            sage: K.<x> = FunctionField(GF(7)); R.<y> = K[]
            sage: L.<y> = K.extension(y^3 + 6*x^3 + x)
            sage: f = L.hom(y*2)
            sage: TestSuite(f).run(skip="_test_category")
        """
        FunctionFieldMorphism.__init__(self, parent, im_gen, base_morphism)
        # Verify that the morphism is valid:
        R = self.codomain()['X']
        v = parent.domain().polynomial().list()
        if base_morphism is not None:
            v = [base_morphism(a) for a in v]
        f = R(v)
        if f(im_gen):
            raise ValueError("invalid morphism")

    def _call_(self, x):
        """
        EXAMPLES::

            sage: K.<x> = FunctionField(GF(7)); R.<y> = K[]
            sage: L.<y> = K.extension(y^3 + 6*x^3 + x); f = L.hom(y*2)
            sage: f(y/x + x^2/(x+1))            # indirect doctest
            2/x*y + x^2/(x + 1)
            sage: f(y)
            2*y
        """
        v = x.list()
        if self._base_morphism is not None:
            v = [self._base_morphism(a) for a in v]
        f = v[0].parent()['X'](v)
        return f(self._im_gen)

class FunctionFieldMorphism_rational(FunctionFieldMorphism):
    """
    Morphism from a rational function field to a function field.
    """
    def __init__(self, parent, im_gen, base_morphism):
        """
        Initialize.

        EXAMPLES::

            sage: K.<x> = FunctionField(GF(7))
            sage: f = K.hom(1/x); f
            Function Field endomorphism of Rational function field in x over Finite Field of size 7
              Defn: x |--> 1/x
        """
        FunctionFieldMorphism.__init__(self, parent, im_gen, base_morphism)

    def _call_(self, x):
        """
        EXAMPLES::

            sage: K.<x> = FunctionField(GF(7))
            sage: f = K.hom(1/x); f
            Function Field endomorphism of Rational function field in x over Finite Field of size 7
              Defn: x |--> 1/x
            sage: f(x+1)                          # indirect doctest
            (x + 1)/x
            sage: 1/x + 1
            (x + 1)/x

        You can specify a morphism on the base ring::

            sage: Qi = GaussianIntegers().fraction_field()
            sage: i = Qi.gen()
            sage: K.<x> = FunctionField(Qi)
            sage: phi1 = Qi.hom([CC.gen()])
            sage: phi2 = Qi.hom([-CC.gen()])
            sage: f = K.hom(CC.pi(),phi1)
            sage: f(1+i+x)
            4.14159265358979 + 1.00000000000000*I
            sage: g = K.hom(CC.pi(),phi2)
            sage: g(1+i+x)
            4.14159265358979 - 1.00000000000000*I
        """
        a = x.element()
        if self._base_morphism is None:
            return a.subs({a.parent().gen():self._im_gen})
        else:
            f = self._base_morphism
            num = a.numerator()
            den = a.denominator()
            R = self._im_gen.parent()['X']
            num = R([f(c) for c in num.list()])
            den = R([f(c) for c in den.list()])
            return num.subs(self._im_gen) / den.subs(self._im_gen)

class FunctionFieldConversionToConstantBaseField(Map):
    r"""
    Conversion map from the function field to its constant base field.

    EXAMPLES::

        sage: K.<x> = FunctionField(QQ)
        sage: QQ.convert_map_from(K)
        Conversion map:
          From: Rational function field in x over Rational Field
          To:   Rational Field
    """
    def __init__(self, parent):
        """
        Initialize.

        TESTS::

            sage: K.<x> = FunctionField(QQ)
            sage: f = QQ.convert_map_from(K)
            sage: from sage.rings.function_field.maps import FunctionFieldConversionToConstantBaseField
            sage: isinstance(f, FunctionFieldConversionToConstantBaseField)
            True
        """
        Map.__init__(self, parent)

    def _repr_type(self):
        r"""
        Return the type of this map (a conversion), for the purposes of printing out self.

        EXAMPLES::

            sage: K.<x> = FunctionField(QQ)
            sage: QQ.convert_map_from(K) # indirect doctest
            Conversion map:
              From: Rational function field in x over Rational Field
              To:   Rational Field

        """
        return "Conversion"

    def _call_(self, x):
        """
        EXAMPLES::

            sage: K.<x> = FunctionField(QQ)
            sage: QQ(K(1)) # indirect doctest
            1

        """
        return x.parent()._to_constant_base_field(x)

class FunctionFieldToFractionField(FunctionFieldVectorSpaceIsomorphism):
    r"""
    Isomorphism from rational function field to the isomorphic fraction
    field of a polynomial ring.

    EXAMPLES::

        sage: K = QQ['x'].fraction_field()
        sage: L = K.function_field()
        sage: f = K.coerce_map_from(L); f
        Isomorphism:
          From: Rational function field in x over Rational Field
          To:   Fraction Field of Univariate Polynomial Ring in x over Rational Field

    .. SEEALSO::

        :class:`FractionFieldToFunctionField`

    TESTS::

        sage: from sage.rings.function_field.maps import FunctionFieldToFractionField
        sage: isinstance(f, FunctionFieldToFractionField)
        True
        sage: TestSuite(f).run()

    """
    def _call_(self, f):
        r"""
        Return the value of this map at ``f``.

        EXAMPLES::

            sage: K = QQ['x'].fraction_field()
            sage: L = K.function_field()
            sage: f = K.coerce_map_from(L)
            sage: f(~L.gen())
            1/x

        """
        return self.codomain()(f.numerator(), f.denominator())

    def section(self):
        r"""
        Return the inverse map of this isomorphism.

        EXAMPLES::

            sage: K = QQ['x'].fraction_field()
            sage: L = K.function_field()
            sage: f = K.coerce_map_from(L)
            sage: f.section()
            Isomorphism:
                From: Fraction Field of Univariate Polynomial Ring in x over Rational Field
                To:   Rational function field in x over Rational Field


        """
        from sage.categories.all import Hom
        parent = Hom(self.codomain(), self.domain())
        return parent.__make_element_class__(FractionFieldToFunctionField)(parent.domain(), parent.codomain())

class FractionFieldToFunctionField(FunctionFieldVectorSpaceIsomorphism):
    r"""
    Isomorphism from a fraction field of a polynomial ring to the isomorphic
    function field.

    EXAMPLES::

        sage: K = QQ['x'].fraction_field()
        sage: L = K.function_field()
        sage: f = L.coerce_map_from(K); f
        Isomorphism:
            From: Fraction Field of Univariate Polynomial Ring in x over Rational Field
            To:   Rational function field in x over Rational Field

    .. SEEALSO::

        :class:`FunctionFieldToFractionField`

    TESTS::

        sage: from sage.rings.function_field.maps import FractionFieldToFunctionField
        sage: isinstance(f, FractionFieldToFunctionField)
        True
        sage: TestSuite(f).run()

    """
    def _call_(self, f):
        r"""
        Return the value of this morphism at ``f``.

        EXAMPLES::

            sage: K = QQ['x'].fraction_field()
            sage: L = K.function_field()
            sage: f = L.coerce_map_from(K)
            sage: f(~K.gen())
            1/x
        """
        return self.codomain()._element_constructor_(f)

    def section(self):
        r"""
        Return the inverse map of this isomorphism.

        EXAMPLES::

            sage: K = QQ['x'].fraction_field()
            sage: L = K.function_field()
            sage: f = L.coerce_map_from(K)
            sage: f.section()
            Isomorphism:
                From: Rational function field in x over Rational Field
                To:   Fraction Field of Univariate Polynomial Ring in x over Rational Field

        """
        from sage.categories.all import Hom
        parent = Hom(self.codomain(), self.domain())
        return parent.__make_element_class__(FunctionFieldToFractionField)(parent)
<|MERGE_RESOLUTION|>--- conflicted
+++ resolved
@@ -289,12 +289,8 @@
             Derivation map:
               From: Function field in y defined by y^2 - x
               To:   Function field in y defined by y^2 - x
-<<<<<<< HEAD
-              Defn: y |--> (-1/2/-x)*y
+              Defn: y |--> 1/2/x*y
                     x |--> 1
-=======
-              Defn: y |--> 1/2/x*y
->>>>>>> f894105d
 
             sage: R.<z> = L[]
             sage: M.<z> = L.extension(z^2 - y)
@@ -302,15 +298,10 @@
             Derivation map:
               From: Function field in z defined by z^2 - y
               To:   Function field in z defined by z^2 - y
-<<<<<<< HEAD
               Defn: z |--> 1/4/x*z
-                    y |--> (-1/2/-x)*y
+                    y |--> 1/2/x*y
                     x |--> 1
 
-=======
-              Defn: y |--> 1/2/x*y
-                    z |--> 1/4/x*z
->>>>>>> f894105d
         """
         base = self._d._repr_defn()
         ret = "%s |--> %s"%(self.domain().variable_name(),self._gen_image)
