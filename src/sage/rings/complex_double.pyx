r"""
Double Precision Complex Numbers

PYREX: sage.rings.complex_double

SAGE supports arithmetic using double-precision complex numbers.  A
double-precision complex number is a complex number x + I*y with x, y
64-bit (8 byte) floating point numbers (double precision).

The field \code{ComplexDoubleField} implements the field of all
double-precision complex numbers.  You can refer to this field by the
shorthand CDF.  Elements of this field are of type
\code{ComplexDoubleElement}.  If x and y are coercible to doubles, you
can create a complex double element using
\code{ComplexDoubleElement(x,y)}. You can coerce more general objects
z to complex doubles by typing either \code{ComplexDoubleField(x)} or
\code{CDF(x)}.

EXAMPLES:
    sage: ComplexDoubleField
    Complex Double Field
    sage: CDF
    Complex Double Field
    sage: type(CDF.0)
    <type 'complex_double.ComplexDoubleElement'>
    sage: ComplexDoubleElement(sqrt(2),3)
    1.41421356237 + 3.0*I
    sage: parent(CDF(-2))
    Complex Double Field

The underlying arithmetic of complex numbers is implemented using
functions and macros in GSL (the GNU Scientific Library), and should
be very fast.  Also, all standard complex trig functions, log,
exponents, etc., are implemented using GSL, and are also robust and
fast.  Several other special functions, e.g. eta, gamma, incomplete
gamma, etc., are implemented using the PARI C library.

AUTHOR:
    -- William Stein (2006-09): first version
"""

#################################################################################
#       Copyright (C) 2006 William Stein <wstein@gmail.com>
#
#  Distributed under the terms of the GNU General Public License (GPL)
#
#                  http://www.gnu.org/licenses/
#*****************************************************************************

import operator

include '../ext/interrupt.pxi'
#include '../gsl/gsl_complex.pxi'
#include '../libs/pari/decl.pxi'

cdef extern from "math.h":
    double modf (double value, double *integer_part)
    double M_PI_4

cdef extern from "../libs/pari/misc.h":
    void set_gel(GEN x, long n, GEN z)

from sage.misc.sage_eval import sage_eval

<<<<<<< HEAD
cimport sage.structure.element
cimport sage.rings.ring
cimport sage.libs.pari.gen
import integer
=======
#cimport sage.structure.element
#cimport sage.rings.ring
#cimport sage.libs.pari.gen
>>>>>>> ed54e505

#import  sage.structure.coerce
import  complex_number

#import  integer_ring

#import infinity



# PREC is the precision (in decimal digits) that all PARI computations with doubles
# are done with in this module.  A double is by definition 8 bytes or 64 bits.  Since
#              log(2^64,10) = 19.265919722494793  < 28
# 28 *digits* should be way more than enough for correctness to 64 bits.   We choose
# 28 since 20 gets rounded up to 28 digits automatically by PARI anyways.   In theory
# 19 digits might also be OK, but I've noticed that last digit or two of PARI output
# can be questionable -- it varies from version to version, so...
cdef int PREC
PREC = 28

cdef class ComplexDoubleField_class(sage.rings.ring.Field):
    """
    The field of complex double precision numbers.

    ALGORITHM: Arithmetic is done using GSL (the GNU Scientific Library).
    """
    def characteristic(self):
        return integer.Integer(0)

    def __hash__(self):
        return 561162115

    def __cmp__(self, other):
        """
        Returns True if and only if other is the unique complex double field.

        EXAMPLES:
            sage: CC == CDF
            False
            sage: CDF == ComplexDoubleField     # CDF is the shorthand
            True
        """
        if other is ComplexDoubleField:
            return 0
        return -1

    def __repr__(self):
        """
        Print out this complex double field.

        EXAMPLES:
            sage: ComplexDoubleField
            Complex Double Field
            sage: CDF
            Complex Double Field
        """
        return "Complex Double Field"

    def __call__(self, x, im=None):
        """
        Create a complex double using x and optionally an imaginary part im.

        EXAMPLES:
            sage: CDF(0,1)
            1.0*I
            sage: CDF(2/3)
            0.666666666667
            sage: CDF(5)
            5.0
            sage: CDF('i')
            1.0*I
            sage: CDF(complex(2,-3))
            2.0 - 3.0*I
            sage: CDF(4.5)
            4.5
            sage: CDF(1+I)
            1.0 + 1.0*I

        A TypeError is raised if the coercion doesn't make sense:
            sage: CDF(QQ['x'].0)
            Traceback (most recent call last):
            ...
            TypeError: cannot coerce nonconstant polynomial to float

        One can convert back and forth between double precision complex
        numbers and higher-precision ones, though of course there may
        be loss of precision:
            sage: a = ComplexField(200)(-2).sqrt(); a
            1.4142135623730950488016887242096980785696718753769480731766796*I
            sage: b = CDF(a); b
            1.41421353817*I
            sage: a.parent()(b)
            1.4142135623700000000000000000000000000000000000000000000000002*I
        """
        if im is None:
            if isinstance(x, ComplexDoubleElement):
                return x
            elif isinstance(x, (float, int, long)):
                return ComplexDoubleElement(x, 0)
            elif isinstance(x, complex):
                return ComplexDoubleElement(x.real, x.imag)
            elif isinstance(x, complex_number.ComplexNumber):
                return ComplexDoubleElement(x.real(), x.imag())
            elif isinstance(x, str):
                return sage_eval(x.replace(' ',''), locals={"I":self.gen(),"i":self.gen()})
            else:
                return ComplexDoubleElement(x, 0)
        else:
            return ComplexDoubleElement(x, im)

    def gen(self, n=0):
        """
        Return the generator of the complex double field.
        EXAMPLES:
            sage: CDF.0
            1.0*I
            sage: CDF.gens()
            (1.0*I,)
        """
        if n != 0:
            raise ValueError, "only 1 generator"
        return I

    def ngens(self):
        return 1

    def characteristic(self):
        return 0


cdef class ComplexDoubleElement(sage.structure.element.FieldElement):
#    cdef gsl_complex _complex
    def __init__(self, real, imag):
        self._complex = gsl_complex_rect(real, imag)
        global the_complex_double_field
        self._parent = the_complex_double_field

    def __richcmp__(ComplexDoubleElement self, right, int op):
        """
        We order the complex numbers in dictionary order by real
        parts then imaginary parts.

        This order, of course, does not respect the field structure,
        though it agrees with the usual order on the real numbers.

        EXAMPLES:
            sage: CDF(2,3) < CDF(3,1)
            True
            sage: CDF(2,3) > CDF(3,1)
            False
            sage: CDF(2,-1) < CDF(2,3)
            True

        It's dictionary order, not absolute value:
            sage: CDF(-1,3) < CDF(-1,-20)
            False

        Numbers are coerced before comparison.
            sage: CDF(3,5) < 7
            True
            sage: 4.3 > CDF(5,1)
            False
        """
        cdef int n
        if not isinstance(right, ComplexDoubleElement):
            try:
                n = sage.rings.coerce.cmp(self, right)
            except TypeError:
                n = -1
        else:
            n = self.cmp(right)
        return self._rich_to_bool(op, n)

    cdef int cmp(ComplexDoubleElement left, ComplexDoubleElement right):
        if left._complex.dat[0] < right._complex.dat[0]:
            return -1
        if left._complex.dat[0] > right._complex.dat[0]:
            return 1
        if left._complex.dat[1] < right._complex.dat[1]:
            return -1
        if left._complex.dat[1] > right._complex.dat[1]:
            return 1
        return 0

    def __cmp__(self, x):
        return self.cmp(x)


    def __getitem__(self, n):
        """
        Returns the real or imaginary part of self.

        INPUT:
            n -- integer (either 0 or 1)

        Raises an IndexError if n < 0 or n > 1.

        EXAMPLES:
            sage: P = CDF(2,3)
            sage: P[0]
            2.0
            sage: P[1]
            3.0
            sage: P[3]
            Traceback (most recent call last):
            ...
            IndexError: index n must be 0 or 1
        """
        if n >= 0 and n <= 1:
            return self._complex.dat[n]
        raise IndexError, "index n must be 0 or 1"

    #######################################################################
    # Coercions
    #######################################################################

    def __int__(self):
        raise TypeError, "can't convert complex to int; use int(abs(z))"

    def __long__(self):
        raise TypeError, "can't convert complex to long; use long(abs(z))"

    def __float__(self):
        raise TypeError, "can't convert complex to float; use abs(z)"

    def __complex__(self):
        """
        EXAMPLES:
            sage: a = complex(2303,-3939)
            sage: CDF(a)
            2303.0 - 3939.0*I
            sage: complex(CDF(a))
            (2303-3939j)
        """
        return complex(self._complex.dat[0], self._complex.dat[1])

    def __repr__(self):
        """
        Return print version of self.

        EXAMPLES:
            sage: a = CDF(2,-3); a
            2.0 - 3.0*I
            sage: a^2
            -5.0 - 12.0*I
        """
        # todo -- redo completely in C
        cdef float y
        s = ""
        if self._complex.dat[0] != 0:
            s = str(self._complex.dat[0])
        y  =  self._complex.dat[1]
        if y != 0:
            if s != "":
                if y < 0:
                    s = s+" - "
                    y = -y
                else:
                    s = s+" + "
            s = s+"%s*I"%y
        if len(s) == 0:
            s = "0"
        return s

    cdef GEN _gen(self):
        cdef GEN y
        y = cgetg(3, t_COMPLEX)    # allocate space for a complex number
        set_gel(y,1,dbltor(self._complex.dat[0]))
        set_gel(y,2,dbltor(self._complex.dat[1]))
        return y

    def _pari_(self):
        """
        Return PARI version of self.

        EXAMPLES:
            sage: CDF(1,2)._pari_()
            1.0000000000000000000 + 2.000000000000000000*I
            sage: pari(CDF(1,2))
            1.0000000000000000000 + 2.000000000000000000*I
        """
        # The explicit declaration and assignment is necessary in
        # order to get access to the internal C structure of gen.pari.
        cdef pari_sp sp
        global avma
        sp = avma
        cdef sage.libs.pari.gen.PariInstance P
        P = sage.libs.pari.gen.pari
        x = P.new_gen_noclear(self._gen())
        avma = sp
        return x

    #######################################################################
    # Arithmetic
    #######################################################################

    def __add__(x, y):
        try:
            return _add_(x, y)
        except TypeError:
            return sage.rings.coerce.bin_op(x, y, operator.add)

    def _sub_(ComplexDoubleElement self, ComplexDoubleElement right):
        """
        Subtract self and right.

        EXAMPLES:
            sage: CDF(2,-3)._sub_(CDF(1,-2))
            1.0 - 1.0*I
        """
        return new_element(gsl_complex_sub(self._complex, right._complex))

    def __sub__(x, y):
        try:
            return x._sub_(y)
        except (TypeError, AttributeError):
            return sage.rings.coerce.bin_op(x, y, operator.sub)

    def _mul_(ComplexDoubleElement self, ComplexDoubleElement right):
        """
        Multiply self and right.

        EXAMPLES:
            sage: CDF(2,-3)._mul_(CDF(1,-2))
            -4.0 - 7.0*I
        """
        return new_element(gsl_complex_mul(self._complex, right._complex))

    def __mul__(x, y):
        try:
            return x._mul_(y)
        except (TypeError, AttributeError):
            return sage.rings.coerce.bin_op(x, y, operator.mul)

    def _div_(ComplexDoubleElement self, ComplexDoubleElement right):
        """
        Divide self by right.

        EXAMPLES:
            sage: CDF(2,-3)._div_(CDF(1,-2))
            1.6 + 0.20000000298*I
        """
        return new_element(gsl_complex_div(self._complex, right._complex))

    def __div__(x, y):
        try:
            return x._div_(y)
        except (TypeError, AttributeError):
            return sage.rings.coerce.bin_op(x, y, operator.div)

    def __invert__(self):
        r"""
        This function returns the inverse, or reciprocal, of the
        complex number $z$,  $$1/z = (x - i y)/(x^2 + y^2).$$

        EXAMPLES:
            sage: ~CDF(2,1)
            0.4 - 0.20000000298*I
            sage: 1/CDF(2,1)
            0.4 - 0.20000000298*I

        The inverse of 0 is nan (it doesn't raise an exception):
            sage: ~(0*CDF(0,1))
            nan + nan*I
        """
        return new_element(gsl_complex_inverse(self._complex))

    def __neg__(self):
        """
        This function returns the negative of the complex number $z$,
        $$-z = (-x) + i(-y).$$

        EXAMPLES:
            sage: -CDF(2,1)
            -2.0 - 1.0*I
        """
        return new_element(gsl_complex_negative(self._complex))

    def conjugate(self):
        r"""
        This function returns the complex conjugate of the complex number $z$,
        $\overline{z} = x - i y$.

        EXAMPLES:
            sage: z = CDF(2,3); z.conjugate()
            2.0 - 3.0*I
        """
        return new_element(gsl_complex_conjugate(self._complex))

    def conj(self):
        r"""
        This function returns the complex conjugate of the complex number $z$,
        $\overline{z} = x - i y$.

        EXAMPLES:
            sage: z = CDF(2,3); z.conj()
            2.0 - 3.0*I
        """
        return new_element(gsl_complex_conjugate(self._complex))

    #######################################################################
    # Properties of Complex Numbers
    #######################################################################

    def arg(self):
        r"""
        This function returns the argument of the complex number $z$, $\arg(z)$,
        where $-\pi < \arg(z) <= \pi$.

        EXAMPLES:
            sage: CDF(1,0).arg()
            0.0
            sage: CDF(0,1).arg()
            1.5707963267948966
            sage: CDF(0,-1).arg()
            -1.5707963267948966
            sage: CDF(-1,0).arg()
            3.1415926535897931
        """
        return gsl_complex_arg(self._complex)

    def __abs__(self):
        """
        This function returns the magnitude of the complex number $z$, $|z|$.

        EXAMPLES:
            sage: abs(CDF(1,2))
            2.2360679774997898
            sage: abs(CDF(1,0))
            1.0
            sage: abs(CDF(-2,3))   # slightly random-ish arch dependent output
            3.6055512754639891
        """
        return gsl_complex_abs(self._complex)

    def abs(self):
        """
        This function returns the magnitude of the complex number $z$, $|z|$.

        EXAMPLES:
            sage: CDF(2,3).abs()   # slightly random-ish arch dependent output
            3.6055512754639891
        """
        return gsl_complex_abs(self._complex)

    def abs2(self):
        """
        This function returns the squared magnitude of the complex
        number $z$, $|z|^2$.

        EXAMPLES:
            sage: CDF(2,3).abs2()
            13.0
        """
        return gsl_complex_abs2(self._complex)

    def norm(self):
        """
        This function returns the squared magnitude of the complex
        number $z$, $|z|^2$.

        EXAMPLES:
            sage: CDF(2,3).norm()
            13.0
        """
        return gsl_complex_abs2(self._complex)

    def logabs(self):
        r"""
        This function returns the natural logarithm of the magnitude of the complex
        number $z$, $\log|z|$.

        This allows for an accurate evaluation of $\log|z|$ when $|z|$
        is close to $1$.  The direct evaluation of \code{log(abs(z))}
        would lead to a loss of precision in this case.

        EXAMPLES:
        We try it out.
            sage: CDF(1.1,0.1).logabs()
            0.099425429372582669
            sage: log(abs(CDF(1.1,0.1)))
            0.099425429373735899

        Which is better?
            sage: log(abs(ComplexField(200)(1.1,0.1)))
            0.099425429372582675602989386713555936556752871164033127857197658

        Indeed, the logabs, wins.
        """
        return gsl_complex_logabs(self._complex)

    # TODO: real and imag should be elements of RealDoubleField, when that exists.
    def real(self):
        """
        Return the real part of this complex double.

        EXAMPLES:
            sage: a = CDF(3,-2)
            sage: a.real()
            3.0
        """
        return self._complex.dat[0]

    def imag(self):
        """
        Return the imaginary part of this complex double.

        EXAMPLES:
            sage: a = CDF(3,-2)
            sage: a.imag()
            -2.0
        """
        return self._complex.dat[1]

    def parent(self):
        """
        Return the complex double field, which is the parent of self.

        EXAMPLES:
            sage: a = CDF(2,3)
            sage: a.parent()
            Complex Double Field
            sage: parent(a)
            Complex Double Field
        """
        return CDF


    #######################################################################
    # Elementary Complex Functions
    #######################################################################
    def sqrt(self):
        r"""
        This function returns the square root of the complex number $z$,
        $\sqrt{z}$. The branch cut is the negative real axis. The result
        always lies in the right half of the complex plane.

        EXAMPLES:
        We compute several square roots.
            sage: a = CDF(2,3)
            sage: b = a.sqrt(); b
            1.67414922804 + 0.895977497101*I
            sage: b^2
            2.0 + 3.0*I
            sage: a^(1/2)
            1.67414922804 + 0.895977497101*I

        We compute the square root of -1.
            sage: a = CDF(-1)
            sage: a.sqrt()
            1.0*I
        """
        return new_element(gsl_complex_sqrt(self._complex))

    def square_root(self):
        r"""
        This function returns the square root of the complex number $z$,
        $\sqrt{z}$. The branch cut is the negative real axis. The result
        always lies in the right half of the complex plane.

        EXAMPLES:
            sage: a = CDF(2,3)
            sage: b = a.square_root(); b
            1.67414922804 + 0.895977497101*I
            sage: b^2
            2.0 + 3.0*I
        """
        return new_element(gsl_complex_sqrt(self._complex))

    def _pow_(self, ComplexDoubleElement a):
        """
        The function returns the complex number $z$ raised to the
        complex power $a$, $z^a$.

        INPUT:
            self, a -- both of type ComplexDoubleElement

        OUTPUT:
            ComplexDoubleElement

        EXAMPLES:
            sage: a = CDF(1,1); b = CDF(2,3)
            sage: a._pow_(b)
            -0.163450932107 + 0.0960049852729*I
        """
        return new_element(gsl_complex_pow(self._complex, a._complex))

    def __pow__(z, a, dummy):
        r"""
        The function returns the complex number $z$ raised to the
        complex power $a$, $z^a$.

        This is computed as $\exp(\log(z)*a)$ using complex logarithms
        and complex exponentials.

        EXAMPLES:
            sage: a = CDF(1,1); b = CDF(2,3)
            sage: c = a^b; c
            -0.163450932107 + 0.0960049852729*I
            sage: c^(1/b)
            1.0 + 1.0*I

        We compute the cube root of $-1$ then cube it and observe a rounding error:
            sage: a = CDF(-1)^(1/3); a
            0.5 + 0.866025388241*I
            sage: a^3                  # slightly random-ish arch dependent output
            -1.0 + 1.22460635382e-16*I
        """
        try:
            return z._pow_(a)
        except AttributeError:
            # z is not a complex number
            return CDF(z)._pow_(a)
        except TypeError:
            # a is not a complex number
            return z._pow_(CDF(a))

    def exp(self):
        r"""
        This function returns the complex exponential of the complex
        number $z$, $\exp(z)$.

        EXAMPLES:
            sage: CDF(1,1).exp()
            1.46869393992 + 2.28735518456*I

        We numerically verify a famous identity to the precision of a double.
            sage: z = CDF(0, 2*pi); z
            6.28318548203*I
            sage: exp(z)         # somewhat random-ish output depending on platform
            1.0 - 2.44921270764e-16*I
        """
        return new_element(gsl_complex_exp(self._complex))

    def log(self, base=None):
        r"""
        This function returns the complex natural logarithm to the
        given base of the complex number $z$, $\log(z)$. The branch
        cut is the negative real axis.

        INPUT:
            base -- default: e, the base of the natural logarithm

        EXAMPLES:
            sage: CDF(1,1).log()
            0.34657359028 + 0.785398185253*I
        """
        if base is None:
            return new_element(gsl_complex_log(self._complex))
        cdef ComplexDoubleElement z
        try:
            z = base
        except TypeError:
            z = CDF(base)
        return new_element(gsl_complex_log_b(self._complex, z._complex))

    def log10(self):
        r"""
        This function returns the complex base-10 logarithm of the
        complex number $z$, $\log_{10}(z)$.

        The branch cut is the negative real axis.

        EXAMPLES:
            sage: CDF(1,1).log()
            0.34657359028 + 0.785398185253*I
        """
        return new_element(gsl_complex_log10(self._complex))

    def log_b(self, b):
        r"""
        This function returns the complex base-$b$ logarithm of the
        complex number $z$, $\log_b(z)$. This quantity is computed as the
        ratio $\log(z)/\log(b)$.

        The branch cut is the negative real axis.

        EXAMPLES:
            sage: CDF(1,1).log_b(10)
            0.150514997832 + 0.341094076633*I
        """
        cdef ComplexDoubleElement _b
        try:
            _b = b
        except TypeError:
            _b = CDF(b)
        return new_element(gsl_complex_log_b(self._complex, _b._complex))

    #######################################################################
    # Complex Trigonometric Functions
    #######################################################################
    def sin(self):
        r"""
        This function returns the complex sine of the complex number $z$,
        $\sin(z) = (\exp(iz) - \exp(-iz))/(2i)$.

        EXAMPLES:
            sage: CDF(1,1).sin()
            1.29845758142 + 0.634963929653*I
        """
        return new_element(gsl_complex_sin(self._complex))

    def cos(self):
        r"""
        This function returns the complex cosine of the complex number z,
        $\cos(z) = (\exp(iz) + \exp(-iz))/2$.

        EXAMPLES:
            sage: CDF(1,1).cos()
            0.833730025131 - 0.988897681236*I
        """
        return new_element(gsl_complex_cos(self._complex))

    def tan(self):
        r"""
        This function returns the complex tangent of the complex number z,
        $\tan(z) = \sin(z)/\cos(z)$.

        EXAMPLES:
            sage: CDF(1,1).tan()
            0.27175258532 + 1.08392333984*I
        """
        return new_element(gsl_complex_tan(self._complex))

    def sec(self):
        r"""
        This function returns the complex secant of the complex number $z$,
        ${\rm sec}(z) = 1/\cos(z)$.

        EXAMPLES:
            sage: CDF(1,1).sec()
            0.498337030555 + 0.591083824635*I
        """
        return new_element(gsl_complex_sec(self._complex))

    def csc(self):
        r"""
        This function returns the complex cosecant of the complex number
        $z$, $\csc(z) = 1/\sin(z)$.

        EXAMPLES:
            sage: CDF(1,1).csc()
            0.62151801717 - 0.303930997849*I
        """
        return new_element(gsl_complex_csc(self._complex))

    def cot(self):
        r"""
        This function returns the complex cotangent of the complex number
        $z$, $\cot(z) = 1/\tan(z)$.

        EXAMPLES:
            sage: CDF(1,1).cot()
            0.217621561854 - 0.868014156818*I
        """
        return new_element(gsl_complex_cot(self._complex))

    #######################################################################
    # Inverse Complex Trigonometric Functions
    #######################################################################
    def arcsin(self):
        r"""
        This function returns the complex arcsine of the complex
        number $z$, ${\rm arcsin}(z)$. The branch cuts are on the real axis,
        less than -1 and greater than 1.

        EXAMPLES:
            sage: CDF(1,1).arcsin()
            0.666239432493 + 1.06127500534*I
        """
        return new_element(gsl_complex_arcsin(self._complex))

    def arccos(self):
        r"""
        This function returns the complex arccosine of the complex
        number $z$, ${\rm arccos}(z)$. The branch cuts are on the real
        axis, less than -1 and greater than 1.

        EXAMPLES:
            sage: CDF(1,1).arccos()
            0.904556894302 - 1.06127500534*I
        """
        return new_element(gsl_complex_arccos(self._complex))

    def arctan(self):
        r"""
        This function returns the complex arctangent of the complex
        number $z$, ${\rm arctan}(z)$. The branch cuts are on the imaginary
        axis, below $-i$ and above $i$.

        EXAMPLES:
            sage: CDF(1,1).arctan()
            1.0172219679 + 0.402359485626*I
        """
        return new_element(gsl_complex_arctan(self._complex))

    def arccsc(self):
        r"""
        This function returns the complex arccosecant of the complex
        number $z$, ${\rm arccsc}(z) = {\rm arcsin}(1/z)$.

        EXAMPLES:
            sage: CDF(1,1).arccsc()
            0.452278447151 - 0.53063750267*I
        """
        return new_element(gsl_complex_arccsc(self._complex))

    def arccot(self):
        r"""
        This function returns the complex arccotangent of the complex
        number $z$, ${\rm arccot}(z) = {\rm arctan}(1/z).$

        EXAMPLES:
            sage: CDF(1,1).arccot()
            0.553574358897 - 0.402359485626*I
        """
        return new_element(gsl_complex_arccot(self._complex))


    #######################################################################
    # Complex Hyperbolic Functions
    #######################################################################
    def sinh(self):
        r"""
        This function returns the complex hyperbolic sine of the
        complex number $z$, $\sinh(z) = (\exp(z) - \exp(-z))/2$.

        EXAMPLES:
            sage: CDF(1,1).sinh()
            0.634963914785 + 1.29845762253*I
        """
        return new_element(gsl_complex_sinh(self._complex))

    def cosh(self):
        r"""
        This function returns the complex hyperbolic cosine of the complex
        number $z$, $\cosh(z) = (\exp(z) + \exp(-z))/2$.

        EXAMPLES:
            sage: CDF(1,1).cosh()
            0.833730025131 + 0.988897681236*I
        """
        return new_element(gsl_complex_cosh(self._complex))

    def tanh(self):
        r"""
        This function returns the complex hyperbolic tangent of the
        complex number $z$, $\tanh(z) = \sinh(z)/\cosh(z)$.

        EXAMPLES:
            sage: CDF(1,1).tanh()
            1.08392332734 + 0.271752595901*I
        """
        return new_element(gsl_complex_tanh(self._complex))


    def sech(self):
        r"""
        This function returns the complex hyperbolic secant of the complex
        number $z$, ${\rm sech}(z) = 1/{\rm cosh}(z)$.

        EXAMPLES:
            sage: CDF(1,1).sech()
            0.498337030555 - 0.591083824635*I
        """
        return new_element(gsl_complex_sech(self._complex))

    def csch(self):
        r"""
        This function returns the complex hyperbolic cosecant of the
        complex number $z$, ${\rm csch}(z) = 1/{\rm sinh}(z)$.

        EXAMPLES:
            sage: CDF(1,1).csch()
            0.303931001628 - 0.621518015862*I
        """
        return new_element(gsl_complex_csch(self._complex))

    def coth(self):
        r"""
        This function returns the complex hyperbolic cotangent of the
        complex number $z$, $\coth(z) = 1/\tanh(z)$.

        EXAMPLES:
            sage: CDF(1,1).coth()
            0.868014142896 - 0.217621564865*I
        """
        return new_element(gsl_complex_coth(self._complex))

    #######################################################################
    # Inverse Complex Hyperbolic Functions
    #######################################################################
    def arcsinh(self):
        r"""
        This function returns the complex hyperbolic arcsine of the
        complex number $z$, ${\rm arcsinh}(z)$. The branch cuts are on the
        imaginary axis, below -i and above i.

        EXAMPLES:
            sage: CDF(1,1).arcsinh()
            1.06127506191 + 0.666239440441*I
        """
        return new_element(gsl_complex_arcsinh(self._complex))

    def arccosh(self):
        r"""
        This function returns the complex hyperbolic arccosine of the
        complex number $z$, ${\rm arccosh}(z)$. The branch cut is on the real
        axis, less than 1.

        EXAMPLES:
            sage: CDF(1,1).arccosh()
            1.06127506191 + 0.904556870461*I
        """
        return new_element(gsl_complex_arccosh(self._complex))

    def arctanh(self):
        r"""
        This function returns the complex hyperbolic arctangent of the
        complex number $z$, ${\rm arctanh} (z)$. The branch cuts are on the real
        axis, less than -1 and greater than 1.

        EXAMPLES:
            sage: CDF(1,1).arctanh()
            0.402359478109 + 1.01722192764*I
        """
        return new_element(gsl_complex_arctanh(self._complex))

    def arcsech(self):
        r"""
        This function returns the complex hyperbolic arcsecant of the
        complex number $z$, ${\rm arcsech}(z) = {\rm arccosh}(1/z)$.

        EXAMPLES:
            sage: CDF(1,1).arcsech()
            0.530637530953 - 1.11851787567*I
        """
        return new_element(gsl_complex_arcsech(self._complex))

    def arccsch(self):
        r"""
        This function returns the complex hyperbolic arccosecant of the
        complex number $z$, ${\rm arccsch}(z) = {\rm arcsin}(1/z)$.

        EXAMPLES:
            sage: CDF(1,1).arccsch()
            0.530637530953 - 0.45227843523*I
        """
        return new_element(gsl_complex_arccsch(self._complex))

    def arccoth(self):
        r"""
        This function returns the complex hyperbolic arccotangent of the
        complex number $z$, ${\rm arccoth}(z) = {\rm arctanh(1/z)}$.

        EXAMPLES:
            sage: CDF(1,1).arccoth()
            0.402359478109 - 0.553574383259*I
        """
        return new_element(gsl_complex_arccoth(self._complex))

    #######################################################################
    # Special Functions (from PARI)
    #######################################################################
    def eta(self, int omit_frac=0):
        r"""
        Return the value of the Dedekind $\eta$ function on self,
        intelligently computed using $\SL(2,\Z)$ transformations.

        INPUT:
            self -- element of the upper half plane (if not,
                    raises a ValueError).
            omit_frac -- (bool, default: False), if True, omit
                    the e^(pi i z / 12) factor.

        OUTPUT:
            a complex double number

        ALGORITHM: Uses the PARI C library, but with some modifications so it always works
        instead of failing on easy cases involving large input (like PARI does).

        The $\eta$ function is
        $$
           \eta(z) = e^{\pi i z / 12} \prod_{n=1}^{\infty} (1 - e^{2\pi inz})
        $$

        EXAMPLES:
        We compute a few values of eta:
            sage: CDF(0,1).eta()
            0.768225422326
            sage: CDF(1,1).eta()
            0.742048775837 + 0.198831364512*I
            sage: CDF(25,1).eta()
            0.742048775837 + 0.198831364512*I

        Eta works even if the inputs are large.
            sage: CDF(0,10^15).eta()
            0
            sage: CDF(10^15,0.1).eta()     # slightly random-ish arch dependent output
            -0.121339721991 - 0.19619461894*I

        We compute a few values of eta, but with the fractional power of e omited.
            sage: CDF(0,1).eta(True)
            0.998129069926

        We compute eta to low precision directly from the definition.
            sage: z = CDF(1,1); z.eta()
            0.742048775837 + 0.198831364512*I
            sage: i = CDF(0,1)
            sage: exp(pi * i * z / 12) * prod([1-exp(2*pi*i*n*z) for n in range(1,10)])
            0.742048775837 + 0.198831364512*I

        The optional argument allows us to omit the fractional part:
            sage: z = CDF(1,1)
            sage: z.eta(omit_frac=True)
            0.998129069926
            sage: prod([1-exp(2*pi*i*n*z) for n in range(1,10)])      # slightly random-ish arch dependent output
            0.998129069926 + 4.5908467128e-19*I

        We illustrate what happens when $z$ is not in the
        upper half plane.
            sage: z = CDF(1)
            sage: z.eta()
            Traceback (most recent call last):
            ...
            ValueError: value must be in the upper half plane

        You can also use functional notation.
            sage: z = CDF(1,1) ; eta(z)
            0.742048775837 + 0.198831364512*I
        """
        cdef GEN a, b, c, y, t

        # Turn on SAGE C interrupt handling.  There must
        # be no Python code between here and _sig_off.
        #_sig_on  # we're not using this since it would dominate the runtime

        if self._complex.dat[1] <= 0:
            raise ValueError, "value must be in the upper half plane"

        if self._complex.dat[1] > 100000:
            # To the precision of doubles for such large imaginary
            # part the answer is automatically 0.  If we don't do
            # this PARI can easily die, which will cause this function
            # to bomb unless we use _sig_on and _sig_off.  But
            # I don't want to use those, since they take more time
            # than this entire function!  Moreover, I don't want SAGE's
            # eta to every bomb -- this function should work on all input; there's
            # no excuse for having it fail on easy edge cases (like PARI does).
            return ComplexDoubleElement(0,0)

        # save position on PARI stack
        cdef pari_sp sp
        global avma
        sp = avma

        # If omit_frac is True, then eta(z) = eta(z+24*n) for any integer n,
        # so we can replace the real part of self by its fractional part.  We
        # do this for two reasons:
        #   (1) Because when the real part is sufficiently large, PARI overflows
        #       and crashes, and I don't want to use _sig_on/_sig_off to catch this.
        #   (2) Because this is easy and it makes it so our eta always works,
        #       unlike PARI's.
        # convert our complex number to a PARI number
        # If omit_frac is False, then eta(z) = eta(z+24*n) for any integer n,
        # and similar remarks apply.
        cdef double dummy
        a = dbltor(modf(self._complex.dat[0], &dummy))    # see big comment above
        b = dbltor(self._complex.dat[1])

        y = cgetg(3, t_COMPLEX)    # allocate space for a complex number
        set_gel(y,1,a); set_gel(y,2,b)

        c = eta(y, PREC)

        # Convert the PARI complex number c back to a GSL complex number
        cdef gsl_complex w
        w = gsl_complex_rect(rtodbl(greal(c)), rtodbl(gimag(c)))

        # put the pari stack back; this frees all memory used
        # by PARI above.
        avma = sp

        if not omit_frac:
            # multiply z by e^{\pi i z / 12} = exp(pi * i * z / 12), where z = self.
            w = gsl_complex_mul(w, gsl_complex_exp(gsl_complex_mul(\
                            gsl_complex_rect(0,M_PI_4/(<double>3)), self._complex)))

        # turn off SAGE interrupt handling.
        #_sig_off  # not using since would dominate runtime
        return new_element(w)

    def agm(self, right):
        """
        Return the arithmetic geometry mean of self and right.

        The principal square root is always chosen.

        EXAMPLES:
            sage: (1+I).agm(2-I)
            1.6278054848727066 + 0.13682754839736855*I
        """
        cdef pari_sp sp
        sp = avma
        return new_from_gen(  agm(self._gen(), complex_gen(right), PREC),   sp)

    def dilog(self):
        r"""
        Returns the principal branch of the dilogarithm of $x$, i.e.,
        analytic continuation of the power series
        $$
             \log_2(x) = \sum_{n \ge 1} x^n / n^2.
        $$

        EXAMPLES:
            sage: CDF(1,2).dilog()
            -0.0594747986738 + 2.0726480484*I
            sage: CDF(10000000,10000000).dilog()
            -134.411774491 + 38.793964386*I
        """
        cdef pari_sp sp
        sp = avma
        return new_from_gen(  dilog(self._gen(), PREC),   sp)

    def gamma(self):
        """
        Return the Gamma function evaluated at this complex number.

        EXAMPLES:
            sage: CDF(5,0).gamma()
            24.0
            sage: CDF(1,1).gamma()
            0.498015668118 - 0.154949828982*I
            sage: CDF(0).gamma()
            Infinity
        """
        if self._complex.dat[0] == 0 and self._complex.dat[1] == 0:
            return infinity.infinity
        cdef pari_sp sp
        sp = avma
        return new_from_gen(  ggamma(self._gen(), PREC),   sp)

    def gamma_inc(self, t):
        r"""
        Return the incomplete Gamma function evaluated at this complex
        number.

        EXAMPLES:
            sage: CDF(1,1).gamma_inc(CDF(2,3))
            0.00209691486365 - 0.0599819123745*I
            sage: CDF(1,1).gamma_inc(5)
            -0.00137813093622 + 0.00651982007548*I
            sage: CDF(2,0).gamma_inc(CDF(1,1))
            0.707092096346 - 0.420353651047*I

        TODO: Weirdness -- if t is very close to 0 and self is 0, then
        the PARI C library incomplete gamma (i.e., which this function
        uses) is VERY slow, but the GP interpreter is fast.   If you're
        having problems, consider using, e.g., \code{gp('incgam(0,0.001)')}.
        """
        cdef pari_sp sp
        sp = avma
        _sig_on    # because it is somewhat slow and/or unreliable in corner cases.
        x = new_from_gen( incgam(self._gen(), complex_gen(t), PREC),   sp )
        _sig_off
        return x

    def zeta(self):
        """
        Return the Riemann zeta function evaluated at this complex number.

        EXAMPLES:
            sage: z = CDF(1, 1)
            sage: z.zeta()
            0.582158059752 - 0.926848590374*I
            sage: zeta(z)
            0.582158059752 - 0.926848590374*I
        """
        cdef pari_sp sp
        sp = avma
        return new_from_gen(  gzeta(self._gen(), PREC),   sp)

    def algdep(self, long n):
        """
        Returns a polynomial of degree at most $n$ which is approximately
        satisfied by this complex number.  Note that the returned polynomial
        need not be irreducible, and indeed usually won't be if $z$ is a good
        approximation to an algebraic number of degree less than $n$.

        ALGORITHM: Uses the PARI C-library algdep command.

        EXAMPLE:
            sage: z = (1/2)*(1 + sqrt(3) *CDF.0); z
            0.5 + 0.866025388241*I
            sage: p = z.algdep(5); p
            x^5 + x^2
            sage: p.factor()
            x^2 * (x + 1) * (x^2 - x + 1)
            sage: z^2 - z + 1
            2.22044604925e-16 + 1.11022302463e-16*I

            sage: CDF(0,2).algdep(10)
            x^2 + 4
            sage: CDF(1,5).algdep(2)
            x^2 - 2*x + 26
        """
        cdef sage.libs.pari.gen.PariInstance P
        P = sage.libs.pari.gen.pari
        _sig_on
        f = P.new_gen(algdep0(self._gen(), n, 0, PREC))
        import  polynomial_ring
        R = polynomial_ring.PolynomialRing(integer_ring.IntegerRing())
        return R(list(reversed(eval(str(f.Vec())))))


#####################################################
# Create new ComplexDoubleElement from a
# gsl_complex C struct.
#####################################################

cdef new_element(gsl_complex x):
    """
    C-level code for creating a ComplexDoubleElement from a gsl_complex.
    """
    cdef ComplexDoubleElement z
    z = ComplexDoubleElement.__new__(ComplexDoubleElement)
    z._complex = x
    return z

cdef new_from_gen(GEN g, pari_sp sp):
    """
    C-level code for creating a ComplexDoubleElement from a PARI gen.

    INPUT:
         g -- GEN
         sp -- stack pointer; if nonzero resets avma to sp.
    """
    cdef ComplexDoubleElement z
    z = ComplexDoubleElement.__new__(ComplexDoubleElement)
    z._complex = gsl_complex_rect(  rtodbl(greal(g)), rtodbl(gimag(g))  )
    if sp:
        avma = sp
    return z

cdef GEN complex_gen(x):
    """
    INPUT:
         -- A Python object x
    OUTPUT:
         -- A GEN of type t_COMPLEX, or raise a TypeError.
    """
    cdef ComplexDoubleElement z
    try:
        z = x
    except TypeError:
        z = CDF(x)
    return z._gen()


cdef _add_(ComplexDoubleElement self, ComplexDoubleElement right):
    """
    Add self and right.

    EXAMPLES:
        sage: CDF(2,-3)._add_(CDF(1,-2))
        3.0 - 5.0*I
    """
    return new_element(gsl_complex_add(self._complex, right._complex))



#####################################################
# unique objects
#####################################################
cdef object the_complex_double_field
the_complex_double_field = ComplexDoubleField_class()

def ComplexDoubleField():
    return the_complex_double_field

CDF = ComplexDoubleField()
I = ComplexDoubleElement(0,1)

#####
#(fset 'wrap
#   [?\C-s ?F ?u ?n ?c ?\C-a ?\C-s ?g ?s ?l ?_ ?c ?o ?m ?p ?l ?e ?x ?_ ?\C-f ?\C-b ?\C-  ?\C-s ?  ?\C-b ?\M-w ?\C-a return ?\C-p ?  ?  ?  ?  ?d ?e ?f ?  ?\C-y ?( ?s ?e ?l ?f ?) ?: return ?r ?\" ?\" ?\" return ?\" ?\" ?\" return ?r ?e ?t ?u ?r ?n ?  ?n ?e ?w ?_ ?e ?l ?e ?m ?e ?n ?t ?( ?g backspace ?g ?s ?l ?_ ?c ?o ?m ?p ?l ?e ?x ?_ ?\C-y ?( ?s ?e ?l ?f ?. ?_ ?c ?o ?m ?p ?l ?e ?x ?) ?) ?\C-a ?\C-s ?F ?u ?n ?c ?\C-a ?\C-n ?\C-k ?\C-y ?\C-r ?r ?\" ?\" ?\C-f ?\C-f ?\C-f ?\C-f return ?\C-y return ?\C-p ?\M-q ?\C-n ?\C-n ?\C-a backspace ?\C-n ?\C-n ?\C-e return ?\C-n ?\C-n ?\C-n ?\C-n])
#<|MERGE_RESOLUTION|>--- conflicted
+++ resolved
@@ -62,16 +62,10 @@
 
 from sage.misc.sage_eval import sage_eval
 
-<<<<<<< HEAD
 cimport sage.structure.element
 cimport sage.rings.ring
 cimport sage.libs.pari.gen
 import integer
-=======
-#cimport sage.structure.element
-#cimport sage.rings.ring
-#cimport sage.libs.pari.gen
->>>>>>> ed54e505
 
 #import  sage.structure.coerce
 import  complex_number
@@ -98,11 +92,11 @@
 
     ALGORITHM: Arithmetic is done using GSL (the GNU Scientific Library).
     """
+
+    def __hash__(self):
+        return 561162115
     def characteristic(self):
         return integer.Integer(0)
-
-    def __hash__(self):
-        return 561162115
 
     def __cmp__(self, other):
         """
