The references for Sage, sorted alphabetically by citation key.

REFERENCES:

:ref:`A <ref-A>`
:ref:`B <ref-B>`
:ref:`C <ref-C>`
:ref:`D <ref-D>`
:ref:`E <ref-E>`
:ref:`F <ref-F>`
:ref:`G <ref-G>`
:ref:`H <ref-H>`
:ref:`I <ref-I>`
:ref:`J <ref-J>`
:ref:`K <ref-K>`
:ref:`L <ref-L>`
:ref:`M <ref-M>`
:ref:`N <ref-N>`
:ref:`O <ref-O>`
:ref:`P <ref-P>`
:ref:`Q <ref-Q>`
:ref:`R <ref-R>`
:ref:`S <ref-S>`
:ref:`T <ref-T>`
:ref:`U <ref-U>`
:ref:`V <ref-V>`
:ref:`W <ref-W>`
:ref:`X <ref-X>`
:ref:`Y <ref-Y>`
:ref:`Z <ref-Z>`

.. _ref-A:

**A**

.. [ABBR2012] \A. Abad, R. Barrio, F. Blesa, M. Rodriguez. Algorithm 924.
              *ACM Transactions on Mathematical Software*, *39* no. 1 (2012), 1-28.

.. [ADKF1970] \V. Arlazarov, E. Dinic, M. Kronrod,
              and I. Faradzev. 'On Economical Construction of the
              Transitive Closure of a Directed Graph.'
              Dokl. Akad. Nauk. SSSR No. 194 (in Russian), English
              Translation in Soviet Math Dokl. No. 11, 1970.

.. [ADKLPY2014] \M. R. Albrecht, B. Driessen, E. B. Kavun, G. Leander, C. Paar,
                and T. Yalcin, *Block ciphers - focus on the linear layer
                (feat. PRIDE)*; in CRYPTO, (2014), pp. 57-76.

.. [AH2002] \R. J. Aumann and S. Hart, Elsevier, eds. *Computing
            equilibria for two-person
            games*. http://www.maths.lse.ac.uk/personal/stengel/TEXTE/nashsurvey.pdf (2002)

.. [AHK2015] Karim Adiprasito, June Huh, and Eric Katz. *Hodge theory
             for combinatorial geometries*. :arxiv:`1511.02888`.

.. [AHMP2008] \J.-P. Aumasson, L. Henzen, W. Meier, and R. C-W Phan,
              *Sha-3 proposal blake*; in Submission to NIST, (2008).

.. [AHU1974] \A. Aho, J. Hopcroft, and J. Ullman. 'Chapter 6: Matrix
             Multiplication and Related Operations.' The Design and
             Analysis of Computer Algorithms. Addison-Wesley, 1974.

.. [AIKMMNT2001] \K. Aoki, T. Ichikawa, M. Kanda, M. Matsui, S. Moriai,
                 \J. Nakajima, and T. Tokita,
                 *Camellia: A 128-bit block cipher suitable for multiple
                 platforms - Design and analysis*; in SAC, (2000), pp. 39-56.

.. [Aj1996] \M. Ajtai. Generating hard instances of lattice problems
            (extended abstract). STOC, pp. 99--108, ACM, 1996.


.. [AJL2011] Susumu Ariki, Nicolas Jacon, and Cedric Lecouvey.
             *The modular branching rule for affine Hecke algebras of type A*.
             Adv. Math. 228:481-526 (2011).

.. [Al1947] \A. A. Albert, *A Structure Theory for Jordan
            Algebras*. Annals of Mathematics, Second Series, Vol. 48,
            No. 3 (Jul., 1947), pp. 546--567.

.. [AL1978] \A. O. L. Atkin and Wen-Ch'ing Winnie Li, Twists of
            newforms and pseudo-eigenvalues of `W`-operators.
            Inventiones math. 48 (1978), 221-243.

.. [AL2015] \M. Aguiar and A. Lauve, *The characteristic polynomial of
            the Adams operators on graded connected Hopf
            algebras*. Algebra Number Theory, v.9, 2015, n.3, 2015.

.. [AM1974] \J. F. Adams and H. R. Margolis, "Sub-Hopf-algebras of the
            Steenrod algebra," Proc. Cambridge Philos. Soc. 76 (1974),
            45-52.

.. [Ap1997] \T. Apostol, Modular functions and Dirichlet series in
            number theory, Springer, 1997 (2nd ed), section 3.7--3.9.

.. [APR2001] George E. Andrews, Peter Paule, Axel Riese,
             *MacMahon's partition analysis: the Omega package*,
             European J. Combin. 22 (2001), no. 7, 887--904.

.. [Ariki1996] Susumu Ariki.
               *On the decomposition numbers of the Hecke algebra of*
               `G(m,1,n)`. J. Math. Kyoto Univ. **36** (1996). pp 789--808.

.. [Ar2006] \D. Armstrong. *Generalized noncrossing partitions and
            combinatorics of Coxeter groups*. Mem. Amer. Math. Soc., 2006.

.. [AR2012] \D. Armstrong and B. Rhoades. "The Shi arrangement and the
            Ish arrangement". Transactions of the American
            Mathematical Society 364 (2012),
            1509-1528. :arxiv:`1009.1655`

.. [AS-Bessel] \F. W. J. Olver: 9. Bessel Functions of Integer Order,
               in Abramowitz and Stegun: Handbook of Mathematical
               Functions. http://people.math.sfu.ca/~cbm/aands/page_355.htm

.. [AS-Spherical] \H. A. Antosiewicz: 10. Bessel Functions of
                  Fractional Order, in Abramowitz and Stegun: Handbook
                  of Mathematical Functions. http://people.math.sfu.ca/~cbm/aands/page_435.htm

.. [AS-Struve] \M. Abramowitz: 12. Struve Functions and Related
               Functions, in Abramowitz and Stegun: Handbook of
               Mathematical Functions. http://people.math.sfu.ca/~cbm/aands/page_495.htm

.. [AS1964] \M. Abramowitz and I. A. Stegun, *Handbook of Mathematical
            Functions*, National Bureau of Standards Applied
            Mathematics Series, 55. 1964. See also
            http://www.math.sfu.ca/~cbm/aands/.

.. [As2008] Sami Assaf. *A combinatorial realization of Schur-Weyl
            duality via crystal graphs and dual equivalence
            graphs*. FPSAC 2008, 141-152, Discrete
            Math. Theor. Comput. Sci. Proc., AJ, Assoc. Discrete
            Math. Theor. Comput. Sci., (2008). :arxiv:`0804.1587v1`

.. [AS2011] \R.B.J.T Allenby and A. Slomson, "How to count", CRC Press (2011)

.. [ASD1971] \A. O. L. Atkin and H. P. F. Swinnerton-Dyer, "Modular
             forms on noncongruence subgroups", Proc. Symp. Pure
             Math., Combinatorics (T. S. Motzkin, ed.), vol. 19, AMS,
             Providence 1971

.. [Av2000] \D. Avis, *A revised implementation of the reverse search
            vertex enumeration algorithm.* Polytopes-combinatorics and
            computation. Birkhauser Basel, 2000.

.. [Ava2017] \R. Avanzi,
             *The QARMA block cipher family*; in ToSC, (2017.1), pp. 4-44.

.. _ref-B:

**B**

.. [Ba1994] Kaushik Basu. *The Traveler's Dilemma: Paradoxes of
            Rationality in Game Theory*. The American Economic Review
            (1994): 391-395.

.. [BAK1998] \E. Biham, R. J. Anderson, and L. R. Knudsen,
             *Serpent: A new block cipher proposal*; in FSE, (1998), pp. 222-238.

.. [Bar1970] Barnette, "Diagrams and Schlegel diagrams", in
             Combinatorial Structures and Their Applications,
             Proc. Calgary Internat. Conference 1969, New York, 1970,
             Gordon and Breach.

.. [Bar2006] \G. Bard. 'Accelerating Cryptanalysis with the Method of
             Four Russians'. Cryptography E-Print Archive
             (http://eprint.iacr.org/2006/251.pdf), 2006.

.. [BB1997] Mladen Bestvina and Noel Brady. *Morse theory and
            finiteness properties of groups*. Invent. Math. **129**
            (1997). No. 3,
            445-470. www.math.ou.edu/~nbrady/papers/morse.ps.

.. [BB2009] Tomas J. Boothby and Robert W. Bradshaw. *Bitslicing and
            the Method of Four Russians Over Larger Finite
            Fields*. arXiv:0901.1413v1, 2009. :arxiv:`0901.1413`

.. [BBISHAR2015] \S. Banik, A. Bogdanov, T. Isobe, K. Shibutani, H. Hiwatari,
                 \T. Akishita, and F. Regazzoni,
                 *Midori: A block cipher for low energy*; in ASIACRYPT, (2015), pp. 411-436.

.. [BBKMW2013] \B. Bilgin, A. Bogdanov, M, Knezevic, F. Mendel, and Q. Wang,
               *Fides: Lightweight authenticated cipher with side-channel resistance
               for constrained hardware*; in CHES, (2013), pp. 142-158.

.. [BBLSW1999] Babson, Bjorner, Linusson, Shareshian, and Welker,
               "Complexes of not i-connected graphs," Topology 38
               (1999), 271-299

.. [BPPSST2017] Banik, Pandey, Peyrin, Sasaki, Sim, and Todo,
                GIFT : A Small Present Towards Reaching the Limit of Lightweight
                Encryption. *Cryptographic Hardware and Embedded Systems - CHES 2017*,
                2017.

.. [BBS1982] \L. Blum, M. Blum, and M. Shub. Comparison of Two
             Pseudo-Random Number Generators. *Advances in Cryptology:
             Proceedings of Crypto '82*, pp.61--78, 1982.

.. [BBS1986] \L. Blum, M. Blum, and M. Shub. A Simple Unpredictable
             Pseudo-Random Number Generator. *SIAM Journal on
             Computing*, 15(2):364--383, 1986.

.. [BIANCO] \L. Bianco, P. Dell‘Olmo, S. Giordani
            An Optimal Algorithm to Find the Jump Number of Partially Ordered Sets
            Computational Optimization and Applications,
            1997, Volume 8, Issue 2, pp 197--210,
            :doi:`10.1023/A:1008625405476`

.. [BC1977] \R. E. Bixby, W. H. Cunningham, Matroids, Graphs, and
            3-Connectivity. In Graph theory and related topics
            (Proc. Conf., Univ. Waterloo, Waterloo, ON, 1977), 91-103

.. [BC2003] \A. Biryukov and C. D. Canniere *Block Ciphers and Systems
            of Quadratic Equations*; in Proceedings of Fast Software
            Encryption 2003; LNCS 2887; pp. 274-289,
            Springer-Verlag 2003.

.. [BC2012] Mohamed Barakat and Michael Cuntz. "Coxeter and
            crystallographic arrangements are inductively free."
            Adv. in Math. **229** Issue 1
            (2012). pp. 691-709. :doi:`10.1016/j.aim.2011.09.011`,
            :arxiv:`1011.4228`.

.. [BCCCNSY2010] Charles Bouillaguet, Hsieh-Chung Chen, Chen-Mou
                 Cheng, Tung Chou, Ruben Niederhagen, Adi Shamir, and
                 Bo-Yin Yang.    *Fast exhaustive search for
                 polynomial systems in GF(2)*. In Stefan Mangard and
                 François-Xavier Standaert, editors, CHES, volume 6225
                 of Lecture Notes in Computer Science, pages
                 203–218. Springer, 2010. pre-print available at
                 http://eprint.iacr.org/2010/313.pdf

.. [BCGKKKLNPRRTY2012] \J. Borghoff, A. Canteaut, T. Güneysu, E. B. Kavun, M. Knezevic,
                       \L. R. Knudsen, G. Leander, V. Nikov, C. Paar, C. Rechberger,
                       \P. Rombouts, S. S. Thomsen, and T. Yalcin,
                       *PRINCE - A low-latency block cipher for pervasive computing
                       applications*; in ASIACRYPT, (2012), pp. 208-225.

.. [BdJ2008] Besser, Amnon, and Rob de Jeu. "Li^(p)-Service? An Algorithm
             for Computing p-Adic Polylogarithms." Mathematics of Computation
             (2008): 1105-1134.

.. [BD2004] \M. Becker and A. Desoky.
            *A study of the DVD content scrambling system (CSS) algorithm*; in
            Proceedings of ISSPIT, (2004), pp. 353-356.

.. [BDP2013] Thomas Brüstle, Grégoire Dupont, Matthieu Pérotin
   *On Maximal Green Sequences*
   :arxiv:`1205.2050`

.. [BDMW2010] \K. A. Browning, J. F. Dillon, M. T. McQuistan, and A. J. Wolfe,
              *An APN permutation in dimension six*; in Finite Fields: Theory
              and Applications - FQ9, volume 518 of Contemporary Mathematics,
              pages 33–42. AMS, 2010.

.. [BeCoMe] Frits Beukers, Henri Cohen, Anton Mellit,
   *Finite hypergeometric functions*,
   :arxiv:`1505.02900`

.. [Bee] Robert A. Beezer, *A First Course in Linear Algebra*,
         http://linear.ups.edu/. Accessed 15 July 2010.

.. [Bel2011] Belarusian State University,
             *Information technologies. Data protection. Cryptograpic algorithms for
             encryption and integrity control*; in STB 34.101.31-2011, (2011).

.. [Benasque2009] Fernando Rodriguez Villegas, *The L-function of the quintic*,
   http://users.ictp.it/~villegas/hgm/benasque-2009-report.pdf

.. [Ber2008] \W. Bertram : *Differential Geometry, Lie Groups and
             Symmetric Spaces over General Base Fields and Rings*,
             Memoirs of the American Mathematical Society, vol. 192
             (2008); :doi:`10.1090/memo/0900`; :arxiv:`math/0502168`

.. [Ber1991] \C. Berger, "Une version effective du théorème de
             Hurewicz", https://tel.archives-ouvertes.fr/tel-00339314/en/.

.. [BeukersHeckman] \F. Beukers and \G. Heckman,
   *Monodromy for the hypergeometric function `{}_n F_{n-1}`*,
   Invent. Math. 95 (1989)

.. [BF1999] Thomas Britz, Sergey Fomin,
            *Finite posets and Ferrers shapes*,
            Advances in Mathematics 158, pp. 86-127 (2001),
            :arxiv:`math/9912126` (the arXiv version has fewer errors).

.. [BFZ2005] \A. Berenstein, \S. Fomin, and \A. Zelevinsky, *Cluster
             algebras. III. Upper bounds and double Bruhat cells*,
             Duke Math. J. 126 (2005), no. 1, 1–52.

.. [BG1980] \R. L. Bishop and S. L. Goldberg, *Tensor analysis on
            Manifolds*, Dover (New York) (1980)

.. [BG1985] \M. Blum and S. Goldwasser. An Efficient Probabilistic
            Public-Key Encryption Scheme Which Hides All Partial
            Information. In *Proceedings of CRYPTO 84 on Advances in
            Cryptology*, pp. 289--299, Springer, 1985.

.. [BG1988] \M. Berger & B. Gostiaux : *Differential Geometry:
            Manifolds, Curves and Surfaces*, Springer (New York)
            (1988); :doi:`10.1007/978-1-4612-1033-7`

.. [BH1994] \S. Billey, M. Haiman. *Schubert polynomials for the
            classical groups*. J. Amer. Math. Soc., 1994.

.. [BHS2008] Robert Bradshaw, David Harvey and William
             Stein. strassen_window_multiply_c. strassen.pyx, Sage
             3.0, 2008. http://www.sagemath.org

.. [Big1999] Stephen J. Bigelow. The Burau representation is not
             faithful for `n = 5`. Geom. Topol., 3:397--404, 1999.

.. [Big2003] Stephen J. Bigelow, The Lawrence-Krammer representation,
             Geometric Topology, 2001 Georgia International Topology
             Conference, AMS/IP Studies in Advanced Mathematics 35
             (2003). :arxiv:`math/0204057v1`

.. [Bir1975] \J. Birman. *Braids, Links, and Mapping Class Groups*,
             Princeton University Press, 1975

.. [Bj1980] Anders Björner,
            *Shellable and Cohen-Macaulay partially ordered sets*,
            Trans. Amer. Math. Soc. 260 (1980), 159-183,
            :doi:`10.1090/S0002-9947-1980-0570784-2`

.. [BJKLMPSSS2016] \C. Beierle, J. Jean, S. Kölbl, G. Leander, A. Moradi,
                   \T. Peyrin, Y. Sasaki, P. Sasdrich, and S. M. Sim,
                   *The SKINNY family of block ciphers and its low-latency
                   variant MANTIS*; in CRYPTO, (2016), pp. 123-153.

.. [BK1992] \U. Brehm and W. Kuhnel, "15-vertex triangulations of an
            8-manifold", Math. Annalen 294 (1992), no. 1, 167-193.

.. [BK2001] \W. Bruns and R. Koch, Computing the integral closure of an
            affine semigroup. Uni. Iaggelonicae Acta Math. 39, (2001),
            59-70

.. [BKK2000]  Georgia Benkart, Seok-Jin Kang, Masaki Kashiwara.
              *Crystal bases for the quantum superalgebra* `U_q(\mathfrak{gl}(m,n))`,
              J. Amer. Math. Soc. **13** (2000), no. 2, 295-331.

.. [BKLPPRSV2007]
            \A. Bogdanov, L. Knudsen, G. Leander, C. Paar, A. Poschmann,
            M. Robshaw, Y. Seurin, C. Vikkelsoe. *PRESENT: An Ultra-Lightweight
            Block Cipher*; in Proceedings of CHES 2007; LNCS 7427; pp. 450-466;
            Springer Verlag 2007; available at
            http://www.crypto.rub.de/imperia/md/content/texte/publications/conferences/present_ches2007.pdf

.. [BL2000] Anders Björner and Frank H. Lutz, "Simplicial manifolds,
            bistellar flips and a 16-vertex triangulation of the
            Poincaré homology 3-sphere", Experiment. Math. 9 (2000),
            no. 2, 275-289.

.. [BL2008] Corentin Boissy and Erwan Lanneau, "Dynamics and geometry
            of the Rauzy-Veech induction for quadratic differentials"
            (arxiv:0710.5614) to appear in Ergodic Theory and
            Dynamical Systems.

.. [BM1940] Becker, M. F., and Saunders MacLane. The minimum number of
            generators for inseparable algebraic extensions. Bulletin of the
            American Mathematical Society 46, no. 2 (1940): 182-186.

.. [BM2008] John Adrian Bondy and U.S.R. Murty, "Graph theory", Volume
            244 of Graduate Texts in Mathematics, 2nd edition, Springer, 2008.

.. [BM2003] Bazzi and Mitter, {\it Some constructions of codes from
            group actions}, (preprint March 2003, available on
            Mitter's MIT website).

.. [BM2012] \N. Bruin and A. Molnar, *Minimal models for rational
            functions in a dynamical setting*,
            LMS Journal of Computation and Mathematics, Volume 15
            (2012), pp 400-417.

.. [BN2008] Victor V. Batyrev and Benjamin Nill. Combinatorial aspects
            of mirror symmetry. In *Integer points in polyhedra ---
            geometry, number theory, representation theory, algebra,
            optimization, statistics*, volume 452 of *Contemp. Math.*,
            pages 35--66. Amer. Math. Soc., Providence,
            RI, 2008. arXiv:math/0703456v2 [math.CO].

.. [Bob2013] \J.W. Bober. Conditionally bounding analytic ranks of
             elliptic curves. ANTS
             10, 2013. http://msp.org/obs/2013/1-1/obs-v1-n1-p07-s.pdf

.. [Bo2009] Bosch, S., Algebra, Springer 2009

.. [BP1982] \H. Beker and F. Piper. *Cipher Systems: The Protection of
            Communications*. John Wiley and Sons, 1982.

.. [BP2000] \V. M. Bukhshtaber and T. E. Panov, "Moment-angle
            complexes and combinatorics of simplicial manifolds,"
            *Uspekhi Mat. Nauk* 55 (2000), 171--172.

.. [BP2015] \P. Butera and M. Pernici "Sums of permanental minors
            using Grassmann algebra", International Journal of Graph
            Theory and its Applications, 1 (2015),
            83–96. :arxiv:`1406.5337`

.. [BPRS2009] \J. Bastian, \T. Prellberg, \M. Rubey, \C. Stump, *Counting the
            number of elements in the mutation classes of `\tilde{A}_n`-quivers*;
            :arxiv:`0906.0487`

.. [BPU2016] Alex Biryukov, Léo Perrin, Aleksei Udovenko,
             *Reverse-Engineering the S-Box of Streebog, Kuznyechik and STRIBOBr1*; in
             EuroCrypt'16, pp. 372-402.

.. [Bre2008] \A. Bretscher and D. G. Corneil and M. Habib and C. Paul (2008), "A
             simple Linear Time LexBFS Cograph Recognition Algorithm", SIAM
             Journal on Discrete Mathematics, 22 (4): 1277–1296,
             :doi:`10.1137/060664690`.

.. [Br1910] Bruckner, "Uber die Ableitung der allgemeinen Polytope und
            die nach Isomorphismus verschiedenen Typen der allgemeinen
            Achtzelle (Oktatope)", Verhand. Konik. Akad. Wetenschap,
            Erste Sectie, 10 (1910)

.. [Br2000] Kenneth S. Brown, *Semigroups, rings, and Markov chains*,
            :arxiv:`math/0006145v1`.


.. [BR2000a] \P. Barreto and V. Rijmen,
             *The ANUBIS Block Cipher*; in
             First Open NESSIE Workshop, (2000).

.. [BR2000b] \P. Barreto and V. Rijmen,
             *The Khazad legacy-level Block Cipher*; in
             First Open NESSIE Workshop, (2000).

.. [BR2000c] \P. Barreto and V. Rijmen,
             *The Whirlpool hashing function*; in
             First Open NESSIE Workshop, (2000).

.. [Br2016] *Bresenham's Line Algorithm*, Python, 26 December 2016.
            http://www.roguebasin.com/index.php?title=Bresenham%27s_Line_Algorithm

.. [Bruin-Molnar] \N. Bruin and A. Molnar, *Minimal models for rational
            functions in a dynamical setting*, 
            LMS Journal of Computation and Mathematics, Volume 15 (2012),
            pp 400-417.

.. [BS1996] Eric Bach, Jeffrey Shallit. *Algorithmic Number Theory,
            Vol. 1: Efficient Algorithms*. MIT Press, 1996. ISBN
            978-0262024051.

.. [BS2003] \I. Bouyukliev and J. Simonis, Some new results on optimal
            codes over `F_5`, Designs, Codes and Cryptography 30,
            no. 1 (2003): 97-111,
            http://www.moi.math.bas.bg/moiuser/~iliya/pdf_site/gf5srev.pdf.

.. [BS2011] \E. Byrne and A. Sneyd, On the Parameters of Codes with
            Two Homogeneous Weights. WCC 2011-Workshop on coding and
            cryptography,
            pp. 81-90. 2011. https://hal.inria.fr/inria-00607341/document

.. [BS2012] Jonathan Bloom and Dan Saracino, *Modified growth
            diagrams, permutation pivots, and the BWX map `Phi^*`*,
            Journal of Combinatorial Theory, Series A Volume 119,
            Number 6 (2012), pp. 1280-1298.

.. [BSS2009] David Bremner, Mathieu Dutour Sikiric, Achill Schuermann:
             Polyhedral representation conversion up to symmetries,
             Proceedings of the 2006 CRM workshop on polyhedral
             computation, AMS/CRM Lecture Notes, 48 (2009),
             45-71. http://arxiv.org/abs/math/0702239

.. [BSV2010] \M. Bolt, S. Snoeyink, E. Van Andel. "Visual
             representation of the Riemann map and Ahlfors map via the
             Kerzman-Stein equation". Involve 3-4 (2010), 405-420.

.. [BW1996] Anders Bjorner and Michelle L. Wachs. *Shellable nonpure
            complexes and posets. I*. Trans. of
            Amer. Math. Soc. **348** No. 4. (1996)

.. [BZ01] \A. Berenstein, A. Zelevinsky
          *Tensor product multiplicities, canonical bases
          and totally positive varieties*
          Invent. Math. **143** No. 1. (2002), 77-128.

.. _ref-C:

**C**

.. [Car1972] \R. W. Carter. *Simple groups of Lie type*, volume 28 of
             Pure and Applied Mathematics. John Wiley and Sons, 1972.

.. [CS1996] \G. Call and J. Silverman. Computing the Canonical Height on
            K3 Surfaces. Mathematics of Comp. , 65 (1996), 259-290.

.. [CB2007] Nicolas Courtois, Gregory V. Bard: Algebraic Cryptanalysis
            of the Data Encryption Standard, In 11-th IMA Conference,
            Cirencester, UK, 18-20 December 2007, Springer
            LNCS 4887. See also http://eprint.iacr.org/2006/402/.

.. [CC1982] Chottin and R. Cori, *Une preuve combinatoire de la
            rationalité d'une série génératrice associée
            aux arbres*, RAIRO, Inf. Théor. 16, 113--128 (1982)

.. [CDL2015] \A. Canteaut, Sebastien Duval, Gaetan Leurent
             *Construction of Lightweight S-Boxes using Feistel and
             MISTY Structures*; in Proceedings of SAC 2015; LNCS 9566;
             pp. 373-393; Springer-Verlag 2015; available at
             http://eprint.iacr.org/2015/711.pdf

.. [CE2001] Raul Cordovil and Gwihen Etienne. *A note on the
            Orlik-Solomon algebra*. Europ. J. Combinatorics. **22**
            (2001). pp. 165-170. http://www.math.ist.utl.pt/~rcordov/Ce.pdf

.. [Cer1994] \D. P. Cervone, "Vertex-minimal simplicial immersions of
             the Klein bottle in three-space", Geom. Ded. 50 (1994)
             117-141,
             http://www.math.union.edu/~dpvc/papers/1993-03.kb/vmkb.pdf.

.. [CEW2011] Georgios Chalkiadakis, Edith Elkind, and Michael
             Wooldridge. *Computational Aspects of Cooperative Game
             Theory*. Morgan & Claypool Publishers, (2011). ISBN
             9781608456529, :doi:`10.2200/S00355ED1V01Y201107AIM016`.

.. [CGW2013] Daniel Cabarcas, Florian Göpfert, and Patrick
             Weiden. Provably Secure LWE-Encryption with Uniform
             Secret. Cryptology ePrint Archive, Report 2013/164. 2013.
             2013/164. http://eprint.iacr.org/2013/164

.. [CGMRV16] \A. Conte, R. Grossi, A. Marino, R. Rizzi, L. Versari,
             "Directing Road Networks by Listing Strong Orientations.",
             Combinatorial Algorithms, Proceedings of 27th International Workshop,
             IWOCA 2016, August 17-19, 2016, pages 83--95.

.. [Ch2012] Cho-Ho Chu. *Jordan Structures in Geometry and
            Analysis*. Cambridge University Press, New
            York. 2012. IBSN 978-1-107-01617-0.

.. [Cha92] Chameni-Nembua C. and Monjardet B.
           *Les Treillis Pseudocomplémentés Finis*
           Europ. J. Combinatorics (1992) 13, 89-107.

.. [ChLi] \F. Chapoton and M. Livernet, *Pre-Lie algebras and the rooted trees
          operad*, International Math. Research Notices (2001) no 8, pages 395-408.
          Preprint: :arxiv:`math/0002069v2`.

.. [Cha2006] Ruth Charney. *An introduction to right-angled Artin
             groups*. http://people.brandeis.edu/~charney/papers/RAAGfinal.pdf,
             :arxiv:`math/0610668`.

.. [ChenDB] Eric Chen, Online database of two-weight codes,
            http://moodle.tec.hkr.se/~chen/research/2-weight-codes/search.php

.. [CHK2001] Keith D. Cooper, Timothy J. Harvey and Ken Kennedy. *A
             Simple, Fast Dominance Algorithm*, Software practice and
             Experience, 4:1-10 (2001).
             http://www.hipersoft.rice.edu/grads/publications/dom14.pdf

.. [CK1999] David A. Cox and Sheldon Katz. *Mirror symmetry and
            algebraic geometry*, volume 68 of *Mathematical Surveys
            and Monographs*. American Mathematical Society,
            Providence, RI, 1999.

.. [CK2001] \M. Casella and W. Kühnel, "A triangulated K3 surface with
            the minimum number of vertices", Topology 40 (2001),
            753--772.

.. [CKS1999] Felipe Cucker, Pascal Koiran, and Stephen Smale. *A polynomial-time
             algorithm for diophantine equations in one variable*, J. Symbolic
             Computation 27 (1), 21-29, 1999.

.. [CK2015] \J. Campbell and V. Knight. *On testing degeneracy of
            bi-matrix
            games*. http://vknight.org/unpeudemath/code/2015/06/25/on_testing_degeneracy_of_games/ (2015)

.. [CL2013] Maria Chlouveraki and Sofia Lambropoulou. *The
            Yokonuma-Hecke algebras and the HOMFLYPT
            polynomial*. (2015) :arxiv:`1204.1871v4`.

.. [CLRS2001] Thomas H. Cormen, Charles E. Leiserson, Ronald L. Rivest
              and Clifford Stein, *Section 22.4: Topological sort*,
              Introduction to Algorithms (2nd ed.), MIT Press and
              McGraw-Hill, 2001, 549-552, ISBN 0-262-03293-7.

.. [CLS2011] David A. Cox, John Little, and Hal Schenck. *Toric
             Varieties*. Volume 124 of *Graduate Studies in
             Mathematics*. American Mathematical Society, Providence,
             RI, 2011.

.. [CMO2011] \C. Chun, D. Mayhew, J. Oxley, A chain theorem for
             internally 4-connected binary matroids. J. Combin. Theory
             Ser. B 101 (2011), 141-189.

.. [CMO2012] \C. Chun, D. Mayhew, J. Oxley,  Towards a splitter
             theorem for internally 4-connected binary
             matroids. J. Combin. Theory Ser. B 102 (2012), 688-700.

.. [CMR2005] C\. Cid, S\. Murphy, M\. Robshaw *Small Scale Variants of
             the AES*\; in Proceedings of Fast Software Encryption
             2005\; LNCS 3557\; Springer Verlag 2005\; available at
             http://www.isg.rhul.ac.uk/~sean/smallAES-fse05.pdf

.. [CMR2006] C\. Cid, S\. Murphy, and M\. Robshaw *Algebraic Aspects
             of the Advanced Encryption Standard*\; Springer Verlag
             2006

.. [CMT2003] \A. M. Cohen, S. H. Murray, D. E. Talyor.
             *Computing in groups of Lie type*.
             Mathematics of Computation. **73** (2003), no 247. pp. 1477--1498.
             http://www.win.tue.nl/~amc/pub/papers/cmt.pdf

.. [Co1984] \J. Conway, Hexacode and tetracode - MINIMOG and
            MOG. *Computational group theory*, ed. M. Atkinson,
            Academic Press, 1984.

.. [Co1999] John Conway, Neil Sloan. *Sphere Packings, Lattices and Groups*,
            Springer Verlag 1999.

.. [Coh1993] Henri Cohen. A Course in Computational Number
             Theory. Graduate Texts in Mathematics 138. Springer, 1993.

.. [Coh2007] Henri Cohen, Number Theory,
             Volume II.  Graduate Texts in Mathematics 240. Springer, 2007.

.. [Col2013] Julia Collins. *An algorithm for computing the Seifert
             matrix of a link from a braid
             representation*. (2013). http://www.maths.ed.ac.uk/~jcollins/SeifertMatrix/SeifertMatrix.pdf

.. [Con] Keith Conrad, *Groups of order 12*,
         http://www.math.uconn.edu/~kconrad/blurbs/grouptheory/group12.pdf,
         accessed 21 October 2009.

.. [Con2013] Keith Conrad: *Exterior powers*,
             `http://www.math.uconn.edu/~kconrad/blurbs/ <http://www.math.uconn.edu/~kconrad/blurbs/>`_

.. [Con2015] Keith Conrad: *Tensor products*,
             `http://www.math.uconn.edu/~kconrad/blurbs/ <http://www.math.uconn.edu/~kconrad/blurbs/>`_

.. [CP2001] John Crisp and Luis Paris. *The solution to a conjecture
            of Tits on the subgroup generated by the squares of the
            generators of an Artin group*. Invent. Math. **145**
            (2001). No 1, 19-36. :arxiv:`math/0003133`.

.. [CPdA2014] Maria Chlouveraki and Loic Poulain
              d'Andecy. *Representation theory of the Yokonuma-Hecke
              algebra*. (2014) :arxiv:`1302.6225v2`.

.. [CR1962] Curtis, Charles W.; Reiner, Irving "Representation theory
            of finite groups and associative algebras." Pure and
            Applied Mathematics, Vol. XI Interscience Publishers, a
            division of John Wiley & Sons, New York-London 1962, pp
            545--547

.. [Cre1997] \J. E. Cremona, *Algorithms for Modular Elliptic
             Curves*. Cambridge University Press, 1997.

.. [Cre2003] Cressman, Ross. *Evolutionary dynamics and extensive form
            games*. MIT Press, 2003.

.. [Crossproduct] Algebraic Properties of the Cross Product
                  :wikipedia:`Cross_product`

.. [CS1986] \J. Conway and N. Sloane. *Lexicographic codes:
            error-correcting codes from game theory*, IEEE
            Trans. Infor. Theory **32** (1986) 337-348.

.. [Cu1984] \R. Curtis, The Steiner system `S(5,6,12)`, the Mathieu
            group `M_{12}`, and the kitten. *Computational group
            theory*, ed. M. Atkinson, Academic Press, 1984.

.. [Cun1986] \W. H. Cunningham, Improved Bounds for Matroid Partition
             and Intersection Algorithms. SIAM Journal on Computing
             1986 15:4, 948-957

.. _ref-D:

**D**

.. [Dat2007] Basudeb Datta, "Minimal triangulations of
             manifolds", J. Indian Inst. Sci. 87 (2007), no. 4,
             429-449.

.. [Dav1997] B.A. Davey, H.A. Priestley,
             *Introduction to Lattices and Order*,
             Cambridge University Press, 1997.

.. [DCSW2008] \C. De Canniere, H. Sato, D. Watanabe,
              *Hash Function Luffa: Specification*; submitted to
              NIST SHA-3 Competition, 2008. Available at
              http://www.sdl.hitachi.co.jp/crypto/luffa/

.. [DCW2016] Dan-Cohen, Ishai, and Stefan Wewers. "Mixed Tate motives and the
             unit equation." International Mathematics Research Notices
             2016.17 (2016): 5291-5354.

.. [Dec1998] \W. Decker and T. de Jong. Groebner Bases and Invariant
             Theory in Groebner Bases and Applications. London
             Mathematical Society Lecture Note Series No. 251. (1998)
             61--89.

.. [DEMS2016] \C. Dobraunig, M. Eichlseder, F. Mendel, and M. Schläffer,
              *Ascon v1.2*; in CAESAR Competition, (2016).

.. [DDLL2013] Léo Ducas, Alain Durmus, Tancrède Lepoint and Vadim
              Lyubashevsky. *Lattice Signatures and Bimodal
              Gaussians*; in Advances in Cryptology – CRYPTO 2013;
              Lecture Notes in Computer Science Volume 8042, 2013, pp
              40-56 http://www.di.ens.fr/~lyubash/papers/bimodal.pdf

.. [De1973] \P. Delsarte, An algebraic approach to the association
            schemes of coding theory, Philips Res. Rep., Suppl.,
            vol. 10, 1973.

.. [De1974] \M. Demazure, Desingularisation des varietes de Schubert,
            Ann. E. N. S., Vol. 6, (1974), p. 163-172

.. [Deh2011] \P. Dehornoy, Le probleme d'isotopie des tresses, in
             Leçons mathématiques de Bordeaux, vol. 4, pages 259-300,
             Cassini (2011).

.. [deG2000] Willem A. de Graaf. *Lie Algebras: Theory and Algorithms*.
             North-Holland Mathematical Library. (2000).
             Elsevier Science B.V.

.. [Deo1987a] \V. Deodhar, A splitting criterion for the Bruhat
              orderings on Coxeter groups. Comm. Algebra,
              15:1889-1894, 1987.

.. [Deo1987b] \V.V. Deodhar, On some geometric aspects of Bruhat
              orderings II. The parabolic analogue of Kazhdan-Lusztig
              polynomials, J. Alg. 111 (1987) 483-506.

.. [Dev2005] Devaney, Robert L. *An Introduction to Chaotic Dynamical Systems.*
             Boulder: Westview, 2005, 331.

.. [DGRB2010] David Avis, Gabriel D. Rosenberg, Rahul Savani, Bernhard
              von Stengel. *Enumeration of Nash equilibria for
              two-player games.*
              http://www.maths.lse.ac.uk/personal/stengel/ETissue/ARSvS.pdf (2010)

.. [DHSW2003] Dumas, Heckenbach, Saunders, Welker, "Computing
              simplicial homology based on efficient Smith normal form
              algorithms," in "Algebra, geometry, and software
              systems" (2003), 177-206.

.. [DI1989]  Dan Gusfield and Robert W. Irving. *The stable marriage
             problem: structure and algorithms*. Vol. 54. Cambridge:
             MIT press, 1989.

.. [DI1995] \F. Diamond and J. Im, Modular forms and modular curves.
            In: V. Kumar Murty (ed.), Seminar on Fermat's Last Theorem
            (Toronto, 1993-1994), 39-133.  CMS Conference
            Proceedings 17.  American Mathematical Society, 1995.

.. [Dil1940] Lattice with Unique Irreducible Decompositions
             \R. P. Dilworth, 1940 (Annals of Mathematics 41, 771-777)
             With comments by B. Monjardet
             http://cams.ehess.fr/docannexe.php?id=1145

.. [Di2000] \L. Dissett, Combinatorial and computational aspects of
            finite geometries, 2000,
            https://tspace.library.utoronto.ca/bitstream/1807/14575/1/NQ49844.pdf

.. [DLHK2007] \J. A. De Loera, D. C. Haws, M. Köppe, Ehrhart
              polynomials of matroid polytopes and
              polymatroids. Discrete & Computational Geometry, Volume
              42, Issue 4. :arxiv:`0710.4346`,
              :doi:`10.1007/s00454-008-9120-8`

.. [DLMF-Bessel] \F. W. J. Olver and L. C. Maximon: 10. Bessel
                 Functions, in NIST Digital Library of Mathematical
                 Functions. http://dlmf.nist.gov/10

.. [DLMF-Error] \N. M. Temme: 7. Error Functions, Dawson’s and Fresnel
                 Integrals, in NIST Digital Library of Mathematical
                 Functions. http://dlmf.nist.gov/7

.. [DLMF-Struve] \R. B. Paris: 11. Struve and Related Functions, in
                 NIST Digital Library of Mathematical
                 Functions. http://dlmf.nist.gov/11

.. [DLRS2010] De Loera, Rambau and Santos, "Triangulations: Structures
              for Algorithms and Applications", Algorithms and
              Computation in Mathematics, Volume 25, Springer, 2011.

.. [DN1990] Claude Danthony and Arnaldo Nogueira "Measured foliations
            on nonorientable surfaces", Annales scientifiques de
            l'Ecole Normale Superieure, Ser. 4, 23, no. 3 (1990) p
            469-494

.. [Do2009] \P. Dobcsanyi et
            al. DesignTheory.org. http://designtheory.org/database/

.. [DPV2001] \J. Daemen, M. Peeters, and G. Van Assche,
             *Bitslice ciphers and power analysis attacks*; in FSE, (2000), pp. 134-149.

.. [DP2008] Jean-Guillaume Dumas and Clement Pernet. Memory efficient
            scheduling of Strassen-Winograd's matrix multiplication
            algorithm. arXiv:0707.2347v1, 2008.

.. [DPVAR2000] \J. Daemen, M. Peeters, G. Van Assche, and V. Rijmen,
               *Nessie proposal: NOEKEON*; in First Open NESSIE Workshop, (2000).

.. [DR2002] Joan Daemen, Vincent Rijmen. *The Design of
            Rijndael*. Springer-Verlag Berlin Heidelberg, 2002.

.. [Dro1987] Carl Droms. *Isomorphisms of graph groups*. Proc. of the
             Amer. Math. Soc. **100**
             (1987). No 3. http://educ.jmu.edu/~dromscg/vita/preprints/Isomorphisms.pdf

.. [Du2003] \I. Duursma, "Extremal weight enumerators and
            ultraspherical polynomials", Discrete Mathematics 268
            (2003), 103–127.

.. [Du2009] Du Ye. *On the Complexity of Deciding Degeneracy in
            Games*. http://arxiv.org/pdf/0905.3012v1.pdf (2009)

.. [DW1995] Andreas W.M. Dress and Walter Wenzel, *A Simple Proof of
            an Identity Concerning Pfaffians of Skew Symmetric
            Matrices*, Advances in Mathematics, volume 112, Issue 1,
            April 1995,
            pp. 120-134. http://www.sciencedirect.com/science/article/pii/S0001870885710298

.. [DW2007] \I. Dynnikov and B. Wiest, On the complexity of
            braids, J. Europ. Math. Soc. 9 (2007)

.. _ref-E:

**E**

.. [Eb1989] \W. Eberly, "Computations for algebras and group
            representations". Ph.D. Thesis, University of
            Toronto, 1989. http://www.cpsc.ucalgary.ca/~eberly/Research/Papers/phdthesis.pdf

.. [Ed1974] \A. R. Edmonds, 'Angular Momentum in Quantum Mechanics',
            Princeton University Press (1974)

.. [Eh2013] Ehrhardt, Wolfgang. "The AMath and DAMath Special
            Functions: Reference Manual and Implementation Notes,
            Version
            1.3". 2013. http://www.wolfgang-ehrhardt.de/specialfunctions.pdf.

.. [EM2001] Pavel Etingof and Xiaoguang Ma.
            *Lecture notes on Cherednik algebras*.
            http://www-math.mit.edu/~etingof/73509.pdf :arXiv:`1001.0432`.

.. [EP2013] David Einstein, James Propp. *Combinatorial,
            piecewise-linear, and birational homomesy for products of
            two chains*. :arxiv:`1310.5294v1`.

.. [EP2013b] David Einstein, James Propp. *Piecewise-linear and
             birational toggling*. Extended abstract for
             FPSAC 2014. http://faculty.uml.edu/jpropp/fpsac14.pdf

.. [ERH2015] Jorge Espanoza and Steen Ryom-Hansen. *Cell structures
             for the Yokonuma-Hecke algebra and the algebra of braids
             and ties*. (2015) :arxiv:`1506.00715`.

.. [ESSS2012] \D. Engels, M.-J. O. Saarinen, P. Schweitzer, and E. M. Smith,
              *The Hummingbird-2 lightweight authenticated encryption algorithm*; in
              RFIDSec, (2011), pp. 19-31.

.. [ETS2006a] ETSI/Sage,
              *Specification of the 3GPP Confidentiality and Integrity Algorithms
              UEA2 & UIA2*; in Document 5: Design and Evaluation Report, (2006).

.. [ETS2011] ETSI/Sage,
             *Specification of the 3GPP Confidentiality and Integrity Algorithms
             128-EEA3 & 128-EIA3*; in Document 4: Design and Evaluation Report, (2011).

.. [Ewa1996] Ewald, "Combinatorial Convexity and Algebraic Geometry",
             vol. 168 of Graduate Texts in Mathematics, Springer, 1996

.. [EZ1950] \S. Eilenberg and J. Zilber, "Semi-Simplicial Complexes
            and Singular Homology", Ann. Math. (2) 51 (1950), 499-513.

.. [EPW14] Ben Elias, Nicholas Proudfoot, and Max Wakefield.
           *The Kazhdan-Lusztig polynomial of a matroid*. 2014.
           :arxiv:`1412.7408`.

.. _ref-F:

**F**

<<<<<<< HEAD
.. [Fedorov2015] Roman Fedorov, *Variations of Hodge structures for hypergeometric
   differential operators and parabolic Higgs bundles*,
   :arxiv:`1505.01704`
=======
.. [Fayers2010] Matthew Fayers. *An LLT-type algorithm for computing
                higher-level canonical bases*. J. Pure Appl. Algebra
                **214** (2010), no. 12, 2186-2198. :arxiv:`0908.1749v3`.
>>>>>>> c101a33b

.. [Fe1997] Stefan Felsner, "On the Number of Arrangements of
            Pseudolines", Proceedings SoCG 96, 30-37. Discrete &
            Computational Geometry 18 (1997),
            257-267. http://page.math.tu-berlin.de/~felsner/Paper/numarr.pdf

.. [FT00] Stefan Felsner, William T. Trotter,
          Dimension, Graph and Hypergraph Coloring,
          Order,
          2000, Volume 17, Issue 2, pp 167-177,
          http://link.springer.com/article/10.1023%2FA%3A1006429830221

.. [Fe2012] Hans L. Fetter, "A Polyhedron Full of Surprises",
            Mathematics Magazine 85 (2012), no. 5, 334-342.

.. [Fed2015] Federal Agency on Technical Regulation and Metrology (GOST),
             GOST R 34.12-2015, (2015)

.. [Feu2009] \T. Feulner. The Automorphism Groups of Linear Codes and
             Canonical Representatives of Their Semilinear Isometry
             Classes. Advances in Mathematics of Communications 3 (4),
             pp. 363-383, Nov 2009

.. [Feu2013] Feulner, Thomas, "Eine kanonische Form zur Darstellung
             aequivalenter Codes -- Computergestuetzte Berechnung und
             ihre Anwendung in der Codierungstheorie, Kryptographie
             und Geometrie", Dissertation, University of
             Bayreuth, 2013.

.. [FH2015] \J. A. de Faria, B. Hutz. Combinatorics of Cycle Lengths on
            Wehler K3 Surfaces over finite fields. New Zealand Journal
            of Mathematics 45 (2015), 19–31.

.. [FM2014] Cameron Franc and Marc Masdeu, "Computing fundamental
            domains for the Bruhat-Tits tree for GL_2(Qp), p-adic
            automorphic forms, and the canonical embedding of Shimura
            curves". LMS Journal of Computation and Mathematics
            (2014), volume 17, issue 01, pp. 1-23.

.. [FMV2014] Xander Faber, Michelle Manes, and Bianca Viray. Computing
             Conjugating Sets and Automorphism Groups of Rational Functions.
             Journal of Algebra, 423 (2014), 1161-1190.

.. [Fom1994] Sergey V. Fomin, "Duality of graded graphs". Journal of
             Algebraic Combinatorics Volume 3, Number 4 (1994),
             pp. 357-404.

.. [Fom1995] Sergey V. Fomin, "Schensted algorithms for dual graded
             graphs". Journal of Algebraic Combinatorics Volume 4,
             Number 1 (1995), pp. 5-45.

.. [FOS2010] \G. Fourier, M. Okado, A. Schilling. *Perfectness of
             Kirillov-Reshetikhin crystals for nonexceptional types*.
             Contemp. Math. 506 (2010) 127-143 ( :arxiv:`0811.1604` )

.. [FP1996] Komei Fukuda, Alain Prodon: Double Description Method
            Revisited, Combinatorics and Computer Science, volume 1120
            of Lecture Notes in Computer Science, page
            91-111. Springer (1996)

.. [FR1985] Friedl, Katalin, and Lajos Rónyai. "Polynomial time
            solutions of some problems of computational
            algebra". Proceedings of the seventeenth annual ACM
            symposium on Theory of computing. ACM, 1985.

.. [FRT1990] Faddeev, Reshetikhin and Takhtajan.
             *Quantization of Lie Groups and Lie Algebras*.
             Leningrad Math. J. vol. **1** (1990), no. 1.

.. [FS2009] Philippe Flajolet and Robert Sedgewick,
            `Analytic combinatorics <http://algo.inria.fr/flajolet/Publications/AnaCombi/book.pdf>`_.
            Cambridge University Press, Cambridge, 2009.
            See also the `Errata list <http://ac.cs.princeton.edu/errata/>`_.

.. [FST2012] \A. Felikson, \M. Shapiro, and \P. Tumarkin, *Cluster Algebras of
            Finite Mutation Type Via Unfoldings*, Int Math Res Notices (2012)
            2012 (8): 1768-1804.

.. [Fu1993] Wiliam Fulton, *Introduction to Toric Varieties*,
            Princeton University Press, 1993.

.. [FY2004] Eva Maria Feichtner and Sergey Yuzvinsky. *Chow rings of
            toric varieties defined by atomic lattices*. Inventiones
            Mathematicae. **155** (2004), no. 3, pp. 515-536.

.. [FZ2007] \S. Fomin and \A. Zelevinsky, *Cluster algebras IV. Coefficients*,
            Compos. Math. 143 (2007), no. 1, 112-164.

.. _ref-G:

**G**

.. [Ga02] Shuhong Gao, A new algorithm for decoding Reed-Solomon
          Codes, January 31, 2002

.. [Gambit] Richard D. McKelvey, Andrew M. McLennan, and
            Theodore L. Turocy, *Gambit: Software Tools for Game
            Theory, Version 13.1.2.*. http://www.gambit-project.org
            (2014).

.. [Gar2015] \V. Garg *Introduction to Lattice Theory with Computer
             Science Applications* (2015), Wiley.

.. [GDR1999] \R. González-Díaz and P. Réal, *A combinatorial method
             for computing Steenrod squares* in J. Pure Appl. Algebra
             139 (1999), 89-108.

.. [GDR2003] \R. González-Díaz and P. Réal, *Computation of cohomology
             operations on finite simplicial complexes* in Homology,
             Homotopy and Applications 5 (2003), 83-93.

.. [Ge2005] Loukas Georgiadis, *Linear-Time Algorithms for Dominators
            and Related Problems*, PhD thesis, Princetown University,
            TR-737-05, (2005).
            ftp://ftp.cs.princeton.edu/reports/2005/737.pdf

.. [GG2012] Jim Geelen and Bert Gerards, Characterizing graphic
            matroids by a system of linear equations,
            submitted, 2012. Preprint:
            http://www.gerardsbase.nl/papers/geelen_gerards=testing-graphicness%5B2013%5D.pdf

.. [GGD2011] \E. Girondo, \G. Gonzalez-Diez, *Introduction to Compact
             Riemann surfaces and Dessins d'enfant*, (2011)
             London Mathematical Society, Student Text 79.

.. [GGNS2013] \B. Gerard, V. Grosso, M. Naya-Plasencia, and F.-X. Standaert,
              *Block ciphers that are easier to mask: How far can we go?*; in
              CHES, (2013), pp. 383-399.

.. [GGOR2003] \V. Ginzberg, N. Guay, E. Opdam, R. Rouquier.
              *On the category `\mathcal{O}` for rational Cherednik algebras*.
              Invent. Math. **154** (2003). :arxiv:`math/0212036`.

.. [GHJV1994] \E. Gamma, R. Helm, R. Johnson, J. Vlissides, *Design
              Patterns: Elements of Reusable Object-Oriented
              Software*. Addison-Wesley (1994). ISBN 0-201-63361-2.

.. [GK2013] Roland Grinis and Alexander Kasprzyk, Normal forms of
            convex lattice polytopes, arXiv:1301.6641

.. [GKZ1994] Gelfand, I. M.; Kapranov, M. M.; and
             Zelevinsky, A. V. "Discriminants, Resultants and
             Multidimensional Determinants" Birkhauser 1994

.. [GL1996] \G. Golub and C. van Loan. *Matrix Computations*. 3rd
            edition, Johns Hopkins Univ. Press, 1996.

.. [GLSVJGK2014] \V. Grosso, G. Leurent, F.-X. Standaert, K. Varici,
                 \F. D. A. Journault, L. Gaspar, and S. Kerckhof,
                 *SCREAM & iSCREAM Side-Channel Resistant Authenticated Encryption
                 with Masking*; in CAESAR Competition, (2014).

.. [GM2002] Daniel Goldstein and Andrew Mayer. On the equidistribution
            of Hecke points. Forum Mathematicum, 15:2, pp. 165--189,
            De Gruyter, 2003.

.. [GNL2011] \Z. Gong, S. Nikova, and Y. W. Law,
             *KLEIN: A new family of lightweight block ciphers*; in
             RFIDSec, (2011), p. 1-18.

.. [Go1967] Solomon Golomb, Shift register sequences, Aegean Park
            Press, Laguna Hills, Ca, 1967

.. [God1968] \R. Godement: *Algebra*, Hermann (Paris) / Houghton Mifflin
             (Boston) (1968)

.. [Gor1980] Daniel Gorenstein, Finite Groups (New York: Chelsea
             Publishing, 1980)

.. [Gor2009] Alexey G. Gorinov, "Combinatorics of double cosets and
             fundamental domains for the subgroups of the modular
             group", preprint :arxiv:`0901.1340`

.. [GPV2008] Craig Gentry, Chris Peikert, Vinod Vaikuntanathan. *How
             to Use a Short Basis: Trapdoors for Hard Lattices and New
             Cryptographic
             Constructions*. STOC 2008. http://www.cc.gatech.edu/~cpeikert/pubs/trap_lattice.pdf

.. [GR2001] \C.Godsil and G.Royle, *Algebraic Graph Theory*. Graduate
            Texts in Mathematics, Springer, 2001.

.. [Gr2007] \J. Green, Polynomial representations of `GL_n`, Springer
            Verlag, 2007.

.. [GR2013] Darij Grinberg, Tom Roby. *Iterative properties of
            birational rowmotion*.
            http://www.cip.ifi.lmu.de/~grinberg/algebra/skeletal.pdf

.. [GroLar1] \R. Grossman and R. G. Larson, *Hopf-algebraic structure of
             families of trees*, J. Algebra 126 (1) (1989), 184-210.
             Preprint: :arxiv:`0711.3877v1`

.. [Grinb2016a] Darij Grinberg,
                *Double posets and the antipode of QSym*,
                :arxiv:`1509.08355v2`.

.. [GrS1967] Grunbaum and Sreedharan, "An enumeration of simplicial
             4-polytopes with 8 vertices", J. Comb. Th. 2,
             437-465 (1967)

.. [GS1999] Venkatesan Guruswami and Madhu Sudan, Improved Decoding of
            Reed-Solomon Codes and Algebraic-Geometric Codes, 1999

.. [GT1996] \P. Gianni and B. Trager. "Square-free algorithms in
            positive characteristic". Applicable Algebra in Engineering,
            Communication and Computing, 7(1), 1-14 (1996)

.. [GT2014] \M.S. Gowda and J. Tao. On the bilinearity rank of a
            proper cone and Lyapunov-like
            transformations. Mathematical Programming, 147 (2014)
            155-170.

.. [Gu] GUAVA manual, http://www.gap-system.org/Packages/guava.html

.. [GW1999] Frederick M. Goodman and Hans Wenzl. *Crystal bases of quantum
            affine algebras and affine Kazhdan-Lusztig polyonmials*.
            Int. Math. Res. Notices **5** (1999), 251-275.
            :arxiv:`math/9807014v1`.

.. [GW2014] \G. Gratzer and F. Wehrung,
            Lattice Theory: Special Topics and Applications Vol. 1,
            Springer, 2014.

.. [GZ1983] Greene; Zaslavsky, "On the Interpretation of Whitney
            Numbers Through Arrangements of Hyperplanes, Zonotopes,
            Non-Radon Partitions, and Orientations of
            Graphs". Transactions of the American Mathematical
            Society, Vol. 280, No. 1. (Nov., 1983), pp. 97-126.

.. _ref-H:

**H**

.. [Ha2005] Gerhard Haring. [Online] Available:
            http://osdir.com/ml/python.db.pysqlite.user/2005-11/msg00047.html

.. [Hac2016] \M. Hachimori. http://infoshako.sk.tsukuba.ac.jp/~hachi/math/library/dunce_hat_eng.html

.. [Hat2002] Allen Hatcher, "Algebraic Topology", Cambridge University
             Press (2002).

.. [He2002] \H. Heys *A Tutorial on Linear and Differential
            Cryptanalysis* ; 2002' available at
            http://www.engr.mun.ca/~howard/PAPERS/ldc_tutorial.pdf

.. [Hes2002] \F. Hess, "Computing Riemann-Roch spaces in algebraic
             function fields and related topics," J. Symbolic
             Comput. 33 (2002), no. 4, 425--445.

.. [Hig2008] \N. J. Higham, "Functions of matrices: theory and computation",
             Society for Industrial and Applied Mathematics (2008).

.. [HJ2004] Tom Hoeholdt and Joern Justesen, A Course In
            Error-Correcting Codes, EMS, 2004

.. [HKOTY1999] \G. Hatayama, A. Kuniba, M. Okado, T. Tagaki, and Y. Yamada,
               *Remarks on fermionic formula*. Contemp. Math., **248** (1999).

.. [HKP2010] \T. J. Haines, R. E. Kottwitz, A. Prasad, Iwahori-Hecke
             Algebras, J. Ramanujan Math. Soc., 25 (2010),
             113--145. :arxiv:`0309168v3` :mathscinet:`MR2642451`

.. [HL2014] Thomas Hamilton and David Loeffler, "Congruence testing
            for odd modular subgroups", LMS J. Comput. Math. 17
            (2014), no. 1, 206-208, :doi:`10.1112/S1461157013000338`.

.. [Hli2006] Petr Hlineny, "Equivalence-free exhaustive generation of
             matroid representations", Discrete Applied Mathematics
             154 (2006), pp. 1210-1222.

.. [HLY2002] Yi Hu, Chien-Hao Liu, and Shing-Tung Yau. Toric morphisms
             and fibrations of toric Calabi-Yau
             hypersurfaces. *Adv. Theor. Math. Phys.*,
             6(3):457-506, 2002. arXiv:math/0010082v2 [math.AG].

.. [Hoc] Winfried Hochstaettler, "About the Tic-Tac-Toe Matroid",
         preprint.

.. [HN2006] Florent Hivert and Janvier Nzeutchap. *Dual Graded Graphs
            in Combinatorial Hopf Algebras*.
            https://www.lri.fr/~hivert/PAPER/commCombHopfAlg.pdf

.. [HP2003] \W. C. Huffman, V. Pless, Fundamentals of Error-Correcting
            Codes, Cambridge Univ. Press, 2003.

.. [HP2016] \S. Hopkins, D. Perkinson. "Bigraphical
            Arrangements". Transactions of the American Mathematical
            Society 368 (2016), 709-725. :arxiv:`1212.4398`

.. [HPS2008] \J. Hoffstein, J. Pipher, and J.H. Silverman. *An
             Introduction to Mathematical
             Cryptography*. Springer, 2008.

.. [HOLM2016] Tristan Holmes and \J. \B. Nation,
              *Inflation of finite lattices along all-or-nothing sets*.
              http://www.math.hawaii.edu/~jb/inflation.pdf

.. [HR2016]  Clemens Heuberger and Roswitha Rissner, "Computing
             `J`-Ideals of a Matrix Over a Principal Ideal Domain",
             :arxiv:`1611.10308`, 2016.

.. [HRT2000] \R.B. Howlett, L.J. Rylands, and D.E. Taylor.
             *Matrix generators for exceptional groups of Lie type*.
             J. Symbolic Computation. **11** (2000).
             http://www.maths.usyd.edu.au/u/bobh/hrt.pdf

.. [Hsu1996] Tim Hsu, "Identifying congruence subgroups of the modular
             group", Proc. AMS 124, no. 5, 1351-1359 (1996)

.. [Hsu1997] Tim Hsu, "Permutation techniques for coset
             representations of modular subgroups", in L. Schneps
             (ed.), Geometric Galois Actions II: Dessins d'Enfants,
             Mapping Class Groups and Moduli, volume 243 of LMS
             Lect. Notes, 67-77, Cambridge Univ. Press (1997)

.. [Hutz2007] \B. Hutz. Arithmetic Dynamics on Varieties of dimension greater
              than one. PhD Thesis, Brown University 2007

.. [Hutz2009] \B. Hutz. Good reduction of periodic points, Illinois Journal of
              Mathematics 53 (Winter 2009), no. 4, 1109-1126.

.. [Hutz2015] \B. Hutz. Determination of all rational preperiodic points
              for morphisms of PN. Mathematics of Computation, 84:291 (2015), 289-308.

.. [Huy2005] \D. Huybrechts : *Complex Geometry*, Springer (Berlin)
             (2005).

.. _ref-I:

**I**

.. [ILS2012] Giuseppe F. Italiano, Luigi Laura, and Federico
             Santaroni. *Finding strong bridges and strong
             articulation points in linear time*. Theoretical Computer
             Science, 447, 74–84 (2012).
             :doi:`10.1016/j.tcs.2011.11.011`

.. [IR1990] \K. Ireland and M. Rosen, *A Classical Introduction to
            Modern Number Theory*, Springer-Verlag, GTM volume
            84, 1990.

.. [ISSK2009] \M. Izadi, B. Sadeghiyan, S. S. Sadeghian, H. A. Khanooki,
              *MIBS: A new lightweight block cipher*; in
              CANS, (2009), pp. 334-348.

.. [Iwa1964] \N. Iwahori, On the structure of a Hecke ring of a
             Chevalley group over a finite
             field,  J. Fac. Sci. Univ. Tokyo Sect. I, 10 (1964),
             215--236 (1964). :mathscinet:`MR0165016`

.. [Iwa1972] \K. Iwasawa, *Lectures on p-adic L-functions*, Princeton
             University Press, 1972.

.. _ref-J:

**J**

.. [Ja1971] \N. Jacobson. *Exceptional Lie Algebras*. Marcel Dekker,
            Inc. New York. 1971. IBSN No. 0-8247-1326-5.

.. [JL2009] Nicolas Jacon and Cedric Lecouvey.
            *Kashiwara and Zelevinsky involutions in affine type A*.
            Pac. J. Math. 243(2):287-311 (2009).

.. [Joh1990] \D.L. Johnson. *Presentations of Groups*. Cambridge
             University Press. (1990).

.. [Jon1987] \V. Jones, Hecke algebra representations of braid groups
             and link polynomials.  Ann. of Math. (2) 126 (1987),
             no. 2, 335--388. :doi:`10.2307/1971403`
             :mathscinet:`MR0908150`

.. [Jon2005] \V. Jones, The Jones
             Polynomial, 2005. https://math.berkeley.edu/~vfr/jones.pdf

.. [JRJ94] Jourdan, Guy-Vincent; Rampon, Jean-Xavier; Jard, Claude
           (1994), "Computing on-line the lattice of maximal antichains
           of posets", Order 11 (3) p. 197-210, :doi:`10.1007/BF02115811`

.. [Joy2004] \D. Joyner, Toric codes over finite fields, Applicable
             Algebra in Engineering, Communication and Computing, 15,
             (2004), p. 63-79.

.. [Joy2006] \D. Joyner, *On quadratic residue codes and hyperelliptic
             curves*, (preprint 2006)

.. [JPdA15] \N. Jacon and L. Poulain d'Andecy. *An isomorphism theorem
            for Yokonuma-Hecke algebras and applications to link
            invariants*. (2015) :arxiv:`1501.06389v3`.

.. _ref-K:

**K**

.. [Ka1990] Victor G. Kac. *Infinite-dimensional Lie Algebras*. Third
            edition. Cambridge University Press, Cambridge, 1990.

.. [Kal1992] \B. Kaliski,
             *The MD2 message-digest algorithm*; in
             RFS 1319, (1992).

.. [Ka1993] Masaki Kashiwara, The crystal base and Littelmann's
            refined Demazure character formula, Duke Math. J. 71
            (1993), no. 3, 839--858.

.. [Kal1980] \T. Kaliath, "Linear Systems", Prentice-Hall, 1980,
             383--386.

.. [Kam2007] Joel Kamnitzer,
             *The crystal structure on the set of Mirković-Vilonen polytopes*,
             Adv. Math. **215** (2007), 66-93.

.. [Kam2010] Joel Kamnitzer, *Mirković-Vilonen cycles and polytopes*,
             Ann. Math. (2) **171** (2010), 731-777.

.. [Kan1958] \D. M. Kan, *A combinatorial definition of homotopy
             groups*, Ann. Math. (2) 67 (1958), 282-312.

.. [Kat1991] Nicholas M. Katz, *Exponential sums and differential equations*,
             Princeton University Press, Princeton NJ, 1991.

.. [Kaw2009] Kawahira, Tomoki. *An algorithm to draw external rays of the
             Mandelbrot set*, Nagoya University, 23 Apr. 2009.
             math.titech.ac.jp/~kawahira/programs/mandel-exray.pdf

.. [KB1983] \W. Kühnel and T. F. Banchoff, "The 9-vertex complex
            projective plane", Math. Intelligencer 5 (1983), no. 3,
            11-22.

.. [Ke1991] \A. Kerber. Algebraic combinatorics via finite group
            actions, 2.2 p. 70. BI-Wissenschaftsverlag,
            Mannheim, 1991.

.. [Ke2008] \B. Keller, *Cluster algebras, quiver representations
            and triangulated categories*, :arXiv:`0807.1960`.

.. [KK1995] Victor Klee and Peter Kleinschmidt,
            *Convex polytopes and related complexes.*, in \R. L. Graham,
            \M. Grötschel, \L Lovász, *Handbook of combinatorics*,
            Vol. 1, Chapter 18, 1995

.. [KKMMNN1992] S-J. Kang, M. Kashiwara, K. C. Misra, T. Miwa, T. Nakashima,
                and A. Nakayashiki. *Affine crystals and vertex models*.
                Int. J. Mod. Phys. A, **7** (suppl. 1A), (1992) pp. 449-484.

.. [KKPSSSYYLLCHH2004] \D. Kwon, J. Kim, S. Park, S. H. Sung, Y. Sohn,
                       \J. H. Song, Y. Yeom, E-J. Yoon, S. Lee, J. Lee,
                       \S. Chee, D. Han, and J. Hong,
                       *New block cipher: ARIA*; in ICISC, (2004), pp. 432-445.

.. [KL1990] \P. Kleidman and M. Liebeck. *The subgroup structure of
            the finite classical groups*. Cambridge University Press, 1990.

.. [KL2008] Chris Kurth and Ling Long, "Computations with finite index
            subgroups of `{\rm PSL}_2(\ZZ)` using Farey symbols",
            Advances in algebra and combinatorics, 225--242, World
            Sci. Publ., Hackensack, NJ, 2008. Preprint version:
            :arxiv:`0710.1835`

.. [KLLRSY2014] \E. B. Kavun, M. M. Lauridsen, G. Leander, C. Rechberger,
                \P. Schwabe, and T. Yalcin, *Prost v1*; CAESAR Competition, (2014).

.. [KLPR2010] \L. R. Knudsen, G. Leander, A. Poschmann, and M. J. B. Robshaw,
              *PRINTcipher: A block cipher for IC-printing*; in
              CHES, (2010), pp. 16-32.

.. [KLS2013] Allen Knutson, Thomas Lam, and David Speyer.
             *Positroid Varieties: Juggling and Geometry*
             Compositio Mathematica, **149** (2013), no. 10.
             :arXiv:`1111.3660`.

.. [KMAUTOM2000] Masayuki Kanda, Shiho Moriai, Kazumaro Aoki, Hiroki Ueda,
                 Youichi Takashima, Kazuo Ohta, and Tsutomu Matsumoto,
                 *E2 - a new 128-bit block cipher*; in IEICE Transactions on
                 Fundamentals of Electronics, Communications and Computer Sciences,
                 E83-A(1):48–59, 12 2000.

.. [KMM2004] Tomasz Kaczynski, Konstantin Mischaikow, and Marian
             Mrozek, "Computational Homology", Springer-Verlag (2004).

.. [KMN2012] On the trace of the antipode and higher
             indicators. Yevgenia Kashina and Susan Montgomery and
             Richard Ng. Israel J. Math., v.188, 2012.

.. [KN1963] \S. Kobayashi & K. Nomizu : *Foundations of Differential
            Geometry*, vol. 1, Interscience Publishers (New York)
            (1963).

.. [KNS2011] Atsuo Kuniba and Tomoki Nakanishi and Junji Suzuki,
             `T`-*systems and* `Y`-*systems in integrable systems*.
             \J. Phys. A, **44** (2011), no. 10.

.. [KnotAtlas] The Knot atlas. http://katlas.org/wiki/Main_Page

.. [Knu1995] Donald E. Knuth, *Overlapping Pfaffians*,
             :arxiv:`math/9503234v1`.

.. [Knu2005] Lars R. Knudsen, *SMASH - A Cryptographic Hash Function*; in
             FSE'05, (2005), pp. 228-242.

.. [Kob1993] Neal Koblitz, *Introduction to Elliptic Curves and
             Modular Forms*.  Springer GTM 97, 1993.

.. [Koe1999] Wolfram Koepf: Effcient Computation of Chebyshev
             Polynomials in Computer Algebra Systems: A Practical
             Guide. John Wiley, Chichester (1999): 79-99.

.. [Koh2000] David Kohel, *Hecke Module Structure of Quaternions*, in
             Class Field Theory — Its Centenary and Prospect (Tokyo,
             1998), Advanced Studies in Pure Mathematics, 30,
             177-196, 2000.

.. [Koh2007] \A. Kohnert, *Constructing two-weight codes with prescribed
             groups of automorphisms*, Discrete applied mathematics 155,
             no. 11 (2007):
             1451-1457. http://linearcodes.uni-bayreuth.de/twoweight/

.. [Kos1985] \J.-L. Koszul, *Crochet de Schouten-Nijenhuis et
             cohomologie*, in *Élie Cartan et les mathématiques
             d'aujourd'hui*, Astérisque hors série (1985), p. 257

.. [KP2002] Volker Kaibel and Marc E. Pfetsch, "Computing the Face
            Lattice of a Polytope from its Vertex-Facet Incidences",
            Computational Geometry: Theory and Applications, Volume
            23, Issue 3 (November 2002), 281-290.  Available at
            http://portal.acm.org/citation.cfm?id=763203 and free of
            charge at http://arxiv.org/abs/math/0106043

.. [Kra2006] Christian Krattenthaler.  *Growth diagrams, and
             increasing and decreasing chains in fillings of Ferrers
             shapes*.  Advances in Applied Mathematics Volume 37,
             Number 3 (2006), pp. 404-431.

.. [Kr1971] \D. Kraines, "On excess in the Milnor basis," Bull. London
            Math. Soc. 3 (1971), 363-365.

.. [Kr2016] Stefan Kranich, An epsilon-delta bound for plane algebraic curves
            and its use for certified homotopy continuation of systems of plane
            algebraic curves, arXiv:1505.03432

.. [KR2001] \J. Kahane and A. Ryba. *The hexad game*, Electronic
            Journal of Combinatorics, **8**
            (2001). http://www.combinatorics.org/Volume_8/Abstracts/v8i2r11.html

.. [KS1998] Maximilian Kreuzer and Harald Skarke, Classification of
            Reflexive Polyhedra in Three Dimensions,
            arXiv:hep-th/9805190

.. [KS2002] \A. Khare and U. Sukhatme. "Cyclic Identities Involving
            Jacobi Elliptic Functions",
            preprint 2002. :arxiv:`math-ph/0201004`

.. [KSV2011] Ian Kiming, Matthias Schuett and Helena Verrill, "Lifts
             of projective congruence groups", J. London
             Math. Soc. (2011) 83 (1): 96-120,
             :doi:`10.1112/jlms/jdq062`. Arxiv version:
             :arxiv:`0905.4798`.

.. [KT1986] \N. Kerzman and M. R. Trummer. "Numerical Conformal
            Mapping via the Szego kernel". Journal of Computational
            and Applied Mathematics, 14(1-2): 111--123, 1986.

.. [Kuh1987] \W. Kühnel, "Minimal triangulations of Kummer varieties",
             Abh. Math. Sem. Univ. Hamburg 57 (1987), 7-20.

.. [Kuh1995] Kuhnel, "Tight Polyhedral Submanifolds and Tight
             Triangulations" Lecture Notes in Mathematics Volume 1612,
             1995

.. [Kul1991] Ravi Kulkarni, "An arithmetic geometric method in the
             study of the subgroups of the modular group", American
             Journal of Mathematics 113 (1991), no 6, 1053-1133

.. [Kur2008] Chris Kurth, "K Farey package for Sage",
             http://wayback.archive-it.org/855/20100510123900/http://www.public.iastate.edu/~kurthc/research/index.html

.. [Kwon2012] Jae-Hoon Kwon. *Crystal bases of* `q`-*deformed Kac Modules
              over the Quantum Superalgebra* `U_q(\mathfrak{gl}(m|n))`.
              International Mathematics Research Notices. Vol. 2014, No. 2,
              pp. 512-550 (2012)

.. [KZ2003] \M. Kontsevich, A. Zorich "Connected components of the
            moduli space of Abelian differentials with prescripebd
            singularities" Invent. math. 153, 631-678 (2003)

.. _ref-L:

**L**

.. [Lam2004] Thomas Lam, *Growth diagrams, domino insertion and
             sign-imbalance*.  Journal of Combinatorial Theory,
             Series A Volume 107, Number 1 (2004), pp. 87-115.

.. [Lam2005] \T. Lam, Affine Stanley symmetric functions,
             Amer. J. Math.  128 (2006), no. 6, 1553--1586.

.. [Lam2008] \T. Lam. *Schubert polynomials for the affine
             Grassmannian*. J. Amer. Math. Soc., 2008.

.. [Lan2002] \S. Lang : *Algebra*, 3rd ed., Springer (New York) (2002);
             :doi:`10.1007/978-1-4613-0041-0`

.. [Lan2008] \E. Lanneau "Connected components of the strata of the
             moduli spaces of quadratic differentials", Annales
             sci. de l'ENS, serie 4, fascicule 1, 41, 1-56 (2008)

.. [Lau2011] Alan G.B. Lauder, "Computations with classical and p-adic
             modular forms", LMS J. of Comput. Math. 14 (2011),
             214-231.

.. [LB1988] Lee, P.J., Brickell, E.F. An observation on the security of
            McEliece's public-key cryptosystem. EuroCrypt 1988. LNCS, vol. 330, pp.
            275–280.

.. [LdB1982] \A. Liberato de Brito, 'FORTRAN program for the integral
             of three spherical harmonics', Comput. Phys. Commun.,
             Volume 25, pp. 81-85 (1982)

.. [Lee1996] Marc van Leeuwen.  *The Robinson-Schensted and
             Sch\"utzenberger algorithms, an elementary approach*.
             Electronic Journal of Combinatorics 3, no. 2 (1996):
             Research Paper 15, approx. 32 pp. (electronic)

.. [Lee1997] \J. M. Lee, *Riemannian Manifolds*, Springer (New York) (1997);
             :doi:`10.1007/b98852`

.. [Lee2011] \J. M. Lee, *Introduction to Topological Manifolds*, 2nd ed.,
             Springer (New York) (2011); :doi:`10.1007/978-1-4419-7940-7`

.. [Lee2013] \J. M. Lee, *Introduction to Smooth Manifolds*, 2nd ed.,
             Springer (New York) (2013); :doi:`10.1007/978-1-4419-9982-5`

.. [Lev2014] Lionel Levine. Threshold state and a conjecture of
             Poghosyan, Poghosyan, Priezzhev and Ruelle,
             Communications in Mathematical Physics.

.. [Lew2000] Robert Edward Lewand. *Cryptological Mathematics*. The
             Mathematical Association of America, 2000.

.. [Li1995] Peter Littelmann, Crystal graphs and Young
            tableaux, J. Algebra 175 (1995), no. 1, 65--87.

.. [Lic1977] \A. Lichnerowicz, *Les variétés de Poisson et leurs
             algèbres de Lie associées*, Journal of Differential
             Geometry **12**, 253 (1977); :doi:`10.4310/jdg/1214433987`

.. [Lic1997] William B. Raymond Lickorish. An Introduction to Knot
             Theory, volume 175 of Graduate Texts in
             Mathematics. Springer-Verlag, New York, 1997. ISBN
             0-387-98254-X

.. [Lim] \C. H. Lim,
         *CRYPTON: A New 128-bit Block Cipher*; available at
         http://next.sejong.ac.kr/~chlim/pub/cryptonv05.ps

.. [Lim2001] \C. H. Lim,
             *A Revised Version of CRYPTON: CRYPTON V1.0*; in FSE'01, pp. 31--45.

.. [Lin1999] \J. van Lint, Introduction to coding theory, 3rd ed.,
             Springer-Verlag GTM, 86, 1999.

.. [Liv2006] \M. Livernet, *A rigidity theorem for pre-Lie algebras*, J. Pure Appl.
             Algebra 207 (2006), no 1, pages 1-18.
             Preprint: :arxiv:`math/0504296v2`.

.. [LLT1996] Alain Lascoux, Bernard Leclerc, and Jean-Yves Thibon.
             *Hecke algebras at roots of unity and crystal bases of
             quantum affine algebras*. Commun. Math. Phys.
             **181** (1996), pp 205-263.

.. [LLYCL2005] \H. J. Lee, S. J. Lee, J. H. Yoon, D. H. Cheon, and J. I. Lee,
               *The SEED Encryption Algorithm*; in
               RFC 4269, (2005).

.. [LLZ2014] \K. Lee, \L. Li, and \A. Zelevinsky, *Greedy elements in rank 2
             cluster algebras*, Selecta Math. 20 (2014), 57-82.

.. [LLMSSZ2013] Thomas Lam, Luc Lapointe, Jennifer Morse, Anne
                Schilling, Mark Shimozono and Mike Zabrocki.
                *k-Schur functions and affine Schubert calculus*.
                https://arxiv.org/pdf/1301.3569.pdf

.. [LM2006] Vadim Lyubashevsky and Daniele Micciancio. Generalized
            compact knapsacks are collision resistant. ICALP,
            pp. 144--155, Springer, 2006.

.. [LMR2010] \N. Linial, R. Meshulam and M. Rosenthal, "Sum complexes
             -- a new family of hypertrees", Discrete & Computational
             Geometry, 2010, Volume 44, Number 3, Pages 622-636

.. [Lod1995] Jean-Louis Loday. *Cup-product for Leibniz cohomology and
             dual Leibniz algebras*. Math. Scand., pp. 189--196
             (1995). http://www.math.uiuc.edu/K-theory/0015/cup_product.pdf

.. [Loe2007] David Loeffler, *Spectral expansions of overconvergent
             modular functions*, Int. Math. Res. Not 2007 (050).
             `Arxiv preprint <http://uk.arxiv.org/abs/math/0701168>`_.

.. [Lot2005] \M. Lothaire, *Applied combinatorics on
             words*. Cambridge University Press (2005).

.. [LP2007] \G. Leander and A. Poschmann,
            *On the Classification of 4 Bit S-boxes*; in WAIFI, (2007), pp. 159-176.

.. [LP2011] Richard Lindner and Chris Peikert. Better key sizes (and
            attacks) for LWE-based encryption. in Proceeding of the
            11th international conference on Topics in cryptology:
            CT-RSA 2011. Springer 2011,
            :doi:`10.1007/978-3-642-19074-2_21`

.. [LPR2010] Vadim Lyubashevsky, Chris Peikert, and Oded Regev. On
             Ideal Lattices and Learning with Errors over Rings. in
             Advances in Cryptology --
             EUROCRYPT 2010. Springer 2010. :doi:`10.1007/978-3-642-13190-5_1`

.. [LS2007] Thomas Lam and Mark Shimozono.  *Dual graded graphs for
            Kac-Moody algebras*.  Algebra & Number Theory 1.4 (2007)
            pp. 451-488.

.. [LSS2009] \T. Lam, A. Schilling, M. Shimozono. *Schubert
             polynomials for the affine Grassmannian of the symplectic
             group*. Mathematische Zeitschrift 264(4) (2010) 765-811
             (:arxiv:`0710.2720`)

.. [LT1998] \B. Leclerc, J.-Y. Thibon, Littlewood-Richardson
            coefficients and Kazhdan-Lusztig polynomials,
            http://front.math.ucdavis.edu/9809.5122

.. [LT2009] G.I. Lehrer and D.E. Taylor. *Unitary reflection
            groups*. Australian Mathematical Society Lecture
            Series, 2009.

.. [Lut2002] Frank H. Lutz, Császár's Torus, Electronic Geometry Model
             No. 2001.02.069
             (2002). http://www.eg-models.de/models/Classical_Models/2001.02.069/_direct_link.html

.. [Lut2005] Frank H. Lutz, "Triangulated Manifolds with Few Vertices:
             Combinatorial Manifolds", preprint (2005),
             :arXiv:`math/0506372`

.. [LV2012] Jean-Louis Loday and Bruno Vallette. *Algebraic
            Operads*. Springer-Verlag Berlin Heidelberg
            (2012). :doi:`10.1007/978-3-642-30362-3`.

.. [Ltd06] Beijing Data Security Technology Co. Ltd,
           *Specification of SMS4, Block Cipher for WLAN Products - SMS4* (in Chinese);
           Available at http://www.oscca.gov.cn/UpFile/200621016423197990.pdf, (2006).

.. [LTV1999] Bernard Leclerc, Jean-Yves Thibon, and Eric Vasserot.
             *Zelevinsky's involution at roots of unity*.
             J. Reine Angew. Math. 513:33-51 (1999).

.. [LW2012] David Loeffler and Jared Weinstein, *On the computation of
            local components of a newform*, Mathematics of Computation
            **81** (2012) 1179-1200. :doi:`10.1090/S0025-5718-2011-02530-5`

.. [Lyo2003] \R. Lyons, Determinantal probability
             measures. Publications Mathematiques de l'Institut des
             Hautes Etudes Scientifiques 98(1)  (2003), pp. 167-212.

.. _ref-M:

**M**

.. [MagmaHGM] *Hypergeometric motives* in Magma,
   http://magma.maths.usyd.edu.au/~watkins/papers/HGM-chapter.pdf

.. [Mas94] James L. Massey,
           *SAFER K-64: A byte-oriented block-ciphering algorithm*; in
           FSE’93, Volume 809 of LNCS, pages 1-17.
           Springer, Heidelberg, December 1994.

.. [Mat2002] Jiří Matousek, "Lectures on Discrete Geometry", Springer,
             2002

.. [Ma2009] Sarah Mason, An Explicit Construction of Type A Demazure
            Atoms, Journal of Algebraic Combinatorics, Vol. 29,
            (2009), No. 3, p.295-313. :arXiv:`0707.4267`

.. [Mac1915] Percy A. MacMahon, *Combinatory Analysis*,
             Cambridge University Press (1915--1916).
             (Reprinted: Chelsea, New York, 1960).

.. [MAR2009] \H. Molina-Abril and P. Réal, *Homology computation using
             spanning trees* in Progress in Pattern Recognition, Image
             Analysis, Computer Vision, and Applications, Lecture
             Notes in Computer Science, volume 5856, pp 272-278,
             Springer, Berlin (2009).

.. [Mar1997] \C.-M. Marle, *The Schouten-Nijenhuis bracket and interior
             products*, Journal of Geometry and Physics **23**, 350
             (1997); :doi:`10.1016/S0393-0440(97)80009-5`

.. [Mas1969] James L. Massey, "Shift-Register Synthesis and BCH
             Decoding." IEEE Trans. on Information Theory, vol. 15(1),
             pp. 122-127, Jan 1969.

.. [MatroidDatabase] `Database of Matroids <http://www-imai.is.s.u-tokyo.ac.jp/~ymatsu/matroid/index.html>`_

.. [May1964] \J. P. May, "The cohomology of restricted Lie algebras
             and of Hopf algebras; application to the Steenrod
             algebra." Thesis, Princeton Univ., 1964.

.. [May1967] \J. P. May, Simplicial Objects in Algebraic Topology,
             University of Chicago Press (1967)

.. [McC1978] \K. McCrimmon. *Jordan algebras and their
             applications*. Bull. Amer. Math. Soc. **84** 1978.

.. [McM1992] John McMillan. *Games, strategies, and managers*. Oxford
             University Press.

.. [Mil1958] \J. W. Milnor, "The Steenrod algebra and its dual,"
             Ann. of Math. (2) 67 (1958), 150-171.

.. [MMIB2012] \Y. Matsumoto, S. Moriyama, H. Imai, D. Bremner:
              Matroid Enumeration for Incidence Geometry,
              Discrete and Computational Geometry,
              vol. 47, issue 1, pp. 17-43, 2012.

.. [MMY2003] Jean-Christophe Yoccoz, Stefano Marmi and Pierre Moussa
             "On the cohomological equation for interval exchange
             maps", C. R. Acad. Sci. Paris, projet de Note, 2003
             Systèmes dynamiques/Dynamical
             Systems. :arxiv:`math/0304469v1`

.. [MM2015] \J. Matherne and \G. Muller, *Computing upper cluster algebras*,
            Int. Math. Res. Not. IMRN, 2015, 3121-3149.

.. [MNO1994] Alexander Molev, Maxim Nazarov, and Grigori Olshanski.
             *Yangians and classical Lie algebras*. (1994)
             :arxiv:`hep-th/9409025`

.. [Mol2007] Alexander Ivanovich Molev.
             *Yangians and Classical Lie Algebras*.
             Mathematical Surveys and Monographs.
             Providence, RI: American Mathematical Society. (2007)

.. [Mol2015] \A. Molnar, Fractional Linear Minimal Models of Rational Functions,
             M.Sc. Thesis.

.. [Mon1998] \K. G. Monks, "Change of basis, monomial relations, and
             `P^s_t` bases for the Steenrod algebra," J. Pure
             Appl. Algebra 125 (1998), no. 1-3, 235-260.

.. [MoPa1994] \P. Morton and P. Patel. The Galois theory of periodic points
              of polynomial maps. Proc. London Math. Soc., 68 (1994), 225-263.

.. [MR1989] \G. Melançon and C. Reutenauer.
            *Lyndon words, free algebras and shuffles*,
            Can. J. Math., Vol. XLI, No. 4, 1989, pp. 577-591.

.. [MR2002] \S. Murphy, M. Robshaw *Essential Algebraic Structure
            Within the AES*\; in Advances in Cryptology \- CRYPTO
            2002\; LNCS 2442\; Springer Verlag 2002

.. [MS2003] \T. Mulders, A. Storjohann, "On lattice reduction for
            polynomial matrices", J. Symbolic Comput. 35 (2003),
            no. 4, 377--401

.. [MS2011] \G. Musiker and \C. Stump, *A compendium on the cluster algebra
            and quiver package in sage*, :arxiv:`1102.4844`.

.. [MSZ2013] Michael Maschler, Solan Eilon, and Zamir Shmuel. *Game
             Theory*. Cambridge: Cambridge University Press,
             (2013). ISBN 9781107005488.

.. [MV2010] \D. Micciancio, P. Voulgaris. *A Deterministic Single
            Exponential Time Algorithm for Most Lattice Problems based
            on Voronoi Cell Computations*. Proceedings of the 42nd ACM
            Symposium Theory of Computation, 2010.

.. [MvOV1996] \A. J. Menezes, P. C. van Oorschot,
              and S. A. Vanstone. *Handbook of Applied
              Cryptography*. CRC Press, 1996.

.. [MW2009] Meshulam and Wallach, "Homological connectivity of random
            `k`-dimensional complexes", preprint, math.CO/0609773.

.. _ref-N:

**N**

.. [Nas1950] John Nash. *Equilibrium points in n-person games.*
             Proceedings of the National Academy of Sciences 36.1
             (1950): 48-49.

.. [Nie2013] Johan S. R. Nielsen, List Decoding of Algebraic Codes,
             Ph.D. Thesis, Technical University of Denmark, 2013

.. [Nie] Johan S. R. Nielsen, Codinglib,
         https://bitbucket.org/jsrn/codinglib/.

.. [Nij1955] \A. Nijenhuis, *Jacobi-type identities for bilinear
             differential concomitants of certain tensor fields. I*,
             Indagationes Mathematicae (Proceedings) **58**, 390 (1955).

.. [NN2007] Nisan, Noam, et al., eds. *Algorithmic game theory.*
            Cambridge University Press, 2007.

.. [Nog1985] Arnaldo Nogueira, "Almost all Interval Exchange
             Transformations with Flips are Nonergodic" (Ergod. Th. &
             Dyn. Systems, Vol 5., (1985), 257-271

.. [Normaliz] Winfried Bruns, Bogdan Ichim, and Christof Soeger,
              Normaliz,
              http://www.mathematik.uni-osnabrueck.de/normaliz/

.. [NZ2012] \T. Nakanishi and \A. Zelevinsky, *On tropical dualities in
            cluster algebras*, Algebraic groups and quantum groups,
            Contemp. Math., vol. 565, Amer. Math. Soc.,
            Providence, RI, 2012, pp.  217-226.

.. [Nze2007] Janvier Nzeutchap.  *Binary Search Tree insertion, the
             Hypoplactic insertion, and Dual Graded Graphs*.
             :arXiv:`0705.2689` (2007).

.. _ref-O:

**O**

.. [OGKRKGBDDP2015] \R. Oliynykov, I. Gorbenko, O. Kazymyrov, V. Ruzhentsev,
                    \O. Kuznetsov, Y. Gorbenko, A. Boiko, O. Dyrda, V. Dolgov,
                    and A. Pushkaryov,
                    *A new standard of ukraine: The kupyna hash function*; in
                    Cryptology ePrint Archive, (2015), 885.

.. [Oha2011] \R.A. Ohana. On Prime Counting in Abelian Number
             Fields. http://wstein.org/home/ohanar/papers/abelian_prime_counting/main.pdf.

.. [ONe1983] \B. O'Neill : *Semi-Riemannian Geometry*, Academic Press
             (San Diego) (1983)

.. [Or2016] \M. Orlitzky. The Lyapunov rank of an improper
            cone. Citation: Optimization Methods and Software
            (accepted
            2016-06-12). http://www.optimization-online.org/DB_HTML/2015/10/5135.html. :doi:`10.1080/10556788.2016.1202246`

.. [Oxl1992] James Oxley, *Matroid theory*, Oxford University
             Press, 1992.

.. [Oxl2011] James Oxley, *Matroid Theory, Second Edition*. Oxford
             University Press, 2011.

.. _ref-P:

**P**

.. [PALP] Maximilian Kreuzer, Harald Skarke: "PALP: A Package for
          Analyzing Lattice Polytopes with Applications to Toric
          Geometry" omput.Phys.Commun. 157 (2004) 87-106
          :arxiv:`math/0204356`

.. [Pana2002] \F. Panaite, *Relating the Connes-Kreimer and
              Grossman-Larson Hopf algebras built on rooted trees*,
              Lett. Math. Phys. 51 (2000), no. 3, pages 211-219.
              Preprint: :arxiv:`math/0003074v1`

.. [PearsonTest] :wikipedia:`Goodness_of_fit`, accessed 13th
                 October 2009.

.. [Pen2012] \R. Pendavingh, On the evaluation at `(-i, i)` of the
             Tutte polynomial of a binary matroid. Preprint:
             :arxiv:`1203.0910`

.. [Pet2010] Christiane Peters, Information-set decoding for linear codes over
             `GF(q)`, Proc. of PQCrypto 2010, pp. 81-94.

.. [Pha2002] \R. C.-W. Phan. Mini advanced encryption standard
             (mini-AES): a testbed for cryptanalysis
             students. Cryptologia, 26(4):283--306, 2002.

.. [Piz1980] \A. Pizer. An Algorithm for Computing Modular Forms on
             `\Gamma_0(N)`, J. Algebra 64 (1980), 340-390.

.. [Platt1976] \C. R. Platt,
               Planar lattices and planar graphs,
               Journal of Combinatorial Theory Series B,
               Vol 21, no. 1 (1976): 30-39.

.. [Pon2010] \S. Pon. *Types B and D affine Stanley symmetric
             functions*, unpublished PhD Thesis, UC Davis, 2010.

.. [Pos2005] \A. Postnikov, Affine approach to quantum Schubert
             calculus, Duke Math. J. 128 (2005) 473-509

.. [PPW2013] Perlman, Perkinson, and Wilmes.  Primer for the algebraic
             geometry of sandpiles. Tropical and Non-Archimedean
             Geometry, Contemp. Math., 605, Amer. Math. Soc.,
             Providence, RI, 2013.

.. [PR2015] \P. Pilarczyk and P. Réal, *Computation of cubical
            homology, cohomology, and (co)homological operations via
            chain contraction*, Adv. Comput. Math. 41 (2015), pp
            253--275.

.. [PRC2012] \G. Piret, T. Roche, and C. Carlet,
             *PICARO - a block cipher allowing efficient higher-order side-channel
             resistance*; in ACNS, (2012), pp. 311-328.

.. [Prototype_pattern] Prototype pattern,
                       :wikipedia:`Prototype_pattern`

.. [PS2011] \R. Pollack, and G. Stevens.  *Overconvergent modular
            symbols and p-adic L-functions.* Annales scientifiques de
            l'Ecole normale superieure.
            Vol. 44. No. 1. Elsevier, 2011.

.. [PUNTOS] Jesus A. De Loera
            http://www.math.ucdavis.edu/~deloera/RECENT_WORK/puntos2000

.. [PvZ2010] \R. A. Pendavingh, S. H. M. van Zwam, Lifts of matroid
             representations over partial fields, Journal of
             Combinatorial Theory, Series B, Volume 100, Issue 1,
             January 2010, Pages 36-67

.. [PZ2008] \J. H. Palmieri and J. J. Zhang, "Commutators in the
            Steenrod algebra," New York J. Math. 19 (2013), 23-37.

.. [Propp1997] James Propp,
               *Generating Random Elements of Finite Distributive Lattices*,
               Electron. J. Combin. 4 (1997), no. 2, The Wilf Festschrift volume,
               Research Paper 15.
               http://www.combinatorics.org/ojs/index.php/eljc/article/view/v4i2r15

.. _ref-Q:
.. _ref-R:

**R**

.. [Raj1987] \A. Rajan, Algorithmic applications of connectivity and
             related topics in matroid theory. Ph.D. Thesis,
             Northwestern university, 1987.

.. [Rau1979] Gerard Rauzy, "Echanges d'intervalles et transformations
             induites", Acta Arith. 34, no. 3, 203-212, 1980

.. [Red2001] Maria Julia Redondo. *Hochschild cohomology: some methods
             for computations*. Resenhas IME-USP 5 (2), 113-137
             (2001). http://inmabb.criba.edu.ar/gente/mredondo/crasp.pdfc

.. [Reg09] Oded Regev. On Lattices, Learning with Errors, Random
           Linear Codes, and Cryptography. in Journal of the ACM
           56(6). ACM 2009, :doi:`10.1145/1060590.1060603`

.. [Reg1958] \T. Regge, 'Symmetry Properties of Clebsch-Gordan
             Coefficients', Nuovo Cimento, Volume 10, pp. 544 (1958)

.. [Reg1959] \T. Regge, 'Symmetry Properties of Racah Coefficients',
             Nuovo Cimento, Volume 11, pp. 116 (1959)

.. [Reg2005] Oded Regev. On lattices, learning with errors, random
             linear codes, and cryptography. STOC, pp. 84--93,
             ACM, 2005.

.. [Reu1993] \C. Reutenauer. *Free Lie Algebras*. Number 7 in London
             Math. Soc. Monogr. (N.S.). Oxford University
             Press. (1993).

.. [Rho69] John Rhodes, *Characters and complexity of finite semigroups*
           \J. Combinatorial Theory, vol 6, 1969

.. [RH2003] \J. Rasch and A. C. H. Yu, 'Efficient Storage Scheme for
            Pre-calculated Wigner 3j, 6j and Gaunt Coefficients',
            SIAM J. Sci. Comput. Volume 25, Issue 4,
            pp. 1416-1428 (2003)

.. [RH2003b] \G. G. Rose and P. Hawkes,
            *Turing: A fast stream cipher*; in FSE, (2003), pp. 290-306.

.. [Rio1958] \J. Riordan, "An Introduction to Combinatorial Analysis",
             Dover Publ. (1958)

.. [Ris2016] Roswitha Rissner, "Null ideals of matrices over residue
             class rings of principal ideal domains". Linear Algebra
             Appl., **494** (2016) 44–69. :doi:`10.1016/j.laa.2016.01.004`.

.. [RMA2009] \P. Réal and H. Molina-Abril, *Cell AT-models for digital
             volumes* in Torsello, Escolano, Brun (eds.), Graph-Based
             Representations in Pattern Recognition, Lecture Notes in
             Computer Science, volume 5534, pp. 314-3232, Springer,
             Berlin (2009).

.. [RNPA2011] \G. Rudolf, N. Noyan, D. Papp, and F. Alizadeh. Bilinear
              optimality constraints for the cone of positive
              polynomials. Mathematical Programming, Series B,
              129 (2011) 5-31.

.. [Rob1991] Tom Roby, "Applications and extensions of Fomin's
             generalization of the Robinson-Schensted correspondence
             to differential posets".  Ph.D. Thesis, M.I.T.,
             Cambridge, Massachusetts, 1991.

.. [Roberts2015] David P. Roberts, *Hypergeometric Motives I*, https://icerm.brown.edu/materials/Slides/sp-f15-offweeks/Hypergeomteric_Motives,_I_]_David_Roberts,_University_of_Minnesota_-_Morris.pdf

.. [Roberts2017] David P. Roberts, *Hypergeometric motives and an unusual
   application of the Guinand-Weil-Mestre explicit formula*,
   https://www.matrix-inst.org.au/wp_Matrix2016/wp-content/uploads/2016/04/Roberts-2.pdf

.. [Roc1970] \R.T. Rockafellar, *Convex Analysis*. Princeton
             University Press, Princeton, 1970.

.. [Ros1999] \K. Rosen *Handbook of Discrete and Combinatorial
             Mathematics* (1999), Chapman and Hall.

.. [Rot2001] Gunter Rote, *Division-Free Algorithms for the
             Determinant and the Pfaffian: Algebraic and Combinatorial
             Approaches*, H. Alt (Ed.): Computational Discrete
             Mathematics, LNCS 2122,
             pp. 119–135, 2001. http://page.mi.fu-berlin.de/rote/Papers/pdf/Division-free+algorithms.pdf

.. [Rot2006] Ron Roth, Introduction to Coding Theory, Cambridge
             University Press, 2006

.. [RSS] :wikipedia:`Residual_sum_of_squares`, accessed 13th
         October 2009.

.. [Rud1958] \M. E. Rudin. *An unshellable triangulation of a
             tetrahedron*. Bull. Amer. Math. Soc. 64 (1958), 90-91.

.. _ref-S:

**S**

.. [Saa2011] \M-J. O. Saarinen,
             *Cryptographic Analysis of All 4 x 4-Bit S-Boxes*; in
             SAC, (2011), pp. 118-133.

.. [Sag1987] Bruce E. Sagan.  *Shifted tableaux, Schur Q-functions,
             and a conjecture of R. Stanley*.  Journal of
             Combinatorial Theory, Series A Volume 45 (1987),
             pp. 62-103.

.. [Sch1996] \E. Schaefer. A simplified data encryption
             algorithm. Cryptologia, 20(1):77--84, 1996.

.. [Sch2006] Oliver Schiffmann. *Lectures on Hall algebras*,
             preprint, 2006. :arxiv:`0611617v2`.

.. [Sco1985] \R. Scott,
             *Wide-open encryption design offers flexible implementations*; in
             Cryptologia, (1985), pp. 75-91.

.. [SE1962] \N. E. Steenrod and D. B. A. Epstein, Cohomology
            operations, Ann. of Math. Stud. 50 (Princeton University
            Press, 1962).

.. [Ser1992] \J.-P. Serre : *Lie Algebras and Lie Groups*, 2nd ed.,
             Springer (Berlin) (1992);
             :doi:`10.1007/978-3-540-70634-2`

.. [Ser2010] \F. Sergeraert, *Triangulations of complex projective
             spaces* in Scientific contributions in honor of Mirian
             Andrés Gómez, pp 507-519, Univ. La Rioja Serv. Publ., Logroño (2010).

.. [SH1995] \C. P. Schnorr and H. H. Hörner. *Attacking the
            Chor-Rivest Cryptosystem by Improved Lattice
            Reduction*. Advances in Cryptology - EUROCRYPT '95. LNCS
            Volume 921, 1995, pp 1-12.

.. [Shr2004] Shreve, S. Stochastic Calculus for Finance II:
             Continuous-Time Models.  New York: Springer, 2004

.. [SIHMAS2011] \K. Shibutani, T. Isobe, H. Hiwatari, A. Mitsuda, T. Akishita,
                and T. Shirai, *Piccolo: An ultra-lightweight block-cipher*; in
                CHES, (2011), pp. 342-457.

.. [Sil2007] Joseph H. Silverman. The Arithmetic of Dynamics Systems.
             Springer, GTM 241, 2007.

.. [SK2011] \J. Spreer and W. Kühnel, "Combinatorial properties of the
            K3 surface: Simplicial blowups and slicings", Experimental
            Mathematics, Volume 20, Issue 2, 2011.

.. [SKWWHF1998] \B. Schneier, J. Kelsey, D. Whiting, D. Wagner, C. Hall,
                and N. Ferguson, *Twofish: A 128-bit block cipher*; in
                AES Submission, (1998).

.. [Sky2003] Brian Skyrms. *The stag hunt and the evolution of social
             structure*. Cambridge University Press, 2003.

.. [SLB2008] Shoham, Yoav, and Kevin Leyton-Brown. *Multiagent
             systems: Algorithmic, game-theoretic, and logical
             foundations.* Cambridge University Press, 2008.

.. [SMMK2013] \T. Suzaki, K. Minematsu, S. Morioka, and E. Kobayashi,
              *TWINE: A lightweight block cipher for multiple platforms*; in
              SAC, (2012), pp. 338-354.

.. [Sor1984] \A. Sorkin, *LUCIFER: a cryptographic algorithm*;
             in Cryptologia, 8(1), pp. 22–35, 1984.

.. [Spa1966] Edwin H. Spanier, *Algebraic Topology*,
             Springer-Verlag New York, 1966.
             :doi:`10.1007/978-1-4684-9322-1`,
             ISBN 978-1-4684-9322-1.

.. [Spe2013] \D. Speyer, *An infinitely generated upper cluster algebra*,
             :arxiv:`1305.6867`.

.. [SPGQ2006] \F.-X. Standaert, G. Piret, N. Gershenfeld, and J.-J. Quisquater,
              *Sea: A scalable encryption algorithm for small embedded applications*; in
              CARDIS, (2006), pp. 222-236.

.. [SPRQL2004] \F.-X. Standaert, G. Piret, G. Rouvroy, J.-J. Quisquarter,
               and J.-D. Legat, *ICEBERG: An involutional cipher efficient for block
               encryption in reconfigurable hardware*; in FSE, (2004), pp. 279-299.

.. [SS1992] \M. A. Shtan'ko and M. I. Shtogrin, "Embedding cubic
            manifolds and complexes into a cubic lattice", *Uspekhi
            Mat. Nauk* 47 (1992), 219-220.

.. [SS2015] Anne Schilling and Travis Scrimshaw.
            *Crystal structure on rigged configurations and the filling map*.
            Electron. J. Combin., **22(1)** (2015) #P1.73. :arxiv:`1409.2920`.

.. [SS2015II] Ben Salisbury and Travis Scrimshaw.
              *A rigged configuration model for* `B(\infty)`.
              J. Combin. Theory Ser. A, **133** (2015) pp. 29-75.
              :arxiv:`1404.6539`.

.. [SS2017] Ben Salisbury and Travis Scrimshaw.
            *Rigged configurations for all symmetrizable types*.
            Electron. J. Combin., **24(1)** (2017) #P1.30. :arxiv:`1509.07833`.

.. [SSAMI2007] \T. Shirai, K. Shibutani, T. Akishita, S. Moriai, and T. Iwata,
               *The 128-bit blockcipher CLEFIA (extended abstract)*; in
               FSE, (2007), pp. 181-195.

.. [ST2011] \A. Schilling, P. Tingley. *Demazure crystals,
            Kirillov-Reshetikhin crystals, and the energy function*.
            Electronic Journal of Combinatorics. **19(2)**. 2012.
            :arXiv:`1104.2359`

.. [St1986] Richard Stanley. *Two poset polytopes*,
            Discrete Comput. Geom. (1986), :doi:`10.1007/BF02187680`

.. [Sta2007] Stanley, Richard: *Hyperplane Arrangements*, Geometric
             Combinatorics (E. Miller, V. Reiner, and B. Sturmfels,
             eds.), IAS/Park City Mathematics Series, vol. 13,
             American Mathematical Society, Providence, RI, 2007,
             pp. 389-496.

.. [EnumComb1] Stanley, Richard P.
               *Enumerative Combinatorics, volume 1*,
               Second Edition,
               Cambridge University Press (2011).
               http://math.mit.edu/~rstan/ec/ec1/

.. [Stan2009] Richard Stanley,
              *Promotion and evacuation*,
              Electron. J. Combin. 16 (2009), no. 2, Special volume in honor of
              Anders Björner,
              Research Paper 9, 24 pp.

.. [Ste2003] John R. Stembridge, A local characterization of
             simply-laced crystals, Transactions of the American
             Mathematical Society, Vol. 355, No. 12 (Dec., 2003),
             pp. 4807--4823

.. [Sti2006] Douglas R. Stinson. *Cryptography: Theory and
             Practice*. 3rd edition, Chapman \& Hall/CRC, 2006.

.. [Sto1998] \A. Storjohann, An O(n^3) algorithm for Frobenius normal
             form. Proceedings of the International Symposium on
             Symbolic and Algebraic Computation (ISSAC'98), ACM Press,
             1998, pp. 101-104.

.. [Sto2000] \A. Storjohann, Algorithms for Matrix Canonical
             Forms. PhD Thesis. Department of Computer Science, Swiss
             Federal Institute of Technology -- ETH, 2000.

.. [Sto2011] \A. Storjohann, Email Communication. 30 May 2011.

.. [Str1969] Volker Strassen. Gaussian elimination is not
             optimal. Numerische Mathematik, 13:354-356, 1969.

.. [Striker2011] \J. Striker. *A unifying poset perspective on
                 alternating sign matrices, plane partitions, Catalan objects,
                 tournaments, and tableaux*, Advances in Applied Mathematics 46
                 (2011), no. 4, 583-609. :arXiv:`1408.5391`

.. [Stu1987] \J. Sturm, On the congruence of modular forms, Number
             theory (New York, 1984-1985), Springer, Berlin, 1987,
             pp. 275-280.

.. [Stu1993] \B. Sturmfels, Algorithms in invariant theory, Springer-Verlag,
             1993.

.. [STW2013] \J. Schejbal, E. Tews, and J. Wälde,
             *Reverse engineering of chiasmus from gstool*; in
             30c3, (2013).

.. [STW2016] \C. Stump, H. Thomas, N. Williams. *Cataland II*, in
             preparation, 2016.

.. [sudoku:escargot]  "Al Escargot", due to Arto Inkala,
                      http://timemaker.blogspot.com/2006/12/ai-escargot-vwv.html

.. [sudoku:norvig] Perter Norvig, "Solving Every Sudoku Puzzle",
                   http://norvig.com/sudoku.html

.. [sudoku:royle]  Gordon Royle, "Minimum Sudoku",
                   http://people.csse.uwa.edu.au/gordon/sudokumin.php

.. [sudoku:top95]  "95 Hard Puzzles", http://magictour.free.fr/top95,
                   or http://norvig.com/top95.txt

.. [sudoku:wikipedia]  "Near worst case",
                       :wikipedia:`Algorithmics_of_sudoku`

.. [SV2000] \J. Stern and S. Vaudenay,
            *CS-Cipher*; in
            First Open NESSIE Workshop, (2000).

.. [SW2002] William Stein and Mark Watkins, *A database of elliptic
            curves---first report*. In *Algorithmic number theory
            (ANTS V), Sydney, 2002*, Lecture Notes in Computer Science
            2369, Springer, 2002,
            p267--275. http://modular.math.washington.edu/papers/stein-watkins/

.. [Swe1969] Moss Sweedler. Hopf algebras. W.A. Benjamin, Math Lec
             Note Ser., 1969.

.. [SWJ2008] Fatima Shaheen, Michael Wooldridge, and Nicholas
             Jennings. *A linear approximation method for the Shapley
             value.* Artificial Intelligence 172.14 (2008): 1673-1699.

.. [SYYTIYTT2002] \T. Shimoyama, H. Yanami, K. Yokoyama, M. Takenaka, K. Itoh,
                  \J. Yajima, N. Torii, and H. Tanaka, *The block cipher SC2000*; in
                  FSE, (2001), pp. 312-327.

.. _ref-T:

**T**

.. [Tar1976] Robert E. Tarjan, *Edge-disjoint spanning trees and
             depth-first search*, Acta Informatica 6 (2), 1976,
             171-185, :doi:`10.1007/BF00268499`.

.. [TB1997] Lloyd N. Trefethen and David Bau III, *Numerical Linear
            Algebra*, SIAM, Philadelphia, 1997.

.. [Tee1997] Tee, Garry J. "Continuous branches of inverses of the 12
             Jacobi elliptic functions for real
             argument". 1997. https://researchspace.auckland.ac.nz/bitstream/handle/2292/5042/390.pdf.

.. [TIDES] \A. Abad, R. Barrio, F. Blesa, M. Rodriguez. TIDES tutorial:
           Integrating ODEs by using the Taylor Series Method
           (http://www.unizar.es/acz/05Publicaciones/Monografias/MonografiasPublicadas/Monografia36/IndMonogr36.htm)

.. [TOPCOM] \J. Rambau, TOPCOM
            <http://www.rambau.wm.uni-bayreuth.de/TOPCOM/>.

.. [TW1980] \A.D. Thomas and G.V. Wood, Group Tables (Exeter: Shiva
            Publishing, 1980)

.. _ref-U:

**U**

.. [UDCIKMP2011] \M. Ullrich, C. De Canniere, S. Indesteege, Ö. Kücük, N. Mouha, and
                 \B. Preenel, *Finding Optimal Bitsliced Implementations of 4 x 4-bit
                 S-boxes*; in SKEW, (2011).

.. [UNITTEST] unittest -- Unit testing framework --
              http://docs.python.org/library/unittest.html

.. [U.S1998] \U.S. Department Of Commerce/National Institute of Standards and Technology,
             *Skipjack and KEA algorithms specifications, v2.0*, (1998).

.. [U.S1999] \U.S. Department Of Commerce/National Institute of Standards and Technology,
             *Data Encryption Standard*, (1999).

.. _ref-V:

**V**

.. [Vai1994] \I. Vaisman, *Lectures on the Geometry of Poisson
             Manifolds*, Springer Basel AG (Basel) (1994);
             :doi:`10.1007/978-3-0348-8495-2`

.. [Vat2008] \D. Vatne, *The mutation class of `D_n` quivers*, :arxiv:`0810.4789v1`.

.. [VB1996] \E. Viterbo, E. Biglieri. *Computing the Voronoi Cell of a
            Lattice: The Diamond-Cutting Algorithm*. IEEE Transactions
            on Information Theory, 1996.

.. [Vee1978] William Veech, "Interval exchange
             transformations", J. Analyse Math. 33 (1978), 222-272

.. [Ver] Helena Verrill, "Fundamental domain drawer", Java program,
         http://www.math.lsu.edu/~verrill/

.. [Vie1983] Xavier G. Viennot.  *Maximal chains of subwords and
             up-down sequences of permutations*.  Journal of
             Combinatorial Theory, Series A Volume 34, (1983),
             pp. 1-14.

.. [VJ2004] \S. Vaudenay and P. Junod,
            *Device and method for encrypting and decryptiong a block of data
            Fox, a New Family of Block Ciphers*, (2004).

.. [Voe2003] \V. Voevodsky, Reduced power operations in motivic
             cohomology, Publ. Math. Inst. Hautes Études Sci. No. 98
             (2003), 1-57.

.. [Voi2012] \J. Voight. Identifying the matrix ring: algorithms for
             quaternion algebras and quadratic forms, to appear.

.. [VW1994] Leonard Van Wyk. *Graph groups are biautomatic*. J. Pure
            Appl. Alg. **94** (1994). no. 3, 341-352.

.. _ref-W:

**W**

.. [Wac2003] Wachs, "Topology of Matching, Chessboard and General
             Bounded Degree Graph Complexes" (Algebra Universalis
             Special Issue in Memory of Gian-Carlo Rota, Algebra
             Universalis, 49 (2003) 345-385)

.. [Wal1960] \C. T. C. Wall, "Generators and relations for the
             Steenrod algebra," Ann. of Math. (2) **72** (1960),
             429-444.

.. [Wal1970] David W. Walkup, "The lower bound conjecture for 3- and
             4-manifolds", Acta Math. 125 (1970), 75-107.

.. [Wan1998] Daqing Wan, "Dimension variation of classical and p-adic
             modular forms", Invent. Math. 133, (1998) 449-463.

.. [Wan2010] Zhenghan Wang. Topological quantum
             computation. Providence, RI: American Mathematical
             Society (AMS), 2010. ISBN 978-0-8218-4930-9

.. [Was1997] \L. C. Washington, *Cyclotomic Fields*, Springer-Verlag,
             GTM volume 83, 1997.

.. [Watkins] Mark Watkins,
   *Hypergeometric motives over Q and their L-functions*,
   http://magma.maths.usyd.edu.au/~watkins/papers/known.pdf

.. [Wat2003] Joel Watson. *Strategy: an introduction to game
             theory*. WW Norton, 2002.

.. [Wat2010] Watkins, David S. Fundamentals of Matrix Computations,
             Third Edition.  Wiley, Hoboken, New Jersey, 2010.

.. [Web2007] James Webb. *Game theory: decisions, interaction and
             Evolution*. Springer Science & Business Media, 2007.

.. [Weh1998] \J. Wehler. Hypersurfaces of the Flag Variety: Deformation
             Theory and the Theorems of Kodaira-Spencer, Torelli,
             Lefschetz, M. Noether, and Serre. Math. Z. 198 (1988), 21-38.

.. [WELLS]   Elliot Wells. Computing the Canonical Height of a Point in Projective Space.
             :arxiv:`1602.04920v1` (2016).

.. [Wei1994] Charles A. Weibel, *An introduction to homological
             algebra*. Cambridge Studies in Advanced Math., vol. 38,
             Cambridge Univ. Press, 1994.

.. [WFYTP2008] \D. Watanable, S. Furuya, H. Yoshida, K. Takaragi, and B. Preneel,
               *A new keystream generator MUGI*; in
               FSE, (2002), pp. 179-194.

.. [Woo1998] \R. M. W. Wood, "Problems in the Steenrod algebra,"
             Bull. London Math. Soc. 30 (1998), no. 5, 449-517.

.. [WP-Bessel] :wikipedia:`Bessel_function`

.. [WP-Error] :wikipedia:`Error_function`

.. [WP-Struve] :wikipedia:`Struve_function`

.. [WSK1997] \D. Wagner, B. Schneier, and J. Kelsey,
             *Cryptoanalysis of the cellular encryption algorithm*; in
             CRYPTO, (1997), pp. 526-537.

.. [Wu2009] Hongjun Wu, *The Hash Function JH*;
            submitted to NIST, (2008), available at
            http://www3.ntu.edu.sg/home/wuhj/research/jh/jh_round3.pdf

.. [WW2005] Ralf-Philipp Weinmann and Kai Wirt,
            *Analysis of the DVB Common Scrambling Algorithm*; in
            IFIP TC-6 TC-11, (2005).

.. [WZY2015] WenLing Wu, Lei Zhang, and XiaoLi Yu, *The DBlock family of block ciphers*;
             in Science China Information Sciences, (2015), pp. 1-14.

.. _ref-X:

**X**

.. [XP1994] Deng Xiaotie, and Christos Papadimitriou. *On the
            complexity of cooperative solution concepts.* Mathematics
            of Operations Research 19.2 (1994): 257-266.

.. _ref-Y:

**Y**

.. [Yoc2005] Jean-Christophe Yoccoz "Echange d'Intervalles", Cours au
             college de France

.. [Yun1976] Yun, David YY. On square-free decomposition
             algorithms. In Proceedings of the third ACM symposium on
             Symbolic and algebraic computation, pp. 26-35. ACM, 1976.

.. [Yuz1993] Sergey Yuzvinsky, "The first two obstructions to the
             freeness of arrangements", Transactions of the American
             Mathematical Society, Vol. 335, **1** (1993)
             pp. 231--244.

.. [YWHWXSW2014] \D. Ye, P. Wang, L. Hu, L. Wang, Y. Xie, S. Sun, and P. Wang,
                 *Panda v1*; in CAESAR Competition, (2014).

.. _ref-Z:

**Z**

.. [ZBLRYV2015] \W. Zhang, Z. Bao, D. Lin, V. Rijmen, B. Yang, and I. Verbauwhede,
                *RECTANGLE: A bit-slice lightweight block cipher suitable for
                multiple platforms*; in
                SCience China Information Sciences, (2015), pp. 1-15.

.. [ZBN1997] \C. Zhu, R. H. Byrd and J. Nocedal. L-BFGS-B: Algorithm
             778: L-BFGS-B, FORTRAN routines for large scale bound
             constrained optimization. ACM Transactions on
             Mathematical Software, Vol 23, Num. 4, pp.550--560, 1997.

.. [Zie1998] \G. M. Ziegler. *Shelling polyhedral 3-balls and
             4-polytopes*. Discrete Comput. Geom. 19 (1998), 159-174.

.. [Zie2007] \G. M. Ziegler. *Lectures on polytopes*, Volume
             152 of Graduate Texts in Mathematics, 7th printing of 1st edition, Springer, 2007.

.. [Zor2008] \A. Zorich "Explicit Jenkins-Strebel representatives of
             all strata of Abelian and quadratic differentials",
             Journal of Modern Dynamics, vol. 2, no 1, 139-185 (2008)
             (http://www.math.psu.edu/jmd)

.. [Zor] Anton Zorich, "Generalized Permutation software"
         (http://perso.univ-rennes1.fr/anton.zorich)

.. [ZZ2005] Hechun Zhang and R. B. Zhang.
            *Dual canonical bases for the quantum special linear group
            and invariant subalgebras*.
            Lett. Math. Phys. **73** (2005), pp. 165-181.
            :arxiv:`math/0509651`.

.. include:: ../footer.txt<|MERGE_RESOLUTION|>--- conflicted
+++ resolved
@@ -875,15 +875,13 @@
 
 **F**
 
-<<<<<<< HEAD
+.. [Fayers2010] Matthew Fayers. *An LLT-type algorithm for computing
+                higher-level canonical bases*. J. Pure Appl. Algebra
+                **214** (2010), no. 12, 2186-2198. :arxiv:`0908.1749v3`.
+
 .. [Fedorov2015] Roman Fedorov, *Variations of Hodge structures for hypergeometric
    differential operators and parabolic Higgs bundles*,
    :arxiv:`1505.01704`
-=======
-.. [Fayers2010] Matthew Fayers. *An LLT-type algorithm for computing
-                higher-level canonical bases*. J. Pure Appl. Algebra
-                **214** (2010), no. 12, 2186-2198. :arxiv:`0908.1749v3`.
->>>>>>> c101a33b
 
 .. [Fe1997] Stefan Felsner, "On the Number of Arrangements of
             Pseudolines", Proceedings SoCG 96, 30-37. Discrete &
