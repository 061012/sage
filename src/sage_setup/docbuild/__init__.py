--- conflicted
+++ resolved
@@ -654,12 +654,8 @@
 
 class ReferenceSubBuilder(DocBuilder):
     """
-    This class builds sub-components of the reference manual.  It is
-<<<<<<< HEAD
-    resposible for making sure the auto generated reST files for the
-=======
-    responsible for making sure the auto generated ReST files for the
->>>>>>> d9e145d4
+    This class builds sub-components of the reference manual. It is
+    responsible for making sure that the auto generated reST files for the
     Sage library are up to date.
 
     When building any output, we must first go through and check
